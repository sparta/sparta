--- conflicted
+++ resolved
@@ -142,17 +142,11 @@
 
 :line
 
-<<<<<<< HEAD
 The {particle} and {grid} and {surf} and {tally} styles create files
 in a simple text format that is self-explanatory when viewing a dump
 file.  Many of the SPARTA "post-processing tools"_Section_tools.html,
-including "Pizza.py"_http://pizza.sandia.gov, work with this format.
-=======
-The {particle} and {grid} and {surf} styles create files in a simple
-text format that is self-explanatory when viewing a dump file.  Many
-of the SPARTA "post-processing tools"_Section_tools.html, including
-"Pizza.py"_https://lammps.github.io/pizza, work with this format.
->>>>>>> 946ffe28
+including "Pizza.py"_https://lammps.github.io/pizza, work with this
+format.
 
 For post-processing purposes the text files are self-describing in the
 following sense.
