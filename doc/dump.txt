"SPARTA WWW Site"_sws - "SPARTA Documentation"_sd - "SPARTA Commands"_sc :c

:link(sws,http://sparta.sandia.gov)
:link(sd,Manual.html)
:link(sc,Section_commands.html#comm)

:line
   
dump command :h3
"dump image"_dump_image.html command :h3

[Syntax:]

dump ID style select-ID N file args :pre

ID = user-assigned name for the dump :ulb,l
style = {particle} or {grid} or {surf} or {image} :l
select-ID = which particles, grid cells, surface elements to dump :l
  for dump style = particle or image, use a mixture ID
  for style = grid, use a grid group ID
  for style = surf, use a surface group ID :pre
N = dump every this many timesteps :l
file = name of file to write dump info to :l
args = list of arguments for a particular style :l
  {particle} args = list of particle attributes
    possible attributes = id, type, proc, x, y, z, xs, ys, zs, vx, vy, vz,
                          ke, erot, evib, 
                          c_ID, c_ID\[N\], f_ID, f_ID\[N\], v_name, p_name, p_name\[N\] :pre

      id = particle ID
      type = particle species as an integer index
      proc = ID of owning processor
      x,y,z = unscaled particle coordinates
      xs,ys,zs = scaled particle coordinates
      vx,vy,vz = particle velocities
      ke,erot,evib = translational, rotational, and vibrational energy
      c_ID = per-particle vector calculated by a compute with ID
      c_ID\[N\] = Nth column of per-particle array calculated by a compute with ID, N can include wildcard (see below)
      f_ID = per-particle vector calculated by a fix with ID
      f_ID\[N\] = Nth column of per-particle array calculated by a fix with ID, N can include wildcard (see below)
      v_name = per-particle vector calculated by a particle-style variable with name
      p_name = custom per-particle vector with name
      p_name\[N\] = Nth column of custom per-particle array with name, N can include wildcard (see below) :pre

  {grid} args = list of grid attributes
    possible attributes = id, idstr, split, proc, xlo, ylo, zlo, xhi, yhi, zhi,
                          c_ID, c_ID\[N\], f_ID, f_ID\[N\], v_name, g_name, g_name\[N\] :pre

      id = integer form of grid cell ID
      idstr = string form of grid cell ID
      split = integer, either 0 (unsplit cell) or 1..N (split cell index + 1)
      proc = processor that owns grid cell
      xlo,ylo,zlo = coords of lower left corner of grid cell
      xhi,yhi,zhi = coords of lower left corner of grid cell
      xc,yc,zc = coords of center of grid cell
      vol = flow volume of grid cell (area in 2d)
      c_ID = per-grid vector calculated by a compute with ID
      c_ID\[N\] = Nth column of per-grid array calculated by a compute with ID, N can include wildcard (see below)
      f_ID = per-grid vector calculated by a fix with ID
      f_ID\[N\] = Nth column of per-grid array calculated by a fix with ID, N can include wildcard (see below)
      v_name = per-grid vector calculated by a grid-style variable with name
      g_name = custom per-grid vector with name
      g_name\[N\] = Nth column of custom per-grid array with name, N can include wildcard (see below) :pre

  {surf} args = list of surf attributes
    possible attributes = id, v1x, v1y, v1z, v2x, v2y, v2z, v3x, v3y, v3z, 
                          c_ID, c_ID\[N\], f_ID, f_ID\[N\], v_name, s_name, s_name\[N\] :pre

      id = surface element ID
      v1x,v1y,v1z = coords of 1st vertex in surface element
<<<<<<< HEAD
      v2x,v2y,v3z = coords of 2nd vertex in surface element
      v3x,v3y,v3z = coords of 3rd vertex in surface element
=======
      v1x,v1y,v1z = coords of 2nd vertex in surface element
      v1x,v1y,v1z = coords of 3rd vertex in surface element
      area = surface element area (3d, axisymmetric) or length (2d)
      s_ID = custom per-surf vector with ID
      s_ID\[N\] = Nth column of custom per-surf array with ID
>>>>>>> ddaa5f6f
      c_ID = per-surf vector calculated by a compute with ID
      c_ID\[N\] = Nth column of per-surf array calculated by a compute with ID, N can include wildcard (see below)
      f_ID = per-surf vector calculated by a fix with ID
      f_ID\[N\] = Nth column of per-surf array calculated by a fix with ID, N can include wildcard (see below)
      v_name = per-surf vector calculated by a surf-style variable with name
      s_name = custom per-surf vector with name
      s_name\[N\] = Nth column of custom per-surf array with name, N can include wildcard (see below) :pre

  {image} args = discussed on "dump image"_dump_image.html doc page :pre
:ule

[Examples:]

dump 1 particle all 100 dump.myforce.* id type x y vx fx
dump 2 particle inflow 100 dump.%.myforce id type c_myF\[3\] v_ke
dump 3 grid all 1000 tmp.grid id proc xlo ylo zlo xhi yhi zhi :pre

[Description:]

Dump a snapshot of simulation quantities to one or more files every N
timesteps in one of several styles.  The {image} style is the
exception; it creates a JPG or PPM image file of the simulation
configuration every N timesteps, as discussed on the "dump
image"_dump_image.html doc page.

The ID for a dump is used to identify the dump in other commands.
Each dump ID must be unique.  The ID can only contain alphanumeric
characters and underscores.  You can specify multiple dumpes of the
same style so long as they have different IDs.  A dump can be deleted
with the "undump"_undump.html command, after which its ID can be
re-used.

The {style} setting determines what quantities are written to the file
and in what format.  The {particle}, {grid}, {surf} options are for
particles, grid cells, or surface elements.  Settings made via the
"dump_modify"_dump_modify.html command can also alter what info is
included in the file and the format of individual values.

The {select-ID} setting determines which particles, grid cells, or
surface elements are output.  For {style} = {particle}, the
{select-ID} is a mixture ID as defined by the "mixture"_mixture.html
command.  Only particles whose species are part of the mixture are
output.  For {style} = {grid}, the {select-ID} is for a grid group, as
defined by the "group grid"_group.html command.  Only grid cells in
the group are output.  For {style} = {surf}, the {select-ID} is for a
surface eleemnt group, as defined by the "group surf"_group.html
command.  Only surface elements in the group are output.

As described below, the filename determines the kind of output (text
or binary or gzipped, one big file or one per timestep, one big file
or one per processor).

The precision of values output to text-based dump files can be
controlled by the "dump_modify format"_dump_modify.html command and
its options.

:line

The {particle} and {grid} and {surf} styles create files in a simple
text format that is self-explanatory when viewing a dump file.  Many
of the SPARTA "post-processing tools"_Section_tools.html, including
"Pizza.py"_http://pizza.sandia.gov, work with this format.

For post-processing purposes the text files are self-describing in the
following sense.

The dimensions of the simulation box are included in each snapshot.
This information is formatted as:

ITEM: BOX BOUNDS xx yy zz
xlo xhi
ylo yhi
zlo zhi :pre

where xlo,xhi are the maximum extents of the simulation box in the
x-dimension, and similarly for y and z.  The "xx yy zz" represent 6
characters that encode the style of boundary for each of the 6
simulation box boundaries (xlo,xhi and ylo,yhi and zlo,zhi).  Each of
the 6 characters is either o = outflow, p = periodic, or s = specular.
See the "boundary"_doc/boundary.html command for details.

The "ITEM: NUMBER OF ATOMS" or "ITEM: NUMBER OF CELLS" or "ITEM:
NUMBER OF SURFS" entry in each snapshot gives the number of particles,
grid cells, surfaces to follow.

The "ITEM: ATOMS" or "ITEM: CELLS" or "ITEM: SURFS" entry in each
snapshot lists column descriptors for the per-particle or per-grid or
per-surf lines that follow.  The descriptors are the attributes
specied in the dump command for the style.  Possible attributes are
listed above and will appear in the order specified.  An explanation
of the possible attributes is given below.

:line

Dumps are performed on timesteps that are a multiple of N (including
timestep 0).  Note that this means a dump will not be performed on the
initial timestep after the dump command is invoked, if the current
timestep is not a multiple of N.  This behavior can be changed via the
"dump_modify first"_dump_modify.html command.  N can be changed
between runs by using the "dump_modify every"_dump_modify.html
command.

The specified filename determines how the dump file(s) is written.
The default is to write one large text file, which is opened when the
dump command is invoked and closed when an "undump"_undump.html
command is used or when SPARTA exits.

Dump filenames can contain two wildcard characters.  If a "*"
character appears in the filename, then one file per snapshot is
written and the "*" character is replaced with the timestep value.
For example, tmp.dump.* becomes tmp.dump.0, tmp.dump.10000,
tmp.dump.20000, etc.  Note that the "dump_modify pad"_dump_modify.html
command can be used to insure all timestep numbers are the same length
(e.g. 00010), which can make it easier to read a series of dump files
in order by some post-processing tools.

If a "%" character appears in the filename, then one file is written
for each processor and the "%" character is replaced with the
processor ID from 0 to P-1.  For example, tmp.dump.% becomes
tmp.dump.0, tmp.dump.1, ... tmp.dump.P-1, etc.  This creates smaller
files and can be a fast mode of output on parallel machines that
support parallel I/O for output.

Note that the "*" and "%" characters can be used together to produce a
large number of small dump files!

If the filename ends with ".bin", the dump file (or files, if "*" or
"%" is also used) is written in binary format.  A binary dump file
will be about the same size as a text version, but will typically
write out much faster.  Of course, when post-processing, you will need
to convert it back to text format (see the "binary2txt
tool"_Section_tools.html#binary) or write your own code to read the
binary file.  The format of the binary file can be understood by
looking at the tools/binary2txt.cpp file.

If the filename ends with ".gz", the dump file (or files, if "*" or "%"
is also used) is written in gzipped format.  A gzipped dump file will
be about 3x smaller than the text version, but will also take longer
to write.

:line

Note that in the discussion which follows, for styles which can
reference values from a compute or fix or custom attribute, like the
{particle}, {grid}, or {surf} styles, the bracketed index I can be
specified using a wildcard asterisk with the index to effectively
specify multiple values.  This takes the form "*" or "*n" or "n*" or
"m*n".  If N = the size of the vector (for {mode} = scalar) or the
number of columns in the array (for {mode} = vector), then an asterisk
with no numeric values means all indices from 1 to N.  A leading
asterisk means all indices from 1 to n (inclusive).  A trailing
asterisk means all indices from n to N (inclusive).  A middle asterisk
means all indices from m to n (inclusive).

Using a wildcard is the same as if the individual columns of the array
had been listed one by one.  E.g. these 2 dump commands are
equivalent, since the "compute grid"_compute_grid.html command creates
a per-grid array with 3 columns:

compute myGrid all all u v w
dump 2 grid all 100 tmp.dump id c_myGrid\[*\]
dump 2 grid all 100 tmp.dump id c_myGrid\[1\] c_myGrid\[2\] c_myGrid\[3\] :pre

:line

This section explains the particle attributes that can be specified as
part of the {particle} style.

{Id} is the particle ID.  {Type} is an integer index representing the
particle species.  It is a value from 1 to Nspecies. The value
corresponds to the order in which species were defined via the
"species"_species.html command.  {Proc} is the ID of the processor
which currently owns the particle.

The {x}, {y}, {z} attributes write particle coordinates "unscaled", in
the appropriate distance "units"_units.html.  Use {xs}, {ys}, {zs} to
"scale" the coordinates to the box size, so that each value is 0.0 to
1.0.

{Vx}, {vy}, {vz} are components of particle velocity.  The {ke},
{erot}, and {evib} attributes are the kinetic, rotational, and
vibrational energies of the particle.  A particle's kinetic energy is
given by 1/2 m (vx^2 + vy^2 + vz^2).  The way that rotational and
vibrational energy is treated in collisions and stored by particles is
affected by the "collide_modify"_collid_modify.html command.

The {c_ID} and {c_ID\[N\]} attributes allow per-particle vectors or
arrays calculated by a "compute"_compute.html to be output.  The ID in
the attribute should be replaced by the actual ID of the compute that
has been defined previously in the input script.  See the
"compute"_compute.html command for details.

If {c_ID} is used as a attribute, the compute must calculate a
per-particle vector, and it is output.  If {c_ID\[N\]} is used, the
compute must calculate a per-particle array, and N must be in the
range from 1-M, which will output the Nth column of the M-column
array.  See the discussion above for how N can be specified with a
wildcard asterisk to effectively specify multiple values.

The {f_ID} and {f_ID\[N\]} attributes allow vector or array
per-particle quantities calculated by a "fix"_fix.html to be output.
The ID in the attribute should be replaced by the actual ID of the fix
that has been defined previously in the input script.

If {f_ID} is used as a attribute, the fix must calculate a
per-particle vector, and it is output.  If {f_ID\[N\]} is used, the
fix must calculate a per-particle array, and N must be in the range
from 1-M, which will output the Nth column of the M-column array.
See the discussion above for how N can be specified with a
wildcard asterisk to effectively specify multiple values.

The {v_name} attribute allows per-particle vectors calculated by a
"variable"_variable.html to be output.  The name in the attribute
should be replaced by the actual name of the variable that has been
defined previously in the input script.  Only a particle-style
variable can be referenced, since it is the only style that generates
per-particle values.  Variables of style {particle} can reference
per-particle attributes, stats keywords, or invoke other computes,
fixes, or variables when they are evaluated, so this is a very general
means of creating quantities to output to a dump file.

The {p_name} and {p_name\[N\]} attributes allow custom per-particle
vectors or arrays defined by some other command to be output.  The
name should be replaced by the name of the attribute.  See "Section
6.17"_Section_howto.html#howto_17 for more discussion of custom
attributes and command that define them.  For example, the "fix
ambipolar"_fix_ambipolar.html command which defines the per-particle
custom vector "ionambi" and custom array "velambi".

If {p_name} is used as a attribute, the custom attribute must be a
vector, and it is output.  If {p_name\[N\]} is used, the custom
attribute must be an array, and N must be in the range from 1-M, which
will output the Nth column of an M-column array.  See the discussion
above for how N can be specified with a wildcard asterisk to
effectively specify multiple values.

See "Section 10"_Section_modify.html of the manual for information on
how to add new compute and fix styles to SPARTA to calculate
per-particle quantities which could then be output into dump files.

:line

This section explains the grid cell attributes that can be specified
as part of the {grid} style.

Note that dump grid will output one line (per snapshot) for 3 kinds of
child cells: unsplit cells, cut cells, and sub cells of split cells.
"Section 6.8"_Section_howto.html#howto_8 of the manual gives details
of how SPARTA defines child, unsplit, cut, split, and sub cells.  This
is different than "compute"_compute.html or "fix"_fix.html commands
which produce per grid information; they also include split cells in
their output.  The dump grid command discards the split cell
information since the sub cells of a split cell provide the needed
information for further processing and visualization.  Note that
unsplit cells can be outside (in the flow) or inside surface objects,
if they exist.

{Id} and {idstr} are two different forms of the grid cell ID.  In
SPARTA each grid cell is assigned a unique ID which represents its
location, in a topological sense, within the hierarchical grid.  This
ID is stored as an integer such as 5774983, but can also be decoded
into a string such as 33-4-6, which makes it easier to understand the
grid hierarchy.  In this case it means the grid cell is at the 3rd
level of the hierarchy.  Its grandparent cell was 33 at the 1st level,
its parent was cell 4 (at level 2) within cell 33, and the cell itself
is cell 6 (at level 3) within cell 4 within cell 33.  If you specify
{id}, the ID is printed directly as an integer.  If you specify
{idstr}, it is printed as a string.

Note that the {id} and {idstr} of two or more sub-cells are the same
as the {id} and {idstr} of the split cell they are part of.  This
means that if a simulation has split cells, the dump file will contain
duplicate IDs in the same snapshot.

{Proc} is the ID of the processor which currently owns the grid cell.

The {xlo}, {ylo}, {zlo} attributes write the coordinates of the
lower-left corner of the grid cell in the appropriate distance
"units"_units.html.  The {xhi}, {yhi}, {zhi} attributes write the
coordinates of the upper-right corner of the grid cell.  The {xc},
{yc}, {zc} attributes write the coordinates of the center point of the
grid cell.  The {zlo}, {zhi}, {zc} attributes cannot be used for a 2d
simulation.  As with {id} and {idstr}, as explained above, these
attributes are the same for multiple sub-cells of a single split cell
they are part of.

The {vol} attribute is the flow volume of the grid cell (or area in
2d) for unsplit or cut or sub cells.  "Section
4.8"_Section_howto.html#howto_8 of the manual gives details of how
SPARTA defines unsplit and sub cells.  Flow volume is the portion of
the grid cell that is accessible to particles, i.e. outside any closed
surface that may intersect the cell.  Note that unsplit cells which
are inside a surface object will have a flow volume of 0.0.  Likewise
a cut cell which is inside a suface object but which is intersected by
surface element(s) which only touch a face, edge, or corner point of
the grid cell, will have a flow volume of 0.0.

The {c_ID} and {c_ID\[N\]} attributes allow per-grid vectors or arrays
calculated by a "compute"_compute.html to be output.  The ID in the
attribute should be replaced by the actual ID of the compute that has
been defined previously in the input script.  See the
"compute"_compute.html command for details.

If {c_ID} is used as a attribute, and the compute calculates a
per-grid vector, then the per-grid vector is output.  If {c_ID\[N\]}
is used, then N must be in the range from 1-M, which will output the
Nth column of the M-column per-grid array calculated by the compute.
See the discussion above for how N can be specified with a wildcard
asterisk to effectively specify multiple values.

The {f_ID} and {f_ID\[N\]} attributes allow per-grid vectors or arrays
calculated by a "fix"_fix.html to be output.  The ID in the attribute
should be replaced by the actual ID of the fix that has been defined
previously in the input script.

If {f_ID} is used as a attribute, and the fix calculates a per-grid
vector, then the per-grid vector is output.  If {f_ID\[N\]} is used,
then N must be in the range from 1-M, which will output the Nth column
of the M-columne per-grid array calculated by the fix.  See the
discussion above for how N can be specified with a wildcard asterisk
to effectively specify multiple values.

The {v_name} attribute allows per-grid vectors calculated by a
"variable"_variable.html to be output.  The name in the attribute
should be replaced by the actual name of the variable that has been
defined previously in the input script.  Only a grid-style variable
can be referenced, since it is the only style that generates per-grid
values.  Variables of style {grid} can reference per-grid attributes,
stats keywords, or invoke other computes, fixes, or variables when
they are evaluated, so this is a very general means of creating
quantities to output to a dump file.

The {g_name} and {g_name\[N\]} attributes allow custom per-grid cell
vectors or arrays defined by some other command to be output.  The
name should be replaced by the name of the attribute.  See "Section
6.17"_Section_howto.html#howto_17 for more discussion of custom
attributes and command that define them.  For example, the
"read_grid"_read_grid.html and "surf_react
implicit"_surf_react_implicit.html commands can define per-grid
attributes.  (The surf/react implicit command has not yet been
released in public SPPARKS).

If {g_name} is used as a attribute, the custom attribute must be a
vector, and it is output.  If {g_name\[N\]} is used, the custom
attribute must be an array, and N must be in the range from 1-M, which
will output the Nth column of an M-column array.  See the discussion
above for how N can be specified with a wildcard asterisk to
effectively specify multiple values.

See "Section 10"_Section_modify.html of the manual for information on
how to add new compute and fix styles to SPARTA to calculate per-grid
quantities which could then be output into dump files.

:line

This section explains the surface element attributes that can be
specified as part of the {surf} style.  For 2d simulations, a surface
element is a line segment with 2 end points.  Crossing the unit +z
vector into the vector (v2-v1) determines the outward normal of the
line segment.  For 3d simulations, a surface element is a triangle
with 3 corner points.  Crossing (v2-v1) into (v3-v1) determines the
outward normal of the triangle.

{Id} is the surface element ID.

The {v1x}, {v1y}, {v1z}, {v2x}, {v2y}, {v2z}, {v3x}, {v3y}, {v3z}
attributes write the coordinates of the vertices of the end or corner
points of the surface element.  The {v1z}, {v2z}, {v3x}, {v3y}, and
{v3z} attributes cannot be used for a 2d simulation.

<<<<<<< HEAD
The {c_ID} and {c_ID\[N\]} attributes allow per-surf vectors or arrays
=======
The {area} attribute writes the surface element area (3d and
axisymmetric) or length (2d).

The {s_ID} and {s_ID\[N\]} attributes allow custom per-surf vectors or
arrays defined by a "fix"_fix.html or "surf_react"_surf_react.html
command to be output.  The ID in the attribute should be replaced by
the actual ID of the custom per-surf attribute that the fix or
surf_react command defines.  See individal commands for details.
E.g. the "fix surf/temp"_fix_surf_temp.html command defines a custom
vector named by the user for the temperature of each surface element.
And the "surf_react adsorb"_surf_react_adsorb.html command defines one
per-surf array and 3 vectors.

If {s_ID} is used as a attribute, the custom attribute must be a
vector, and it is output.  If {s_ID\[N\]} is used, the custom
attribute must be an array, and N must be in the range from 1-M, which
will output the Nth column of the M-column array.

The {c_ID} and {c_ID\[I\]} attributes allow per-surf vectors or arrays
>>>>>>> ddaa5f6f
calculated by a "compute"_compute.html to be output.  The ID in the
attribute should be replaced by the actual ID of the compute that has
been defined previously in the input script.  See the
"compute"_compute.html command for details.

If {c_ID} is used as a attribute, and the compute calculates a per-srf
vector, then the per-surf vector is output.  If {c_ID\[N\]} is used,
then N must be in the range from 1-M, which will output the Nth column
of the M-column per-surf array calculated by the compute.  See the
discussion above for how N can be specified with a wildcard asterisk
to effectively specify multiple values.

The {f_ID} and {f_ID\[N\]} attributes allow per-surf vectors or arrays
calculated by a "fix"_fix.html to be output.  The ID in the attribute
should be replaced by the actual ID of the fix that has been defined
previously in the input script.

If {f_ID} is used as a attribute, and the fix calculates a per-surf
vector, then the per-surf vector is output.  If {f_ID\[N\]} is used,
then N must be in the range from 1-M, which will output the Nth column
of the M-column per-surf array calculated by the fix.  See the
discussion above for how N can be specified with a wildcard asterisk
to effectively specify multiple values.

The {v_name} attribute allows per-surf vectors calculated by a
"variable"_variable.html to be output.  The name in the attribute
should be replaced by the actual name of the variable that has been
defined previously in the input script.  Only a surf-style variable
can be referenced, since it is the only style that generates per-surf
values.  Variables of style {surf} can reference per-surf attributes,
stats keywords, or invoke other computes, fixes, or variables when
they are evaluated, so this is a very general means of creating
quantities to output to a dump file.

The {s_name} and {s_name\[N\]} attributes allow custom per-surface
element vectors or arrays defined by some other command to be output.
The name should be replaced by the name of the attribute.  See
"Section 6.17"_Section_howto.html#howto_17 for more discussion of
custom attributes and command that define them.  For example, the
"read_surf"_read_surf.html, "fix surf/temp"_fix_surf_temp.html, and
"surf_react adsorb"_surf_react_adsorb.html commands can define
per-surf attributes.

If {s_name} is used as a attribute, the custom attribute must be a
vector, and it is output.  If {s_name\[N\]} is used, the custom
attribute must be an array, and N must be in the range from 1-M, which
will output the Nth column of an M-column array.  See the discussion
above for how N can be specified with a wildcard asterisk to
effectively specify multiple values.

See "Section 10"_Section_modify.html of the manual for information on
how to add new compute and fix styles to SPARTA to calculate per-surf
quantities which could then be output into dump files.

:line

[Restrictions:]

To write gzipped dump files, you must compile SPARTA with the
-DSPARTA_GZIP option - see the "Making SPARTA"_Section_start.html#start_2
section of the documentation.

[Related commands:]

"dump image"_dump_image.html, "dump_modify"_dump_modify.html,
"undump"_undump.html

[Default:]

The defaults for the image style are listed on the "dump
image"_dump_image.html doc page.<|MERGE_RESOLUTION|>--- conflicted
+++ resolved
@@ -63,21 +63,14 @@
       g_name\[N\] = Nth column of custom per-grid array with name, N can include wildcard (see below) :pre
 
   {surf} args = list of surf attributes
-    possible attributes = id, v1x, v1y, v1z, v2x, v2y, v2z, v3x, v3y, v3z, 
+    possible attributes = id, v1x, v1y, v1z, v2x, v2y, v2z, v3x, v3y, v3z, area,
                           c_ID, c_ID\[N\], f_ID, f_ID\[N\], v_name, s_name, s_name\[N\] :pre
 
       id = surface element ID
       v1x,v1y,v1z = coords of 1st vertex in surface element
-<<<<<<< HEAD
       v2x,v2y,v3z = coords of 2nd vertex in surface element
       v3x,v3y,v3z = coords of 3rd vertex in surface element
-=======
-      v1x,v1y,v1z = coords of 2nd vertex in surface element
-      v1x,v1y,v1z = coords of 3rd vertex in surface element
       area = surface element area (3d, axisymmetric) or length (2d)
-      s_ID = custom per-surf vector with ID
-      s_ID\[N\] = Nth column of custom per-surf array with ID
->>>>>>> ddaa5f6f
       c_ID = per-surf vector calculated by a compute with ID
       c_ID\[N\] = Nth column of per-surf array calculated by a compute with ID, N can include wildcard (see below)
       f_ID = per-surf vector calculated by a fix with ID
@@ -448,29 +441,10 @@
 points of the surface element.  The {v1z}, {v2z}, {v3x}, {v3y}, and
 {v3z} attributes cannot be used for a 2d simulation.
 
-<<<<<<< HEAD
-The {c_ID} and {c_ID\[N\]} attributes allow per-surf vectors or arrays
-=======
 The {area} attribute writes the surface element area (3d and
 axisymmetric) or length (2d).
 
-The {s_ID} and {s_ID\[N\]} attributes allow custom per-surf vectors or
-arrays defined by a "fix"_fix.html or "surf_react"_surf_react.html
-command to be output.  The ID in the attribute should be replaced by
-the actual ID of the custom per-surf attribute that the fix or
-surf_react command defines.  See individal commands for details.
-E.g. the "fix surf/temp"_fix_surf_temp.html command defines a custom
-vector named by the user for the temperature of each surface element.
-And the "surf_react adsorb"_surf_react_adsorb.html command defines one
-per-surf array and 3 vectors.
-
-If {s_ID} is used as a attribute, the custom attribute must be a
-vector, and it is output.  If {s_ID\[N\]} is used, the custom
-attribute must be an array, and N must be in the range from 1-M, which
-will output the Nth column of the M-column array.
-
 The {c_ID} and {c_ID\[I\]} attributes allow per-surf vectors or arrays
->>>>>>> ddaa5f6f
 calculated by a "compute"_compute.html to be output.  The ID in the
 attribute should be replaced by the actual ID of the compute that has
 been defined previously in the input script.  See the
