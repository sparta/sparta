--- conflicted
+++ resolved
@@ -588,10 +588,7 @@
 <TR><TD >ZEN2 </TD><TD > HOST </TD><TD > AMD Zen2 architecture </TD></TR>
 <TR><TD >ZEN3 </TD><TD > HOST </TD><TD > AMD Zen3 architecture </TD></TR>
 <TR><TD >ZEN4 </TD><TD > HOST </TD><TD > AMD Zen4 architecture </TD></TR>
-<<<<<<< HEAD
-=======
 <TR><TD >ZEN5 </TD><TD > HOST </TD><TD > AMD Zen5 architecture </TD></TR>
->>>>>>> f52bba5d
 <TR><TD >RISCV_SG2042 </TD><TD > HOST </TD><TD > SG2042 (RISC-V) CPUs </TD></TR>
 <TR><TD >RISCV_RVA22V </TD><TD > HOST </TD><TD > RVA22V (RISC-V) CPUs </TD></TR>
 <TR><TD >KEPLER30 </TD><TD > GPU </TD><TD > NVIDIA Kepler generation CC 3.0 </TD></TR>
