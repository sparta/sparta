--- conflicted
+++ resolved
@@ -74,21 +74,14 @@
       g_name[N] = Nth column of custom per-grid array with name, N can include wildcard (see below) 
 </PRE>
 <PRE>  <I>surf</I> args = list of surf attributes
-    possible attributes = id, v1x, v1y, v1z, v2x, v2y, v2z, v3x, v3y, v3z, 
+    possible attributes = id, v1x, v1y, v1z, v2x, v2y, v2z, v3x, v3y, v3z, area,
                           c_ID, c_ID[N], f_ID, f_ID[N], v_name, s_name, s_name[N] 
 </PRE>
 <PRE>      id = surface element ID
       v1x,v1y,v1z = coords of 1st vertex in surface element
-<<<<<<< HEAD
       v2x,v2y,v3z = coords of 2nd vertex in surface element
       v3x,v3y,v3z = coords of 3rd vertex in surface element
-=======
-      v1x,v1y,v1z = coords of 2nd vertex in surface element
-      v1x,v1y,v1z = coords of 3rd vertex in surface element
       area = surface element area (3d, axisymmetric) or length (2d)
-      s_ID = custom per-surf vector with ID
-      s_ID[N] = Nth column of custom per-surf array with ID
->>>>>>> ddaa5f6f
       c_ID = per-surf vector calculated by a compute with ID
       c_ID[N] = Nth column of per-surf array calculated by a compute with ID, N can include wildcard (see below)
       f_ID = per-surf vector calculated by a fix with ID
@@ -460,30 +453,10 @@
 points of the surface element.  The <I>v1z</I>, <I>v2z</I>, <I>v3x</I>, <I>v3y</I>, and
 <I>v3z</I> attributes cannot be used for a 2d simulation.
 </P>
-<<<<<<< HEAD
-<P>The <I>c_ID</I> and <I>c_ID[N]</I> attributes allow per-surf vectors or arrays
-=======
-<P>
-The <I>area</I> attribute writes the surface element area (3d and
+<P>The <I>area</I> attribute writes the surface element area (3d and
 axisymmetric) or length (2d).
 </P>
-<P>The <I>s_ID</I> and <I>s_ID[N]</I> attributes allow custom per-surf vectors or
-arrays defined by a <A HREF = "fix.html">fix</A> or <A HREF = "surf_react.html">surf_react</A>
-command to be output.  The ID in the attribute should be replaced by
-the actual ID of the custom per-surf attribute that the fix or
-surf_react command defines.  See individal commands for details.
-E.g. the <A HREF = "fix_surf_temp.html">fix surf/temp</A> command defines a custom
-vector named by the user for the temperature of each surface element.
-And the <A HREF = "surf_react_adsorb.html">surf_react adsorb</A> command defines one
-per-surf array and 3 vectors.
-</P>
-<P>If <I>s_ID</I> is used as a attribute, the custom attribute must be a
-vector, and it is output.  If <I>s_ID[N]</I> is used, the custom
-attribute must be an array, and N must be in the range from 1-M, which
-will output the Nth column of the M-column array.
-</P>
 <P>The <I>c_ID</I> and <I>c_ID[I]</I> attributes allow per-surf vectors or arrays
->>>>>>> ddaa5f6f
 calculated by a <A HREF = "compute.html">compute</A> to be output.  The ID in the
 attribute should be replaced by the actual ID of the compute that has
 been defined previously in the input script.  See the
