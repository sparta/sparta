<HTML>
<CENTER><A HREF = "https://sparta.github.io">SPARTA WWW Site</A> - <A HREF = "Manual.html">SPARTA Documentation</A> - <A HREF = "Section_commands.html#comm">SPARTA Commands</A> 
</CENTER>






<HR>

<H3>dump command 
</H3>
<H3><A HREF = "dump_image.html">dump image</A> command 
</H3>
<P><B>Syntax:</B>
</P>
<PRE>dump ID style select-ID N file args 
</PRE>
<UL><LI>ID = user-assigned name for the dump 

<LI>style = <I>particle</I> or <I>grid</I> or <I>surf</I> or <I>tally</I> or <I>image</I> 

<LI>select-ID = which particles, grid cells, surface elements to dump 

<PRE>  for dump style = particle or image, use a mixture ID
  for style = grid, use a grid group ID
  for style = surf, use a surface group ID
  for style = tally, select-ID is ignored
  for style = image, see the <A HREF = "dump_image.html">dump image</A> doc page 
</PRE>
<LI>N = dump every this many timesteps 

<LI>file = name of file to write dump info to 

<LI>args = list of arguments for a particular style 

<PRE>  <I>particle</I> args = list of particle attributes
    possible attributes = id, type, proc, cellID, x, y, z, xs, ys, zs, vx, vy, vz,
                          ke, erot, evib, 
                          c_ID, c_ID[N], f_ID, f_ID[N], v_name, p_name, p_name[N] 
</PRE>
<PRE>      id = particle ID
      type = particle species as an integer index
      proc = ID of owning processor
      cellID = ID of grid cell particle is in
      x,y,z = unscaled particle coordinates
      xs,ys,zs = scaled particle coordinates
      vx,vy,vz = particle velocities
      ke,erot,evib = translational, rotational, and vibrational energy
      c_ID = per-particle vector calculated by a compute with ID
      c_ID[N] = Nth column of per-particle array calculated by a compute with ID, N can include wildcard (see below)
      f_ID = per-particle vector calculated by a fix with ID
      f_ID[N] = Nth column of per-particle array calculated by a fix with ID, N can include wildcard (see below)
      v_name = per-particle vector calculated by a particle-style variable with name
      p_name = custom per-particle vector with name
      p_name[N] = Nth column of custom per-particle array with name, N can include wildcard (see below) 
</PRE>
<PRE>  <I>grid</I> args = list of grid attributes
    possible attributes = id, idstr, split, proc, xlo, ylo, zlo, xhi, yhi, zhi,
                          c_ID, c_ID[N], f_ID, f_ID[N], v_name, g_name, g_name[N] 
</PRE>
<PRE>      id = integer form of grid cell ID
      idstr = string form of grid cell ID
      split = integer, either 0 (unsplit cell) or 1..N (split cell index + 1)
      proc = processor that owns grid cell
      xlo,ylo,zlo = coords of lower left corner of grid cell
      xhi,yhi,zhi = coords of lower left corner of grid cell
      xc,yc,zc = coords of center of grid cell
      vol = flow volume of grid cell (area in 2d)
      c_ID = per-grid vector calculated by a compute with ID
      c_ID[N] = Nth column of per-grid array calculated by a compute with ID, N can include wildcard (see below)
      f_ID = per-grid vector calculated by a fix with ID
      f_ID[N] = Nth column of per-grid array calculated by a fix with ID, N can include wildcard (see below)
      v_name = per-grid vector calculated by a grid-style variable with name
      g_name = custom per-grid vector with name
      g_name[N] = Nth column of custom per-grid array with name, N can include wildcard (see below) 
</PRE>
<PRE>  <I>surf</I> args = list of surf attributes
    possible attributes = id, v1x, v1y, v1z, v2x, v2y, v2z, v3x, v3y, v3z, area,
                          c_ID, c_ID[N], f_ID, f_ID[N], v_name, s_name, s_name[N] 
</PRE>
<PRE>      id = surface element ID
      v1x,v1y,v1z = coords of 1st vertex in surface element
      v2x,v2y,v2z = coords of 2nd vertex in surface element
      v3x,v3y,v3z = coords of 3rd vertex in surface element
      area = surface element area (3d, axisymmetric) or length (2d)
      c_ID = per-surf vector calculated by a compute with ID
      c_ID[N] = Nth column of per-surf array calculated by a compute with ID, N can include wildcard (see below)
      f_ID = per-surf vector calculated by a fix with ID
      f_ID[N] = Nth column of per-surf array calculated by a fix with ID, N can include wildcard (see below)
      v_name = per-surf vector calculated by a surf-style variable with name
      s_name = custom per-surf vector with name
      s_name[N] = Nth column of custom per-surf array with name, N can include wildcard (see below) 
</PRE>
<PRE>  <I>tally</I> args = list of tally computes
    possible attributes = c_ID, c_ID[N] 
</PRE>
<PRE>      c_ID = per-tally vector calculated by a compute with ID
      c_ID[N] = Nth column of per-tally array calculated by a compute with ID, I can include wildcard (see below) 
</PRE>
<PRE>  <I>image</I> args = discussed on <A HREF = "dump_image.html">dump image</A> doc page 
</PRE>

</UL>
<P><B>Examples:</B>
</P>
<PRE>dump 1 particle all 100 dump.myforce.* id type x y vx fx
dump 2 particle inflow 100 dump.%.myforce id type c_myF[3] v_ke
dump 3 grid all 1000 tmp.grid id proc xlo ylo zlo xhi yhi zhi 
</PRE>
<PRE>dump 4 tally all 10 tmp.tally c_surfTally[*] 
</PRE>
<P><B>Description:</B>
</P>
<P>Dump a snapshot of simulation quantities to one or more files every N
timesteps in one of several styles.  The <I>image</I> style is the
exception; it creates a JPG or PPM image file of the simulation
configuration every N timesteps, as discussed on the <A HREF = "dump_image.html">dump
image</A> doc page.
</P>
<P>The ID for a dump is used to identify the dump in other commands.
Each dump ID must be unique.  The ID can only contain alphanumeric
characters and underscores.  You can specify multiple dumpes of the
same style so long as they have different IDs.  A dump can be deleted
with the <A HREF = "undump.html">undump</A> command, after which its ID can be
re-used.
</P>
<P>The <I>style</I> setting determines what quantities are written to the file
and in what format.  The <I>particle</I>, <I>grid</I>, <I>surf</I>, <I>tally</I> options
are for particles, grid cells, surface elements, or tallies.  Settings
made via the <A HREF = "dump_modify.html">dump_modify</A> command can also alter
what info is included in the file and the format of individual values.
</P>
<P>The <I>select-ID</I> setting determines which particles, grid cells, or
surface elements are output.  For <I>style</I> = <I>particle</I>, the
<I>select-ID</I> is a mixture ID as defined by the <A HREF = "mixture.html">mixture</A>
command.  Only particles whose species are part of the mixture are
output.  For <I>style</I> = <I>grid</I>, the <I>select-ID</I> is for a grid group, as
defined by the <A HREF = "group.html">group grid</A> command.  Only grid cells in
the group are output.  For <I>style</I> = <I>surf</I>, the <I>select-ID</I> is for a
surface eleemnt group, as defined by the <A HREF = "group.html">group surf</A>
command.  Only surface elements in the group are output.  For <I>style</I>
= <I>tally</I>, the <I>select-ID</I> setting is ignored, so a placeholder word
like "all" can be used.  All tallies stored by the specified
compute(s) will be output.
</P>
<P>As described below, the filename determines the kind of output (text
or binary or gzipped, one big file or one per timestep, one big file
or one per processor).
</P>
<P>The precision of values output to text-based dump files can be
controlled by the <A HREF = "dump_modify.html">dump_modify format</A> command and
its options.
</P>
<HR>

<<<<<<< HEAD
<P>The <I>particle</I> and <I>grid</I> and <I>surf</I> and <I>tally</I> styles create files
in a simple text format that is self-explanatory when viewing a dump
file.  Many of the SPARTA <A HREF = "Section_tools.html">post-processing tools</A>,
including <A HREF = "http://pizza.sandia.gov">Pizza.py</A>, work with this format.
=======
<P>The <I>particle</I> and <I>grid</I> and <I>surf</I> styles create files in a simple
text format that is self-explanatory when viewing a dump file.  Many
of the SPARTA <A HREF = "Section_tools.html">post-processing tools</A>, including
<A HREF = "https://lammps.github.io/pizza">Pizza.py</A>, work with this format.
>>>>>>> 946ffe28
</P>
<P>For post-processing purposes the text files are self-describing in the
following sense.
</P>
<P>The dimensions of the simulation box are included in each snapshot.
This information is formatted as:
</P>
<PRE>ITEM: BOX BOUNDS xx yy zz
xlo xhi
ylo yhi
zlo zhi 
</PRE>
<P>where xlo,xhi are the maximum extents of the simulation box in the
x-dimension, and similarly for y and z.  The "xx yy zz" represent 6
characters that encode the style of boundary for each of the 6
simulation box boundaries (xlo,xhi and ylo,yhi and zlo,zhi).  Each of
the 6 characters is either o = outflow, p = periodic, or s = specular.
See the <A HREF = "doc/boundary.html">boundary</A> command for details.
</P>
<P>The "ITEM: NUMBER OF ATOMS" or "ITEM: NUMBER OF CELLS" or "ITEM:
NUMBER OF SURFS" or "ITEM: NUMBER OF TALLIES" entry in each snapshot
gives the number of particles, grid cells, surfaces to follow.
</P>
<P>The "ITEM: ATOMS" or "ITEM: CELLS" or "ITEM: SURFS" or "ITEM: TALLIES"
entry in each snapshot lists column descriptors for the per-particle
or per-grid or per-surf or per-tally lines that follow.  The
descriptors are the attributes specied in the dump command for the
style.  Possible attributes are listed above and will appear in the
order specified.  An explanation of the possible attributes is given
below.
</P>
<HR>

<P>Dumps are performed on timesteps that are a multiple of N (including
timestep 0).  Note that this means a dump will not be performed on the
initial timestep after the dump command is invoked, if the current
timestep is not a multiple of N.  This behavior can be changed via the
<A HREF = "dump_modify.html">dump_modify first</A> command.  N can be changed
between runs by using the <A HREF = "dump_modify.html">dump_modify every</A>
command.
</P>
<P>The specified filename determines how the dump file(s) is written.
The default is to write one large text file, which is opened when the
dump command is invoked and closed when an <A HREF = "undump.html">undump</A>
command is used or when SPARTA exits.
</P>
<P>Dump filenames can contain two wildcard characters.  If a "*"
character appears in the filename, then one file per snapshot is
written and the "*" character is replaced with the timestep value.
For example, tmp.dump.* becomes tmp.dump.0, tmp.dump.10000,
tmp.dump.20000, etc.  Note that the <A HREF = "dump_modify.html">dump_modify pad</A>
command can be used to insure all timestep numbers are the same length
(e.g. 00010), which can make it easier to read a series of dump files
in order by some post-processing tools.
</P>
<P>If a "%" character appears in the filename, then one file is written
for each processor and the "%" character is replaced with the
processor ID from 0 to P-1.  For example, tmp.dump.% becomes
tmp.dump.0, tmp.dump.1, ... tmp.dump.P-1, etc.  This creates smaller
files and can be a fast mode of output on parallel machines that
support parallel I/O for output.
</P>
<P>Note that the "*" and "%" characters can be used together to produce a
large number of small dump files!
</P>
<P>If the filename ends with ".bin", the dump file (or files, if "*" or
"%" is also used) is written in binary format.  A binary dump file
will be about the same size as a text version, but will typically
write out much faster.  Of course, when post-processing, you will need
to convert it back to text format (see the <A HREF = "Section_tools.html#binary">binary2txt
tool</A>) or write your own code to read the
binary file.  The format of the binary file can be understood by
looking at the tools/binary2txt.cpp file.
</P>
<P>If the filename ends with ".gz", the dump file (or files, if "*" or "%"
is also used) is written in gzipped format.  A gzipped dump file will
be about 3x smaller than the text version, but will also take longer
to write.
</P>
<HR>

<P>Note that in the discussion which follows, for styles which can
reference values from a compute or fix or custom attribute, like the
<I>particle</I>, <I>grid</I>, or <I>surf</I> styles, the bracketed index I can be
specified using a wildcard asterisk with the index to effectively
specify multiple values.  This takes the form "*" or "*n" or "n*" or
"m*n".  If N = the size of the vector (for <I>mode</I> = scalar) or the
number of columns in the array (for <I>mode</I> = vector), then an asterisk
with no numeric values means all indices from 1 to N.  A leading
asterisk means all indices from 1 to n (inclusive).  A trailing
asterisk means all indices from n to N (inclusive).  A middle asterisk
means all indices from m to n (inclusive).
</P>
<P>Using a wildcard is the same as if the individual columns of the array
had been listed one by one.  E.g. these 2 dump commands are
equivalent, since the <A HREF = "compute_grid.html">compute grid</A> command creates
a per-grid array with 3 columns:
</P>
<PRE>compute myGrid all all u v w
dump 2 grid all 100 tmp.dump id c_myGrid[*]
dump 2 grid all 100 tmp.dump id c_myGrid[1] c_myGrid[2] c_myGrid[3] 
</PRE>
<HR>

<P>This section explains the particle attributes that can be specified as
part of the <I>particle</I> style.
</P>
<P><I>Id</I> is the particle ID.  <I>Type</I> is an integer index for the particle
species.  It is a value from 1 to Nspecies.  The value corresponds to
the order in which species were defined via the <A HREF = "species.html">species</A>
command.  <I>Proc</I> is the ID of the processor which currently owns the
particle.
</P>
<P>The <I>x</I>, <I>y</I>, <I>z</I> attributes write particle coordinates "unscaled", in
the appropriate distance <A HREF = "units.html">units</A>.  Use <I>xs</I>, <I>ys</I>, <I>zs</I> to
"scale" the coordinates to the box size, so that each value is 0.0 to
1.0.
</P>
<P><I>Vx</I>, <I>vy</I>, <I>vz</I> are components of particle velocity.  The <I>ke</I>,
<I>erot</I>, and <I>evib</I> attributes are the kinetic, rotational, and
vibrational energies of the particle.  A particle's kinetic energy is
given by 1/2 m (vx^2 + vy^2 + vz^2).  The way that rotational and
vibrational energy is treated in collisions and stored by particles is
affected by the <A HREF = "collid_modify.html">collide_modify</A> command.
</P>
<P>The <I>c_ID</I> and <I>c_ID[N]</I> attributes allow per-particle vectors or
arrays calculated by a <A HREF = "compute.html">compute</A> to be output.  The ID in
the attribute should be replaced by the actual ID of the compute that
has been defined previously in the input script.  See the
<A HREF = "compute.html">compute</A> command for details.
</P>
<P>If <I>c_ID</I> is used as a attribute, the compute must calculate a
per-particle vector, and it is output.  If <I>c_ID[N]</I> is used, the
compute must calculate a per-particle array, and N must be in the
range from 1-M, which will output the Nth column of the M-column
array.  See the discussion above for how N can be specified with a
wildcard asterisk to effectively specify multiple values.
</P>
<P>The <I>f_ID</I> and <I>f_ID[N]</I> attributes allow vector or array
per-particle quantities calculated by a <A HREF = "fix.html">fix</A> to be output.
The ID in the attribute should be replaced by the actual ID of the fix
that has been defined previously in the input script.
</P>
<P>If <I>f_ID</I> is used as a attribute, the fix must calculate a
per-particle vector, and it is output.  If <I>f_ID[N]</I> is used, the
fix must calculate a per-particle array, and N must be in the range
from 1-M, which will output the Nth column of the M-column array.
See the discussion above for how N can be specified with a
wildcard asterisk to effectively specify multiple values.
</P>
<P>The <I>v_name</I> attribute allows per-particle vectors calculated by a
<A HREF = "variable.html">variable</A> to be output.  The name in the attribute
should be replaced by the actual name of the variable that has been
defined previously in the input script.  Only a particle-style
variable can be referenced, since it is the only style that generates
per-particle values.  Variables of style <I>particle</I> can reference
per-particle attributes, stats keywords, or invoke other computes,
fixes, or variables when they are evaluated, so this is a very general
means of creating quantities to output to a dump file.
</P>
<P>The <I>p_name</I> and <I>p_name[N]</I> attributes allow custom per-particle
vectors or arrays defined by some other command to be output.  The
name should be replaced by the name of the attribute.  See <A HREF = "Section_howto.html#howto_17">Section
6.17</A> for more discussion of custom
attributes and command that define them.  For example, the <A HREF = "fix_ambipolar.html">fix
ambipolar</A> command which defines the per-particle
custom vector "ionambi" and custom array "velambi".
</P>
<P>If <I>p_name</I> is used as a attribute, the custom attribute must be a
vector, and it is output.  If <I>p_name[N]</I> is used, the custom
attribute must be an array, and N must be in the range from 1-M, which
will output the Nth column of an M-column array.  See the discussion
above for how N can be specified with a wildcard asterisk to
effectively specify multiple values.
</P>
<P>See <A HREF = "Section_modify.html">Section 10</A> of the manual for information on
how to add new compute and fix styles to SPARTA to calculate
per-particle quantities which could then be output into dump files.
</P>
<HR>

<P>This section explains the grid cell attributes that can be specified
as part of the <I>grid</I> style.
</P>
<P>Note that dump grid will output one line (per snapshot) for 3 kinds of
child cells: unsplit cells, cut cells, and sub cells of split cells.
<A HREF = "Section_howto.html#howto_8">Section 6.8</A> of the manual gives details
of how SPARTA defines child, unsplit, cut, split, and sub cells.  This
is different than <A HREF = "compute.html">compute</A> or <A HREF = "fix.html">fix</A> commands
which produce per grid information; they also include split cells in
their output.  The dump grid command discards the split cell
information since the sub cells of a split cell provide the needed
information for further processing and visualization.  Note that
unsplit cells can be outside (in the flow) or inside surface objects,
if they exist.
</P>
<P><I>Id</I> and <I>idstr</I> are two different forms of the grid cell ID.  In
SPARTA each grid cell is assigned a unique ID which represents its
location, in a topological sense, within the hierarchical grid.  This
ID is stored as an integer such as 5774983, but can also be decoded
into a string such as 33-4-6, which makes it easier to understand the
grid hierarchy.  In this case it means the grid cell is at the 3rd
level of the hierarchy.  Its grandparent cell was 33 at the 1st level,
its parent was cell 4 (at level 2) within cell 33, and the cell itself
is cell 6 (at level 3) within cell 4 within cell 33.  If you specify
<I>id</I>, the ID is printed directly as an integer.  If you specify
<I>idstr</I>, it is printed as a string.
</P>
<P>Note that the <I>id</I> and <I>idstr</I> of two or more sub-cells are the same
as the <I>id</I> and <I>idstr</I> of the split cell they are part of.  This
means that if a simulation has split cells, the dump file will contain
duplicate IDs in the same snapshot.
</P>
<P><I>Proc</I> is the ID of the processor which currently owns the grid cell.
</P>
<P>The <I>xlo</I>, <I>ylo</I>, <I>zlo</I> attributes write the coordinates of the
lower-left corner of the grid cell in the appropriate distance
<A HREF = "units.html">units</A>.  The <I>xhi</I>, <I>yhi</I>, <I>zhi</I> attributes write the
coordinates of the upper-right corner of the grid cell.  The <I>xc</I>,
<I>yc</I>, <I>zc</I> attributes write the coordinates of the center point of the
grid cell.  The <I>zlo</I>, <I>zhi</I>, <I>zc</I> attributes cannot be used for a 2d
simulation.  As with <I>id</I> and <I>idstr</I>, as explained above, these
attributes are the same for multiple sub-cells of a single split cell
they are part of.
</P>
<P>The <I>vol</I> attribute is the flow volume of the grid cell (or area in
2d) for unsplit or cut or sub cells.  <A HREF = "Section_howto.html#howto_8">Section
4.8</A> of the manual gives details of how
SPARTA defines unsplit and sub cells.  Flow volume is the portion of
the grid cell that is accessible to particles, i.e. outside any closed
surface that may intersect the cell.  Note that unsplit cells which
are inside a surface object will have a flow volume of 0.0.  Likewise
a cut cell which is inside a suface object but which is intersected by
surface element(s) which only touch a face, edge, or corner point of
the grid cell, will have a flow volume of 0.0.
</P>
<P>The <I>c_ID</I> and <I>c_ID[N]</I> attributes allow per-grid vectors or arrays
calculated by a <A HREF = "compute.html">compute</A> to be output.  The ID in the
attribute should be replaced by the actual ID of the compute that has
been defined previously in the input script.  See the
<A HREF = "compute.html">compute</A> command for details.
</P>
<P>If <I>c_ID</I> is used as a attribute, and the compute calculates a
per-grid vector, then the per-grid vector is output.  If <I>c_ID[N]</I>
is used, then N must be in the range from 1-M, which will output the
Nth column of the M-column per-grid array calculated by the compute.
See the discussion above for how N can be specified with a wildcard
asterisk to effectively specify multiple values.
</P>
<P>The <I>f_ID</I> and <I>f_ID[N]</I> attributes allow per-grid vectors or arrays
calculated by a <A HREF = "fix.html">fix</A> to be output.  The ID in the attribute
should be replaced by the actual ID of the fix that has been defined
previously in the input script.
</P>
<P>If <I>f_ID</I> is used as a attribute, and the fix calculates a per-grid
vector, then the per-grid vector is output.  If <I>f_ID[N]</I> is used,
then N must be in the range from 1-M, which will output the Nth column
of the M-columne per-grid array calculated by the fix.  See the
discussion above for how N can be specified with a wildcard asterisk
to effectively specify multiple values.
</P>
<P>The <I>v_name</I> attribute allows per-grid vectors calculated by a
<A HREF = "variable.html">variable</A> to be output.  The name in the attribute
should be replaced by the actual name of the variable that has been
defined previously in the input script.  Only a grid-style variable
can be referenced, since it is the only style that generates per-grid
values.  Variables of style <I>grid</I> can reference per-grid attributes,
stats keywords, or invoke other computes, fixes, or variables when
they are evaluated, so this is a very general means of creating
quantities to output to a dump file.
</P>
<P>The <I>g_name</I> and <I>g_name[N]</I> attributes allow custom per-grid cell
vectors or arrays defined by some other command to be output.  The
name should be replaced by the name of the attribute.  See <A HREF = "Section_howto.html#howto_17">Section
6.17</A> for more discussion of custom
attributes and command that define them.  For example, the
<A HREF = "read_grid.html">read_grid</A> and <A HREF = "surf_react_implicit.html">surf_react
implicit</A> commands can define per-grid
attributes.  (The surf/react implicit command has not yet been
released in public SPARTA).
</P>
<P>If <I>g_name</I> is used as a attribute, the custom attribute must be a
vector, and it is output.  If <I>g_name[N]</I> is used, the custom
attribute must be an array, and N must be in the range from 1-M, which
will output the Nth column of an M-column array.  See the discussion
above for how N can be specified with a wildcard asterisk to
effectively specify multiple values.
</P>
<P>See <A HREF = "Section_modify.html">Section 10</A> of the manual for information on
how to add new compute and fix styles to SPARTA to calculate per-grid
quantities which could then be output into dump files.
</P>
<HR>

<P>This section explains the surface element attributes that can be
specified as part of the <I>surf</I> style.  For 2d simulations, a surface
element is a line segment with 2 end points.  Crossing the unit +z
vector into the vector (v2-v1) determines the outward normal of the
line segment.  For 3d simulations, a surface element is a triangle
with 3 corner points.  Crossing (v2-v1) into (v3-v1) determines the
outward normal of the triangle.
</P>
<P><I>Id</I> is the surface element ID.
</P>
<P>The <I>v1x</I>, <I>v1y</I>, <I>v1z</I>, <I>v2x</I>, <I>v2y</I>, <I>v2z</I>, <I>v3x</I>, <I>v3y</I>, <I>v3z</I>
attributes write the coordinates of the vertices of the end or corner
points of the surface element.  The <I>v1z</I>, <I>v2z</I>, <I>v3x</I>, <I>v3y</I>, and
<I>v3z</I> attributes cannot be used for a 2d simulation.
</P>
<P>The <I>area</I> attribute writes the surface element area (3d and
axisymmetric) or length (2d).
</P>
<P>The <I>c_ID</I> and <I>c_ID[N]</I> attributes allow per-surf vectors or arrays
calculated by a <A HREF = "compute.html">compute</A> to be output.  The ID in the
attribute should be replaced by the actual ID of the compute that has
been defined previously in the input script.  See the
<A HREF = "compute.html">compute</A> command for details.
</P>
<P>If <I>c_ID</I> is used as a attribute, and the compute calculates a
per-surf vector, then the per-surf vector is output.  If <I>c_ID[N]</I>
is used, then N must be in the range from 1-M, which will output the
Nth column of the M-column per-surf array calculated by the compute.
See the discussion above for how N can be specified with a wildcard
asterisk to effectively specify multiple values.
</P>
<P>The <I>f_ID</I> and <I>f_ID[N]</I> attributes allow per-surf vectors or arrays
calculated by a <A HREF = "fix.html">fix</A> to be output.  The ID in the attribute
should be replaced by the actual ID of the fix that has been defined
previously in the input script.
</P>
<P>If <I>f_ID</I> is used as a attribute, and the fix calculates a per-surf
vector, then the per-surf vector is output.  If <I>f_ID[N]</I> is used,
then N must be in the range from 1-M, which will output the Nth column
of the M-column per-surf array calculated by the fix.  See the
discussion above for how N can be specified with a wildcard asterisk
to effectively specify multiple values.
</P>
<P>The <I>v_name</I> attribute allows per-surf vectors calculated by a
<A HREF = "variable.html">variable</A> to be output.  The name in the attribute
should be replaced by the actual name of the variable that has been
defined previously in the input script.  Only a surf-style variable
can be referenced, since it is the only style that generates per-surf
values.  Variables of style <I>surf</I> can reference per-surf attributes,
stats keywords, or invoke other computes, fixes, or variables when
they are evaluated, so this is a very general means of creating
quantities to output to a dump file.
</P>
<P>The <I>s_name</I> and <I>s_name[N]</I> attributes allow custom per-surface
element vectors or arrays defined by some other command to be output.
The name should be replaced by the name of the attribute.  See
<A HREF = "Section_howto.html#howto_17">Section 6.17</A> for more discussion of
custom attributes and command that define them.  For example, the
<A HREF = "read_surf.html">read_surf</A>, <A HREF = "fix_surf_temp.html">fix surf/temp</A>, and
<A HREF = "surf_react_adsorb.html">surf_react adsorb</A> commands can define
per-surf attributes.
</P>
<P>If <I>s_name</I> is used as a attribute, the custom attribute must be a
vector, and it is output.  If <I>s_name[N]</I> is used, the custom
attribute must be an array, and N must be in the range from 1-M, which
will output the Nth column of an M-column array.  See the discussion
above for how N can be specified with a wildcard asterisk to
effectively specify multiple values.
</P>
<P>See <A HREF = "Section_modify.html">Section 10</A> of the manual for information on
how to add new compute and fix styles to SPARTA to calculate per-surf
quantities which could then be output into dump files.
</P>
<HR>

<P>This section explains the tally attributes that can be specified as
part of the <I>tally</I> style.
</P>
<P>The <I>c_ID</I> and <I>c_ID[I]</I> attributes allow per-tally vectors or
arrays calculated by a <A HREF = "compute.html">compute</A> to be output.  The ID in
the attribute should be replaced by the actual ID of the compute that
has been defined previously in the input script.  See the
<A HREF = "compute.html">compute</A> command for details.
</P>
<P>If <I>c_ID</I> is used as a attribute, and the compute calculates a
per-tally vector, then the per-tally vector is output.  If <I>c_ID[I]</I>
is used, then I must be in the range from 1-M, which will output the
Ith column of the M-column per-tally array calculated by the compute.
See the discussion above for how I can be specified with a wildcard
asterisk to effectively specify multiple values.
</P>
<HR>

<P><B>Restrictions:</B>
</P>
<P>To write gzipped dump files, you must compile SPARTA with the
-DSPARTA_GZIP option - see the <A HREF = "Section_start.html#start_2">Making SPARTA</A>
section of the documentation.
</P>
<P><B>Related commands:</B>
</P>
<P><A HREF = "dump_image.html">dump image</A>, <A HREF = "dump_modify.html">dump_modify</A>,
<A HREF = "undump.html">undump</A>
</P>
<P><B>Default:</B>
</P>
<P>The defaults for the image style are listed on the <A HREF = "dump_image.html">dump
image</A> doc page.
</P>
</HTML><|MERGE_RESOLUTION|>--- conflicted
+++ resolved
@@ -155,17 +155,11 @@
 </P>
 <HR>
 
-<<<<<<< HEAD
 <P>The <I>particle</I> and <I>grid</I> and <I>surf</I> and <I>tally</I> styles create files
 in a simple text format that is self-explanatory when viewing a dump
 file.  Many of the SPARTA <A HREF = "Section_tools.html">post-processing tools</A>,
-including <A HREF = "http://pizza.sandia.gov">Pizza.py</A>, work with this format.
-=======
-<P>The <I>particle</I> and <I>grid</I> and <I>surf</I> styles create files in a simple
-text format that is self-explanatory when viewing a dump file.  Many
-of the SPARTA <A HREF = "Section_tools.html">post-processing tools</A>, including
-<A HREF = "https://lammps.github.io/pizza">Pizza.py</A>, work with this format.
->>>>>>> 946ffe28
+including <A HREF = "https://lammps.github.io/pizza">Pizza.py</A>, work with this
+format.
 </P>
 <P>For post-processing purposes the text files are self-describing in the
 following sense.
