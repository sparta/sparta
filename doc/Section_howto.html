--- conflicted
+++ resolved
@@ -31,11 +31,8 @@
 6.14 <A HREF = "#howto_14">Implicit surface ablation</A><BR>
 6.15 <A HREF = "#howto_15">Transparent surface elements</A><BR>
 6.16 <A HREF = "#howto_16">Visualizing SPARTA output with ParaView</A><BR>
-<<<<<<< HEAD
-6.17 <A HREF = "#howto_17">Custom per-particle, per-grid, per-surf attributes</A> <BR>
-=======
-6.17 <A HREF = "#howto_17">Variable timestep simulations</A> <BR>
->>>>>>> ddaa5f6f
+6.17 <A HREF = "#howto_17">Custom per-particle, per-grid, per-surf attributes</A><BR>
+6.18 <A HREF = "#howto_18">Variable timestep simulations</A> <BR>
 
 <P>The example input scripts included in the SPARTA distribution and
 highlighted in <A HREF = "Section_example.html">Section 5</A> of the manual also
@@ -1634,43 +1631,6 @@
 </P>
 <HR>
 
-<A NAME = "howto_17"></A><H4>6.17 Variable timestep simulations 
-</H4>
-<P>As an alternative to utilization of a user-provided constant timestep, the
-variable timestep option enables SPARTA to compute global timesteps based on the
-current state of the physical processes being modeled. The timestep is global in the
-sense that all cells advance their particles in time using the same timestep value.
-The timestep is adaptive in the sense that the global timestep can be recalculated
-periodically throughout the simulation to account for flow state changes.
-Examples of situations where a variable timestep would be desired are problems with highly
-varying density or velocity throughout the domain and transient problems where the optimal
-timestep changes throughout the simulation.
-</P>
-<P>The global, variable timestep is computed at a user-specified frequency using cell-based
-timesteps that are calculated using cell mean collision and particle transit times.
-These cell-based timesteps are only used to compute the global timestep and are not used
-to advance the solution locally. The benefit of the global timestep calculation over using an
-input value that is too large is higher accuracy, and the benefit over using an input value
-that is too small is computational efficiency resulting from larger timesteps
-and thus shorter run times. The cost of using the variable timestep option is the
-computational time involved in computing the cell-based time quantities and performing
-parallel reductions over the grid to construct the global minimum and average cell timesteps
-needed for the global timestep calculation. For scenarios where ensembles of similar problems
-are being run, one strategy to mitigate this cost is to determine an optimal timestep using
-the variable timestep option for the first run and then to utilize this timestep as a
-user-specified value for the subsequent runs.
-</P>
-<P>The <A HREF = "compute_dt_grid.html">compute dt/grid</A> command is used to calculate the cell-based timesteps,
-and the <A HREF = "fix_dt_reset.html">fix dt/reset</A> command uses this data to calculate the global timestep.
-An internal time variable has been added to SPARTA to track elapsed simulation time, and this
-time variable as well as the current timestep can be output using the <I>time</I> and <I>dt</I> keywords
-in the <A HREF = "stats_style.html">stats_style</A> command. These <I>time</I> and <I>dt</I> values are also included
-in the <A HREF = "read_restart.html">read_restart</A> and <A HREF = "write_restart.html">write restart</A> commands.
-The <A HREF = "fix_halt.html">fix halt</A> command has been added to enable a run to halt when the simulation
-time reaches a specified value.
-</P>
-<HR>
-
 <A NAME = "howto_17"></A><H4>6.17 Custom per-particle, per-grid, per-surf attributes 
 </H4>
 <P>Particles, grid cells, and surface elements can have custom attributes
@@ -1755,4 +1715,48 @@
 course of a simulation, and their status can be monitored with the
 various output commands listed above.
 </P>
+<HR>
+
+<A NAME = "howto_18"></A><H4>6.18 Variable timestep simulations 
+</H4>
+<P>As an alternative to utilization of a user-provided constant timestep,
+the variable timestep option enables SPARTA to compute global
+timesteps based on the current state of the physical processes being
+modeled. The timestep is global in the sense that all cells advance
+their particles in time using the same timestep value.  The timestep
+is adaptive in the sense that the global timestep can be recalculated
+periodically throughout the simulation to account for flow state
+changes.  Examples of situations where a variable timestep would be
+desired are problems with highly varying density or velocity
+throughout the domain and transient problems where the optimal
+timestep changes throughout the simulation.
+</P>
+<P>The global, variable timestep is computed at a user-specified
+frequency using cell-based timesteps that are calculated using cell
+mean collision and particle transit times.  These cell-based timesteps
+are only used to compute the global timestep and are not used to
+advance the solution locally. The benefit of the global timestep
+calculation is that it will automatically reduce the timestep if the
+intial value is too large, leading to higher accuracy, and it will
+automatically increase the timestep if the initial value is too small,
+speeding up the simulation. The overhead of using the variable timestep
+option is the computational time involved in computing the cell-based
+time quantities and performing parallel reductions over the grid to
+construct the global minimum and average cell timesteps needed for the
+global timestep calculation. For scenarios where ensembles of similar
+problems are being run, one strategy to mitigate this cost is to
+determine an optimal timestep using the variable timestep option for
+the first run and then to utilize this timestep as a user-specified
+value for the subsequent runs.
+</P>
+<P>The <A HREF = "compute_dt_grid.html">compute dt/grid</A> command is used to
+calculate the cell-based timesteps, and the <A HREF = "fix_dt_reset.html">fix
+dt/reset</A> command uses this data to calculate the
+global timestep.  An internal time variable has been added to SPARTA
+to track elapsed simulation time, and this time variable as well as
+the current timestep can be output using the <I>time</I> and <I>dt</I> keywords
+in the <A HREF = "stats_style.html">stats_style</A> command. These <I>time</I> and <I>dt</I>
+values are also included in the <A HREF = "read_restart.html">read_restart</A> and
+<A HREF = "write_restart.html">write restart</A> commands.
+</P>
 </HTML>