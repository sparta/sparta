<HTML>
<CENTER>.<A HREF = "Section_commands.html">Previous Section</A> - <A HREF = "https://sparta.github.io">SPARTA WWW Site</A> - <A HREF = "Manual.html">SPARTA Documentation</A> - <A HREF = "Section_commands.html#comm">SPARTA Commands</A> - <A HREF = "Section_example.html">Next Section</A> 
</CENTER>






<HR>

<H3>6. How-to discussions 
</H3>
<P>The following sections describe how to perform common tasks using
SPARTA, as well as provide some techinical details about how
SPARTA works.
</P>
6.1 <A HREF = "#howto_1">2d simulations</A><BR>
6.2 <A HREF = "#howto_2">Axisymmetric simulations</A><BR>
6.3 <A HREF = "#howto_3">Running multiple simulations from one input script</A><BR>
6.4 <A HREF = "#howto_4">Output from SPARTA (stats, dumps, computes, fixes, variables)</A><BR>
6.5 <A HREF = "#howto_5">Visualizing SPARTA snapshots</A><BR>
6.6 <A HREF = "#howto_6">Library interface to SPARTA</A><BR>
6.7 <A HREF = "#howto_7">Coupling SPARTA to other codes</A> <BR>
6.8 <A HREF = "#howto_8">Details of grid geometry in SPARTA</A><BR>
6.9 <A HREF = "#howto_9">Details of surfaces in SPARTA</A><BR>
6.10 <A HREF = "#howto_10">Restarting a simulation</A><BR>
6.11 <A HREF = "#howto_11">Using the ambipolar approximation</A><BR>
6.12 <A HREF = "#howto_12">Using multiple vibrational energy levels</A><BR>
6.13 <A HREF = "#howto_13">Surface elements: explicit, implicit, distributed</A><BR>
6.14 <A HREF = "#howto_14">Implicit surface ablation</A><BR>
6.15 <A HREF = "#howto_15">Transparent surface elements</A><BR>
6.16 <A HREF = "#howto_16">Visualizing SPARTA output with ParaView</A><BR>
6.17 <A HREF = "#howto_17">Custom per-particle, per-grid, per-surf attributes</A><BR>
6.18 <A HREF = "#howto_18">Variable timestep simulations</A> <BR>

<P>The example input scripts included in the SPARTA distribution and
highlighted in <A HREF = "Section_example.html">Section 5</A> of the manual also
show how to setup and run various kinds of simulations.
</P>
<HR>

<HR>

<A NAME = "howto_1"></A><H4>6.1 2d simulations 
</H4>
<P>In SPARTA, as in other DSMC codes, a 2d simulation means that
particles move only in the xy plane, but still have all 3 xyz
components of velocity.  Only the xy components of velocity are used
to advect the particles, so that they stay in the xy plane, but all 3
components are used to compute collision parameters, temperatures,
etc.  Here are the steps to take in an input script to setup a 2d
model.
</P>
<UL><LI>Use the <A HREF = "dimension.html">dimension</A> command to specify a 2d simulation. 

<LI>Make the simulation box periodic in z via the <A HREF = "boundary.html">boundary</A>
command.  This is the default. 

<LI>Using the <A HREF = "create_box.html">create box</A> command, set the z boundaries
of the box to values that straddle the z = 0.0 plane.  I.e. zlo < 0.0
and zhi > 0.0.  Typical values are -0.5 and 0.5, but regardless of the
actual values, SPARTA computes the "volume" of 2d grid cells as if
their z-dimension length is 1.0, in whatever <A HREF = "units.html">units</A> are
defined.  This volume is used with the <A HREF = "global.html">global nrho</A>
setting to calculate numbers of particles to create or insert.  It is
also used to compute collision frequencies. 

<LI>If surfaces are defined via the <A HREF = "read_surf.html">read_surf</A> command,
use 2d objects defined by line segements. 
</UL>
<P>Many of the example input scripts included in the SPARTA distribution
are for 2d models.
</P>
<HR>

<A NAME = "howto_2"></A><H4>6.2 Axisymmetric simulations 
</H4>
<P>In SPARTA, an axi-symmetric model is a 2d model.  An example input
script is provided in the examples/axisymm directory.
</P>
<P>An axi-symmetric problem can be setup using the following commands:
</P>
<UL><LI>Set dimension = 2 via the <A HREF = "dimension.html">dimension</A> command.
<LI>Set the y-dimension lower boundary to "a" via the <A HREF = "boundary.html">boundary</A> command.
<LI>The y-dimension upper boundary can be anything except "a" or "p" for periodic.
<LI>Use the <A HREF = "create_box.html">create_box</A> command to define a 2d simulation box with ylo = 0.0. 
</UL>
<P>If desired, grid cell weighting can be enabled via the <A HREF = "global.html">global
weight</A> command.  The <I>volume</I> or <I>radial</I> setting can be
used for axi-symmetric models.
</P>
<P>Grid cell weighting affects how many particles per grid cell are
created when using the <A HREF = "create_particles.html">create_particles</A> and
<A HREF = "fix_emit_face.html">fix emit</A> command variants.
</P>
<P>During a run, it also triggers particle cloning and destruction as
particles move from grid cell to grid cell.  This can be important for
inducing every grid cell to contain roughly the same number of
particles, even if cells are of varying volume, as they often are in
axi-symmetric models.  Note that the effective volume of an
axi-symmetric grid cell is the volume its 2d area sweeps out when
rotated around the y=0 axis of symmetry.
</P>
<HR>

<A NAME = "howto_3"></A><H4>6.3 Running multiple simulations from one input script 
</H4>
<P>This can be done in several ways.  See the documentation for
individual commands for more details on how these examples work.
</P>
<P>If "multiple simulations" means continue a previous simulation for
more timesteps, then you simply use the <A HREF = "run.html">run</A> command
multiple times.  For example, this script
</P>
<PRE>read_grid data.grid
create_particles 1000000
run 10000
run 10000
run 10000
run 10000
run 10000 
</PRE>
<P>would run 5 successive simulations of the same system for a total of
50,000 timesteps.
</P>
<P>If you wish to run totally different simulations, one after the other,
the <A HREF = "clear.html">clear</A> command can be used in between them to
re-initialize SPARTA.  For example, this script
</P>
<PRE>read_grid data.grid
create_particles 1000000
run 10000
clear
read_grid data.grid2
create_particles 500000
run 10000 
</PRE>
<P>would run 2 independent simulations, one after the other.
</P>
<P>For large numbers of independent simulations, you can use
<A HREF = "variable.html">variables</A> and the <A HREF = "next.html">next</A> and
<A HREF = "jump.html">jump</A> commands to loop over the same input script multiple
times with different settings.  For example, this script, named
in.flow
</P>
<PRE>variable d index run1 run2 run3 run4 run5 run6 run7 run8
shell cd $d
read_grid data.grid
create_particles 1000000
run 10000
shell cd ..
clear
next d
jump in.flow 
</PRE>
<P>would run 8 simulations in different directories, using a data.grid
file in each directory.  The same concept could be used to run the
same system at 8 different gas densities, using a density variable and
storing the output in different log and dump files, for example
</P>
<PRE>variable a loop 8
variable rho index 1.0e18 4.0e18 1.0e19 4.0e19 1.0e20 4.0e20 1.0e21 4.0e21
log log.$a
read data.grid
global nrho ${rho}
...
compute myGrid grid all all n temp
dump 1 grid all 1000 dump.$a id c_myGrid
run 100000
clear
next rho
next a
jump in.flow 
</PRE>
<P>All of the above examples work whether you are running on 1 or
multiple processors, but assumed you are running SPARTA on a single
partition of processors.  SPARTA can be run on multiple partitions via
the "-partition" command-line switch as described in <A HREF = "Section_start.html#start_7">Section
2.5</A> of the manual.
</P>
<P>In the last 2 examples, if SPARTA were run on 3 partitions, the same
scripts could be used if the "index" and "loop" variables were
replaced with <I>universe</I>-style variables, as described in the
<A HREF = "variable.html">variable</A> command.  Also, the "next rho" and "next a"
commands would need to be replaced with a single "next a rho" command.
With these modifications, the 8 simulations of each script would run
on the 3 partitions one after the other until all were finished.
Initially, 3 simulations would be started simultaneously, one on each
partition.  When one finished, that partition would then start the 4th
simulation, and so forth, until all 8 were completed.
</P>
<HR>

<A NAME = "howto_4"></A><H4>6.4 Output from SPARTA (stats, dumps, computes, fixes, variables) 
</H4>
<P>There are four basic kinds of SPARTA output:
</P>
<UL><LI><A HREF = "stats_style.html">Statistical output</A>, which is a list of quantities
printed every few timesteps to the screen and logfile. 

<LI><A HREF = "dump.html">Dump files</A>, which contain snapshots of particle, grid
cell, or surface element quantities and are written at a specified
frequency. 

<LI>Certain fixes can output user-specified quantities directly to files:
<A HREF = "fix_ave_time.html">fix ave/time</A> for time averaging, and <A HREF = "fix_print.html">fix
print</A> for single-line output of
<A HREF = "variable.html">variables</A>.  Fix print can also output to the
screen. 

<LI><A HREF = "restart.html">Restart files</A>. 
</UL>
<P>A simulation prints one set of statistical output and (optionally)
restart files.  It can generate any number of dump files and fix
output files, depending on what <A HREF = "dump.html">dump</A> and <A HREF = "fix.html">fix</A>
commands you specify.
</P>
<P>As discussed below, SPARTA gives you a variety of ways to determine
what quantities are computed and printed when the statistics, dump, or
fix commands listed above perform output.  Throughout this discussion,
note that users can also add their own computes and fixes to SPARTA
(see <A HREF = "Section_modify.html">Section 10</A>) which can generate values that
can then be output with these commands.
</P>
<P>The following sub-sections discuss different SPARTA commands related
to output and the kind of data they operate on and produce:
</P>
<UL><LI><A HREF = "#global">Global/per-particle/per-grid/per-surf data</A>
<LI><A HREF = "#scalar">Scalar/vector/array data</A>
<LI><A HREF = "#stat">Statistical output</A>
<LI><A HREF = "#dump">Dump file output</A>
<LI><A HREF = "#fixoutput">Fixes that write output files</A>
<LI><A HREF = "#computeoutput">Computes that process output quantities</A>
<LI><A HREF = "#compute">Computes that generate values to output</A>
<LI><A HREF = "#fix">Fixes that generate values to output</A>
<LI><A HREF = "#variable">Variables that generate values to output</A>
<LI><A HREF = "#table">Summary table of output options and data flow between commands</A> 
</UL>
<H5><A NAME = "global"></A>Global/per-particle/per-grid/per-surf data 
</H5>
<P>Various output-related commands work with four different styles of
data: global, per particle, per grid, or per surf.  A global datum is
one or more system-wide values, e.g. the temperature of the system.  A
per particle datum is one or more values per partice, e.g. the kinetic
energy of each particle.  A per grid datum is one or more values per
grid cell, e.g. the temperature of the particles in the grid cell.  A
per surf datum is one or more values per surface element, e.g. the
count of particles that collided with the surface element.
</P>
<H5><A NAME = "scalar"></A>Scalar/vector/array data 
</H5>
<P>Global, per particle, per grid, and per surf datums can each come in
three kinds: a single scalar value, a vector of values, or a 2d array
of values.  The doc page for a "compute" or "fix" or "variable" that
generates data will specify both the style and kind of data it
produces, e.g. a per grid vector.
</P>
<P>When a quantity is accessed, as in many of the output commands
discussed below, it can be referenced via the following bracket
notation, where ID in this case is the ID of a compute.  The leading
"c_" would be replaced by "f_" for a fix, or "v_" for a variable:
</P>
<DIV ALIGN=center><TABLE  BORDER=1 >
<TR><TD >c_ID </TD><TD > entire scalar, vector, or array</TD></TR>
<TR><TD >c_ID[I] </TD><TD > one element of vector, one column of array</TD></TR>
<TR><TD >c_ID[I][J] </TD><TD > one element of array 
</TD></TR></TABLE></DIV>

<P>In other words, using one bracket reduces the dimension of the data
once (vector -> scalar, array -> vector).  Using two brackets reduces
the dimension twice (array -> scalar).  Thus a command that uses
scalar values as input can typically also process elements of a vector
or array.
</P>
<H5><A NAME = "stats"></A>Statistical output 
</H5>
<P>The frequency and format of statistical output is set by the
<A HREF = "stats.html">stats</A>, <A HREF = "stats_style.html">stats_style</A>, and
<A HREF = "stats_modify.html">stats_modify</A> commands.  The
<A HREF = "stats_style.html">stats_style</A> command also specifies what values are
calculated and written out.  Pre-defined keywords can be specified
(e.g. np, ncoll, etc).  Three additional kinds of keywords can also be
specified (c_ID, f_ID, v_name), where a <A HREF = "compute.html">compute</A> or
<A HREF = "fix.html">fix</A> or <A HREF = "variable.html">variable</A> provides the value to be
output.  In each case, the compute, fix, or variable must generate
global values to be used as an argument of the
<A HREF = "stats_style.html">stats_style</A> command.
</P>
<H5><A NAME = "dump"></A>Dump file output 
</H5>
<P>Dump file output is specified by the <A HREF = "dump.html">dump</A> and
<A HREF = "dump_modify.html">dump_modify</A> commands.  There are several
pre-defined formats: dump particle, dump grid, dump surf, etc.
</P>
<P>Each of these allows specification of what values are output with each
particle, grid cell, or surface element.  Pre-defined attributes can
be specified (e.g. id, x, y, z for particles or id, vol for grid
cells, etc).  Three additional kinds of keywords can also be specified
(c_ID, f_ID, v_name), where a <A HREF = "compute.html">compute</A> or <A HREF = "fix.html">fix</A>
or <A HREF = "variable.html">variable</A> provides the values to be output.  In each
case, the compute, fix, or variable must generate per particle, per
grid, or per surf values for input to the corresponding
<A HREF = "dump.html">dump</A> command.
</P>
<H5><A NAME = "fixoutput"></A>Fixes that write output files 
</H5>
<P>Two fixes take various quantities as input and can write output files:
<A HREF = "fix_ave_time.html">fix ave/time</A> and <A HREF = "fix_print.html">fix print</A>.
</P>
<P>The <A HREF = "fix_ave_time.html">fix ave/time</A> command enables direct output to
a file and/or time-averaging of global scalars or vectors.  The user
specifies one or more quantities as input.  These can be global
<A HREF = "compute.html">compute</A> values, global <A HREF = "fix.html">fix</A> values, or
<A HREF = "variable.html">variables</A> of any style except the particle style which
does not produce single values.  Since a variable can refer to
keywords used by the <A HREF = "stats_style.html">stats_style</A> command (like
particle count), a wide variety of quantities can be time averaged
and/or output in this way.  If the inputs are one or more scalar
values, then the fix generates a global scalar or vector of output.
If the inputs are one or more vector values, then the fix generates a
global vector or array of output.  The time-averaged output of this
fix can also be used as input to other output commands.
</P>
<P>The <A HREF = "fix_print.html">fix print</A> command can generate a line of output
written to the screen and log file or to a separate file, periodically
during a running simulation.  The line can contain one or more
<A HREF = "variable.html">variable</A> values for any style variable except the
particle style.  As explained above, variables themselves can contain
references to global values generated by <A HREF = "stats_style.html">stats
keywords</A>, <A HREF = "compute.html">computes</A>, <A HREF = "fix.html">fixes</A>,
or other <A HREF = "variable.html">variables</A>.  Thus the <A HREF = "fix_print.html">fix
print</A> command is a means to output a wide variety of
quantities separate from normal statistical or dump file output.
</P>
<H5><A NAME = "computeoutput"></A>Computes that process output quantities 
</H5>
<P>The <A HREF = "compute_reduce.html">compute reduce</A> command takes one or more per
particle or per grid or per surf vector quantities as inputs and
"reduces" them (sum, min, max, ave) to scalar quantities.  These are
produced as output values which can be used as input to other output
commands.
</P>
<H5><A NAME = "compute"></A>Computes that generate values to output 
</H5>
<P>Every <A HREF = "compute.html">compute</A> in SPARTA produces either global or per
particle or per grid or per surf values.  The values can be scalars or
vectors or arrays of data.  These values can be output using the other
commands described in this section.  The doc page for each compute
command describes what it produces.  Computes that produce per
particle or per grid or per surf values have the word "particle" or
"grid" or "surf" in their style name.  Computes without those words
produce global values.
</P>
<H5><A NAME = "fix"></A>Fixes that generate values to output 
</H5>
<P>Some <A HREF = "fix.html">fixes</A> in SPARTA produces either global or per particle
or per grid or per surf values which can be accessed by other
commands.  The values can be scalars or vectors or arrays of data.
These values can be output using the other commands described in this
section.  The doc page for each fix command tells whether it produces
any output quantities and describes them.
</P>
<P>Two fixes of particular interest for output are the <A HREF = "fix_ave_grid.html">fix
ave/grid</A> and <A HREF = "fix_ave_surf.html">fix ave/surf</A>
commands.
</P>
<P>The <A HREF = "fix_ave_grid.html">fix ave/grid</A> command enables time-averaging of
per grid vectors.  The user specifies one or more quantities as input.
These can be per grid vectors or ararys from <A HREF = "compute.html">compute</A> or
<A HREF = "fix.html">fix</A> commands.  If the input is a single vector, then the
fix generates a per grid vector.  If the input is multiple vectors or
array, the fix generates a per grid array.  The time-averaged output
of this fix can also be used as input to other output commands.
</P>
<P>The <A HREF = "fix_ave_surf.html">fix ave/surf</A> command enables time-averaging of
per surf vectors.  The user specifies one or more quantities as input.
These can be per surf vectors or ararys from <A HREF = "compute.html">compute</A> or
<A HREF = "fix.html">fix</A> commands.  If the input is a single vector, then the
fix generates a per surf vector.  If the input is multiple vectors or
array, the fix generates a per surf array.  The time-averaged output
of this fix can also be used as input to other output commands.
</P>
<H5><A NAME = "variable"></A>Variables that generate values to output 
</H5>
<P><A HREF = "variable.html">Variables</A> defined in an input script generate either a
global scalar value or a per particle vector (only particle-style
variables) when it is accessed.  The formulas used to define equal-
and particle-style variables can contain references to the
<A HREF = "stats_style.html">stats_style</A> keywords and to global and per particle
data generated by computes, fixes, and other variables.  The values
generated by variables can be output using the other commands
described in this section.
</P>
<H5><A NAME = "table"></A>Summary table of output options and data flow between commands 
</H5>
<P>This table summarizes the various commands that can be used for
generating output from SPARTA.  Each command produces output data of
some kind and/or writes data to a file.  Most of the commands can take
data from other commands as input.  Thus you can link many of these
commands together in pipeline form, where data produced by one command
is used as input to another command and eventually written to the
screen or to a file.  Note that to hook two commands together the
output and input data types must match, e.g. global/per atom/local
data and scalar/vector/array data.
</P>
<P>Also note that, as described above, when a command takes a scalar as
input, that could be an element of a vector or array.  Likewise a
vector input could be a column of an array.
</P>
<DIV ALIGN=center><TABLE  BORDER=1 >
<TR><TD >Command</TD><TD > Input</TD><TD > Output</TD><TD ></TD></TR>
<TR><TD ><A HREF = "stats_style.html">stats_style</A></TD><TD > global scalars</TD><TD > screen, log file</TD><TD ></TD></TR>
<TR><TD ><A HREF = "dump.html">dump particle</A></TD><TD > per particle vectors</TD><TD > dump file</TD><TD ></TD></TR>
<TR><TD ><A HREF = "dump.html">dump grid</A></TD><TD > per grid vectors</TD><TD > dump file</TD><TD ></TD></TR>
<TR><TD ><A HREF = "dump.html">dump surf</A></TD><TD > per surf vectors</TD><TD > dump file</TD><TD ></TD></TR>
<TR><TD ><A HREF = "fix_print.html">fix print</A></TD><TD > global scalar from variable</TD><TD > screen, file</TD><TD ></TD></TR>
<TR><TD ><A HREF = "print.html">print</A></TD><TD > global scalar from variable</TD><TD > screen</TD><TD ></TD></TR>
<TR><TD ><A HREF = "compute.html">computes</A></TD><TD > N/A</TD><TD > global or per particle/grid/surf scalar/vector/array</TD><TD ></TD></TR>
<TR><TD ><A HREF = "fix.html">fixes</A></TD><TD > N/A</TD><TD > global or per particle/grid/surf scalar/vector/array</TD><TD ></TD></TR>
<TR><TD ><A HREF = "variable.html">variables</A></TD><TD > global scalars, per particle vectors</TD><TD > global scalar, per particle vector</TD><TD ></TD></TR>
<TR><TD ><A HREF = "compute_reduce.html">compute reduce</A></TD><TD > per particle/grid/surf vectors</TD><TD > global scalar/vector</TD><TD ></TD></TR>
<TR><TD ><A HREF = "fix_ave_time.html">fix ave/time</A></TD><TD > global scalars/vectors</TD><TD > global scalar/vector/array, file</TD><TD ></TD></TR>
<TR><TD ><A HREF = "fix_ave_grid.html">fix ave/grid</A></TD><TD > per grid vectors/arrays</TD><TD > per grid vector/array</TD><TD ></TD></TR>
<TR><TD ><A HREF = "fix_ave_surf.html">fix ave/surf</A></TD><TD > per surf vectors/arrays</TD><TD > per surf vector/array</TD><TD ></TD></TR>
<TR><TD >
</TD></TR></TABLE></DIV>

<HR>

<A NAME = "howto_5"></A><H4>6.5 Visualizing SPARTA snapshots 
</H4>
<P>The <A HREF = "dump_image.html">dump image</A> command can be used to do on-the-fly
visualization as a simulation proceeds.  It works by creating a series
of JPG or PNG or PPM files on specified timesteps, as well as movies.
The images can include particles, grid cell quantities, and/or surface
element quantities.  This is not a substitute for using an interactive
visualization package in post-processing mode, but on-the-fly
visualization can be useful for debugging or making a high-quality
image of a particular snapshot of the simulation.
</P>
<P>The <A HREF = "dump.html">dump</A> command can be used to create snapshots of
particle, grid cell, or surface element data as a simulation runs.
These can be post-processed and read in to other visualization
packages.
</P>
<P>A Python-based toolkit distributed by our group can read SPARTA
particle dump files with columns of user-specified particle
information, and convert them to various formats or pipe them into
visualization software directly.  See the <A HREF = "http://lammps.github.io/pizza">Pizza.py WWW site</A>
for details.  Specifically, Pizza.py can convert SPARTA particle dump
files into PDB, XYZ, <A HREF = "http://www.ensight.com">Ensight</A>, and VTK formats.  Pizza.py can
pipe SPARTA dump files directly into the Raster3d and RasMol
visualization programs.  Pizza.py has tools that do interactive 3d
OpenGL visualization and one that creates SVG images of dump file
snapshots.
</P>
<P>Additional Pizza.py tools may be added that allow visualization of
surface and grid cell information as output by SPARTA.
</P>






<HR>

<A NAME = "howto_6"></A><H4>6.6 Library interface to SPARTA 
</H4>
<P>As described in <A HREF = "Section_start.html#start_4">Section 2.4</A>, SPARTA can
be built as a library, so that it can be called by another code, used
in a <A HREF = "Section_howto.html#howto_7">coupled manner</A> with other codes, or
driven through a <A HREF = "Section_python.html">Python interface</A>.
</P>
<P>All of these methodologies use a C-style interface to SPARTA that is
provided in the files src/library.cpp and src/library.h.  The
functions therein have a C-style argument list, but contain C++ code
you could write yourself in a C++ application that was invoking SPARTA
directly.  The C++ code in the functions illustrates how to invoke
internal SPARTA operations.  Note that SPARTA classes are defined
within a SPARTA namespace (SPARTA_NS) if you use them from another C++
application.
</P>
<P>Library.cpp contains these 4 functions:
</P>
<PRE>void sparta_open(int, char **, MPI_Comm, void **);
void sparta_close(void *);
void sparta_file(void *, char *);
char *sparta_command(void *, char *); 
</PRE>
<P>The sparta_open() function is used to initialize SPARTA, passing in a
list of strings as if they were <A HREF = "Section_start.html#start_7">command-line
arguments</A> when SPARTA is run in
stand-alone mode from the command line, and a MPI communicator for
SPARTA to run under.  It returns a ptr to the SPARTA object that is
created, and which is used in subsequent library calls.  The
sparta_open() function can be called multiple times, to create
multiple instances of SPARTA.
</P>
<P>SPARTA will run on the set of processors in the communicator.  This
means the calling code can run SPARTA on all or a subset of
processors.  For example, a wrapper script might decide to alternate
between SPARTA and another code, allowing them both to run on all the
processors.  Or it might allocate half the processors to SPARTA and
half to the other code and run both codes simultaneously before
syncing them up periodically.  Or it might instantiate multiple
instances of SPARTA to perform different calculations.
</P>
<P>The sparta_close() function is used to shut down an instance of SPARTA
and free all its memory.
</P>
<P>The sparta_file() and sparta_command() functions are used to pass a
file or string to SPARTA as if it were an input script or single
command in an input script.  Thus the calling code can read or
generate a series of SPARTA commands one line at a time and pass it
thru the library interface to setup a problem and then run it,
interleaving the sparta_command() calls with other calls to extract
information from SPARTA, perform its own operations, or call another
code's library.
</P>
<P>Other useful functions are also included in library.cpp. For example:
</P>
<PRE>void *sparta_extract_global(void *, char *)
void *sparta_extract_compute(void *, char *, int, int)
void *sparta_extract_variable(void *, char *, char *) 
</PRE>
<P>This can extract various global quantities from SPARTA as well as
values calculated by a compute or variable.  See the library.cpp file
and its associated header file library.h for details.
</P>
<P>Other functions may be added to the library interface as needed to
allow reading from or writing to internal SPARTA data structures. 
</P>
<P>The key idea of the library interface is that you can write any
functions you wish to define how your code talks to SPARTA and add
them to src/library.cpp and src/library.h, as well as to the <A HREF = "Section_python.html">Python
interface</A>.  The routines you add can in principle
access or change any SPARTA data you wish.  The examples/COUPLE and
python directories have example C++ and C and Python codes which show
how a driver code can link to SPARTA as a library, run SPARTA on a
subset of processors, grab data from SPARTA, change it, and put it
back into SPARTA.
</P>
<P>IMPORTANT NOTE: The examples/COUPLE dir has not been added to the
distribution yet.
</P>
<HR>

<A NAME = "howto_7"></A><H4>6.7 Coupling SPARTA to other codes 
</H4>
<P>SPARTA is designed to allow it to be coupled to other codes.  For
example, a continuum finite element (FE) simulation might use SPARTA
grid cell quantities as boundary conditions on FE nodal points,
compute a FE solution, and return continuum flow conditions as
boundary conditions for SPARTA to use.
</P>
<P>SPARTA can be coupled to other codes in at least 3 ways.  Each has
advantages and disadvantages, which you'll have to think about in the
context of your application.
</P>
<P>(1) Define a new <A HREF = "fix.html">fix</A> command that calls the other code.  In
this scenario, SPARTA is the driver code.  During its timestepping,
the fix is invoked, and can make library calls to the other code,
which has been linked to SPARTA as a library.  See <A HREF = "Section_modify.html">Section
8</A> of the documentation for info on how to add a
new fix to SPARTA.
</P>
<P>(2) Define a new SPARTA command that calls the other code.  This is
conceptually similar to method (1), but in this case SPARTA and the
other code are on a more equal footing.  Note that now the other code
is not called during the timestepping of a SPARTA run, but between
runs.  The SPARTA input script can be used to alternate SPARTA runs
with calls to the other code, invoked via the new command.  The
<A HREF = "run.html">run</A> command facilitates this with its <I>every</I> option, which
makes it easy to run a few steps, invoke the command, run a few steps,
invoke the command, etc.
</P>
<P>In this scenario, the other code can be called as a library, as in
(1), or it could be a stand-alone code, invoked by a system() call
made by the command (assuming your parallel machine allows one or more
processors to start up another program).  In the latter case the
stand-alone code could communicate with SPARTA thru files that the
command writes and reads.
</P>
<P>See <A HREF = "Section_modify.html">Section_modify</A> of the documentation for how
to add a new command to SPARTA.
</P>
<P>(3) Use SPARTA as a library called by another code.  In this case the
other code is the driver and calls SPARTA as needed.  Or a wrapper
code could link and call both SPARTA and another code as libraries.
Again, the <A HREF = "run.html">run</A> command has options that allow it to be
invoked with minimal overhead (no setup or clean-up) if you wish to do
multiple short runs, driven by another program.
</P>
<P>Examples of driver codes that call SPARTA as a library are included in
the examples/COUPLE directory of the SPARTA distribution; see
examples/COUPLE/README for more details.
</P>
<P>IMPORTANT NOTE: The examples/COUPLE dir has not been added to the
distribution yet.
</P>
<P><A HREF = "Section_start.html#start3">Section 2.3</A> of the manual describes how to
build SPARTA as a library.  Once this is done, you can interface with
SPARTA either via C++, C, Fortran, or Python (or any other language
that supports a vanilla C-like interface).  For example, from C++ you
could create one (or more) "instances" of SPARTA, pass it an input
script to process, or execute individual commands, all by invoking the
correct class methods in SPARTA.  From C or Fortran you can make
function calls to do the same things.  See
<A HREF = "Section_python.html">Section_9</A> of the manual for a description of the
Python wrapper provided with SPARTA that operates through the SPARTA
library interface.
</P>
<P>The files src/library.cpp and library.h contain the C-style interface
to SPARTA.  See <A HREF = "#howto_6">Section 6.6</A> of the manual for a description
of the interface and how to extend it for your needs.
</P>
<P>Note that the sparta_open() function that creates an instance of
SPARTA takes an MPI communicator as an argument.  This means that
instance of SPARTA will run on the set of processors in the
communicator.  Thus the calling code can run SPARTA on all or a subset
of processors.  For example, a wrapper script might decide to
alternate between SPARTA and another code, allowing them both to run
on all the processors.  Or it might allocate half the processors to
SPARTA and half to the other code and run both codes simultaneously
before syncing them up periodically.  Or it might instantiate multiple
instances of SPARTA to perform different calculations.
</P>
<HR>

<A NAME = "howto_8"></A><H4>6.8 Details of grid geometry in SPARTA 
</H4>
<P>SPARTA overlays a grid over the simulation domain which is used to
track particles and to co-locate particles in the same grid cell for
performing collision and chemistry operations.  Surface elements are
also assigned to grid cells they intersect with, so that
particle/surface collisions can be efficiently computed.
</P>
<P>SPARTA uses a Cartesian hierarchical grid.  Cartesian means that the
faces of a grid cell, at any level of the hierarchy, are aligned with
the Cartesian xyz axes.  I.e. each grid cell is an axis-aligned
pallelpiped or rectangular box.
</P>
<P>The hierarchy of grid cells is defined for N levels, from 1 to N.  The
entire simulation box is a single parent grid cell, conceptually at
level 0.  It is subdivided into a regular grid of Nx by Ny by Nz cells
at level 1.  "Regular" means all the Nx*Ny*Nz sub-divided cells within
any parent cell are the same size.  Each of those cells can be a child
cell (no further sub-division) or it can be a parent cell which is
further subdivided into Nx by Ny by Nz cells at level 2.  This can
recurse to as many levels as desired.  Different cells can stop
recursing at different levels.  The Nx,Ny,Nz values for each level of
the grid can be different, but they are the same for every grid cell
at the same level.  The per-level Nx,Ny,Nz values are defined by the
<A HREF = "create_grid.html">create_grid</A>, <A HREF = "read_grid.html">read_grid</A>,
<A HREF = "adapt_grid.html">adapt_grid</A>, or <A HREF = "fix_adapt.html">fix_adapt</A> commands.
</P>
<P>As described below, each child cell is assigned an ID which encodes
the cell's logical position within in the hierarchical grid, as a
32-bit or 64-bit unsigned integer ID.  The precision is set by the
-DSPARTA_BIG or -DSPARTA_SMALL or -DSPARTA_BIGBIG compiler switch, as
described in <A HREF = "Section_start.html#start2_2">Section 2.2</A>.  The number of
grid levels that can be used depends on this precision and the
resolution of the grid at each level.  For example, in a 3d
simulation, a level that is refined with a 2x2x2 sub-grid requires 4
bits of the ID.  Thus a maximum of 8 levels can be used for 32-bit IDs
and 16 levels for 64-bit IDs.
</P>
<P>This manner of defining a hierarchical grid allows for flexible grid
cell refinement in any region of the simulation domain.  E.g. around a
surface, or in a high-density region of the gas flow.  Also note that
a 3d oct-tree (quad-tree in 2d) is a special case of the SPARTA
hierarchical grid, where Nx = Ny = Nz = 2 is used at every level.
</P>
<P>An example 2d hierarchical grid is shown in the diagram, for a
circular surface object (in red) with the grid refined on the upwind
side of the object (flow from left to right).  The first level coarse
grid is 18x10.  2nd level grid cells are defined in a subset of those
cells with a 3x3 sub-division.  A subset of the 2nd level cells
contain 3rd level grid cells via a further 3x3 sub-division.
</P>
<CENTER><IMG SRC = "JPG/refine_grid.jpg">
</CENTER>
<P>In the rest of the SPARTA manual, the following terminology is used to
refer to the cells of the hierarchical grid.  The flow region is the
portion of the simulation domain that is "outside" any surface objects
and is typically filled with particles.
</P>
<UL><LI>root cell = the overall simulation box
<LI>parent cell = a grid cell that is sub-divided (the root cell is a parent cell)
<LI>child cell = a grid cell that is not sub-divided further
<LI>unsplit cell = a child cell not intersected by any surface elements
<LI>cut cell = a child cell intersected by one or more surface elements, resulting in a single flow region
<LI>split cell = a child cell intersected by two or more surface elements, resulting in two or more disjoint flow regions
<LI>sub cell = one disjoint flow region portion of a split cell 
</UL>
<P>Note that in SPARTA, parent cells are only conceptual.  They do not
exist as individual entities or require memory.  Child cells store
various attributes and are distributed across processors, so that each
child cell is owned by exactly one processor, as discussed below.
</P>
<P>When surface objects are defined via the <A HREF = "read_surf.html">read_surf</A>
command, they intersect child cells.  In this contex "intersection" by
a surface element means a geometric overlap between the area of the
surface element and the volume of the grid cell (or length of element
and area of grid cell in 2d).  Thus an intersection includes a surface
triangle that only touches a grid cell on its face, edge, or at its
corner point.  When intersected by one or more surface elements, a
child cell becomes one of 3 flavors: unsplit, cut, or split.  A child
cell not intersected by any surface elements is an unsplit cell.  It
can be entirely in the flow region or entirely inside a surface
object.  If a child cell is intersected so that it is partitioned into
two contiguous volumes, one in the flow region, the other inside a
surface object, then it is a cut cell.  This is the usual case.  Note
that either the flow volume or inside volume can be of size zero, if
the surface only "touches" the grid cell, i.e. the intersection is
only on a face, edge, or corner point of the grid cell.  The left side
of the diagram below is an example, where red represents the flow
region.  Sometimes a child cell can be partitioned by surface elements
so that more than one contiguous flow region is created.  Then it is a
split cell.  Additionally, each of the two or more contiguous flow
regions is a sub cell of the split cell.  The right side of the
diagram shows a split cell with 3 sub cells.
</P>
<CENTER><IMG SRC = "JPG/split.jpg">
</CENTER>
<P>The union of (1) unsplit cells that are in the flow region (not
entirely interior to a surface object) and (2) flow region portions of
cut cells and (3) sub cells is the entire flow region of the
simulation domain.  These are the only kinds of child cells that store
particles.  Split cells and unsplit cells interior to surface objects
have no particles.
</P>
<P>Child cell IDs can be output in integer or string form by the <A HREF = "dump.html">dump
grid</A> command, using its <I>id</I> and <I>idstr</I> attributes.  The
integer form can also be output by the <A HREF = "compute_property_grid.html">compute
property/grid</A>.
</P>
<P>Here is how a grid cell ID is computed by SPARTA, either for parent or
child cells.  Say the level 1 grid is a 10x10x20 sub-division (2000
cells) of the root cell (simulation box).  The level 1 cells are
numbered from 1 to 2000 with the x-dimension varying fastest, then y,
and finally the z-dimension slowest.  Consider the 376th level 1 cell.
It would be the 6th cell in the x direction of the grid, 8th cell in
y, and 4th cell in z.  I.e. 376 = (z-1)*100 + (y-1)*10 + (x-1) + 1.
Now consider the case where level 2 cells use a 2x2x2 sub-division (8
cells) of level 1 cells and consider the 4th level 2 cell within the
376th level 1 cell.  This would be the 2nd cell in x, 2nd cell in y,
and 1st cell in z.  I.e. 4 = (z-1)*4 + (y-1)*2 + (x-1) + 1.
</P>
<P>This level 2 cell could itself be a parent cell if it were further
sub-divided, or a child cell if not.  In either case its ID is the
same and is calcluated as follows.  The rightmost 11 bits of the
integer ID are encoded with 376.  This is because it requires 11 bits
to represent 2000 cells (1 to 2000) at level 1.  The next 4 bits are
encoded with 4, because it requires 4 bits to represent 8 cells (1 to
8) at level 2.  Thus the level 2 cell ID in integer format is 4*2048 +
376 = 8568.  In string format it would be 376-4, with dashes
separating each of the levels.  Either of these formats (integer or
string) can be specified as id or idstr for output of grid cell info
with the <A HREF = "dump_grid.html">dump grid</A> command; see its doc page for more
details.
</P>
<P>Note that a child cell has the same ID whether it is unsplit, cut, or
split.  Currently, sub cells of a split cell also have the same ID,
though that may change in the future.
</P>
<P>The <A HREF = "create_grid.html">create_grid</A> and <A HREF = "balance.html">balance</A> and <A HREF = "fix_balance.html">fix
balance</A> commands determine the assignment of child
cells to processors.  If a child cell is assigned to a processor, that
processor owns the cell whether it is an unsplit, cut, or split cell.
It also owns any sub cells that are part of a split cell.
</P>
<P>Depending on which assignment options in these commands are used, the
child cells assigned to each processor will either be "clumped" or
"dispersed".
</P>
<P>Clumped means each processor's cells will be geometrically compact.
Dispersed means the processor's cells will be geometrically dispersed
across the simulation domain and so they cannot be enclosed in a small
bounding box.
</P>
<P>An example of a clumped assignment is shown in this zoom-in of a 2d
hierarchical grid with 5 levels, refined around a tilted ellipsoidal
surface object (outlined in pink).  One processor owns the grid cells
colored orange.  A compact bounding rectangle can be drawn around the
orange cells which will contain only a few grid cells owned by other
processors.  By contrast a dispersed assignment could scatter orange
grid cells throughout the entire simulation domain.
</P>
<CENTER><IMG SRC = "JPG/partition_zoom.jpg">
</CENTER>
<P>It is important to understand the difference between the two kinds of
assignments and the effects they can have on performance of a
simulation.  For example the create_grid and read_grid commands may
produce dispersed assignments, depending on the options used, which
can be converted to a clumped assignment by the balance_grid command.
</P>
<P>Simulations typically run faster with clumped grid cell assignments.
This is because the cost of communicating particles is reduced if
particles that move to a neighboring grid cell often stay
on-processor.  Similarly, some stages of simulation setup may run
faster with a clumped assignment.  Examples are the finding of nearby
ghost grid cells and the computation of surface element intersections
with grid cells.  The latter operation is invoked when the
<A HREF = "read_surf.html">read_surf</A> command is used.
</P>
<P>If the spatial distribution of particles is highly irregular and/or
dynamically changing, or if the computational work per grid cell is
otherwise highly imbalanced, a clumped assignment of grid cells to
processors may not lead to optimal balancing.  In these scenarios a
dispersed assignment of grid cells to processsors may run faster even
with the overhead of increased particle communication.  This is
because randomly assigning grid cells to processors can balance the
computational load in a statistical sense.
</P>
<HR>

<A NAME = "howto_9"></A><H4>6.9 Details of surfaces in SPARTA 
</H4>
<P>A SPARTA simulation can define one or more surface objects, each of
which are read in via the <A HREF = "read_surf.html">read_surf</A>.  For 2d
simulations a surface object is a collection of connected line
segments.  For 3d simulations it is a collection of connected
triangles.  The outward normal of lines or triangles, as defined in
the surface file, points into the flow region of the simulation box
which is typically filled with particles.  Depending on the
orientation, surface objects can thus be obstacles that particles flow
around, or they can represent the outer boundary of an irregular
shaped region which particles are inside of.
</P>
<P>See the <A HREF = "read_surf.html">read_surf</A> doc page for a discussion of these
topics:
</P>
<UL><LI>Requirement that a surface object be "watertight", so that particles
do not enter inside the surface or escape it if used as an outer
boundary. 

<LI>Surface objects (one per file) that contain more than one physical
object, e.g. two or more spheres in a single file. 

<LI>Use of geometric transformations (translation, rotation, scaling,
inversion) to convert the surface object in a file into different
forms for use in different simulations. 

<LI>Clipping a surface object to the simulation box to effectively use a
portion of the object in a simulation, e.g. a half sphere instead of a
full sphere. 

<LI>The kinds of surface objects that are illegal, including infinitely
thin objects, ones with duplicate points, or multiple surface or
physical objects that touch or overlap. 
</UL>
<P>The <A HREF = "read_surf.html">read_surf</A> command assigns an ID to the surface
object in a file.  This can be used to reference the surface elements
in the object in other commands.  For example, every surface object
must have a collision model assigned to it so that particle bounces
off the surface can be computed.  This is done via the
<A HREF = "surf_modify.html">surf_modify</A> and <A HREF = "surf_collide.html">surf_collide</A>
commands.
</P>
<P>As described in the previous <A HREF = "#howto_8">Section 6.8</A>, SPARTA overlays a
grid over the simulation domain to track particles.  Surface elements
are also assigned to grid cells they intersect with, so that
particle/surface collisions can be efficiently computed.  Typically a
grid cell size larger than the surface elements that intersect it may
not desirable since it means flow around the surface object will not
be well resolved.  The size of the smallest surface element in the
system is printed when the surface file is read.  Note that if the
surface object is clipped to the simulation box, small lines or
triangles can result near the box boundary due to the clipping
operation.
</P>
<P>The maximum number of surface elements that can intersect a single
child grid cell is set by the <A HREF = "global.html">global surfmax</A> command.
The default limit is 100.  The actual maximum number in any grid cell
is also printed when the surface file is read.  Values this large or
larger may cause particle moves to become expensive, since each time a
particle moves within that grid cell, possible collisions with all its
overlapping surface elements must be computed.
</P>
<HR>

<A NAME = "howto_10"></A><H4>6.10 Restarting a simulation 
</H4>
<P>There are two ways to continue a long SPARTA simulation.  Multiple
<A HREF = "run.html">run</A> commands can be used in the same input script.  Each
run will continue from where the previous run left off.  Or binary
restart files can be saved to disk using the <A HREF = "restart.html">restart</A>
command.  At a later time, these binary files can be read via a
<A HREF = "read_restart.html">read_restart</A> command in a new script.
</P>
<P>Here is an example of a script that reads a binary restart file and
then issues a new run command to continue where the previous run left
off.  It illustrates what settings must be made in the new script.
Details are discussed in the documentation for the
<A HREF = "read_restart.html">read_restart</A> and
<A HREF = "write_restart.html">write_restart</A> commands.
</P>
<P>Look at the <I>in.collide</I> input script provided in the <I>bench</I>
directory of the SPARTA distribution to see the original script that
this script is based on.  If that script had the line
</P>
<PRE>restart	        50 tmp.restart 
</PRE>
<P>added to it, it would produce 2 binary restart files (tmp.restart.50
and tmp.restart.100) as it ran for 130 steps, one at step 50, and one
at step 100.
</P>
<P>This script could be used to read the first restart file and re-run
the last 80 timesteps:
</P>
<PRE>read_restart	    tmp.restart.50 
</PRE>
<PRE>seed	    	    12345
collide		    vss air ar.vss 
</PRE>
<PRE>stats		    10
compute             temp temp
stats_style	    step cpu np nattempt ncoll c_temp 
</PRE>
<PRE>timestep 	    7.00E-9
run 		    80 
</PRE>
<P>Note that the following commands do not need to be repeated because
their settings are included in the restart file: <I>dimension, global,
boundary, create_box, create_grid, species, mixture</I>.  However these
commands do need to be used, since their settings are not in the
restart file: <I>seed, collide, compute, fix, stats_style, timestep</I>.
The <A HREF = "read_restart.html">read_restart</A> doc page gives details.
</P>
<P>If you actually use this script to perform a restarted run, you will
notice that the statistics output does not match exactly.  On step 50,
the collision counts are 0 in the restarted run, because the line is
printed before the restarted simulation begins.  The collision counts
in subsequent steps are similar but not identical.  This is because
new random numbers are used for collisions in the restarted run.  This
affects all the randomized operations in a simulation, so in general
you should only expect a restarted run to be statistically similar to
the original run.
</P>
<HR>

<A NAME = "howto_11"></A><H4>6.11 Using the ambipolar approximation 
</H4>
<P>The ambipolar approximation is a computationally efficient way to
model low-density plasmas which contain positively-charged ions and
negatively-charged electrons.  In this model, electrons are not free
particles which move independently.  This would require a simulation
with a very small timestep due to electon's small mass and high speed
(1000x that of an ion or neutral particle).
</P>
<P>Instead each ambipolar electron is assumed to stay "close" to its
parent ion, so that the plasma gas appears macroscopically neutral.
Each pair of particles thus moves together through the simulation
domain, as if they were a single particle, which is how they are
stored within SPARTA.  This means a normal timestep can be used.
</P>
<P>There are two stages during a timestep when the coupled particles are
broken apart and treated as an independent ion and electron.  
</P>
<P>The first is during gas-phase collisions and chemistry.  The ionized
ambipolar particles in a grid cell are each split into two particles
(ion and electron) and each can participate in two-body collisions
with any other particle in the cell.  Electron/electron collisions are
actually not performed, but are tallied in the overall collision count
(if using a collision mixture with a single group, not when using
multiple groups).  If gas-phase chemistry is turned on, reactions
involving ions and electrons can be specified, which include
dissociation, ionization, exchange, and recombination reactions.  At
the end of the collision/chemsitry operations for the grid cell, there
is still a one-to-one pairing between ambipolar ions and electrons.
Each pair is recombined into a single particle.
</P>
<P>The second is during collisions with surface (or the boundaries of the
simulation box) if a surface reaction model is defined for the surface
element or boundary.  Just as with gas-phase chemistry, surface
reactions involving ambipolar species can be defined.  For example, an
ambipolar ion/electron pair can re-combine into a neutral species during
the collision.
</P>
<P>Here are the SPARTA commands you can use to run a simulation using the
ambipolar approximation.  See the input scripts in examples/ambi for
an example.
</P>
<P>Note that you will likely need to use two (or more mixtures) as
arguments to various commands, one which includes the ambipolar
electron species, and one which does not.  Example
<A HREF = "mixture.html">mixture</A> commands for doing this are shown below.
</P>
<P>Use the <A HREF = "fix_ambipolar.html">fix ambipolar</A> command to specify which
species is the ambipolar electron and what (multiple) species are
ambipolar ions.  This is required for all the other options listed
here to work.  The fix defines two custom per-particle attributes, an
integer vector called "ionambi" which stores a 1 for a particle if it
is an ambipolar ion, and a 0 otherwise.  And a floating-point array
called "velambi" which stores a 3-vector with the velocity of the
associated electron for each ambipolar ion or zeroes otherwise.  Note
that no particles should ever exist in the simulation with a species
matching ambipolar electrons.  Such particles are only generated (and
destroyed) internally, as described above.
</P>
<P>Use the <A HREF = "collide_modify.html">collide_modify ambipolar yes</A> command if
you want to perform gas-phase collisions using the ambipolar model.
This is not required.  If you do this, you may also want to specify a
mixture for the collide command which has two or more groups.  If this
is the case, the ambipolar electron species must be in a group by
itself.  The other group(s) can contain any combination of ion or
neutral species.  Note that putting the ambipolar electron species in
its own group should improve the efficiency of the code due to the
large disparity in electron versus ion/neutral velocities.
</P>
<P>If you want to perform gas-phase chemistry for reactions involving
ambipolar ions and electrons, use the <A HREF = "react.html">react</A> command with
an input file of reactions that include the ambipolar electron and ion
species defined by the fix ambipolar commmand.  See the
<A HREF = "react.html">react</A> command doc page for info the syntax required for
ambipolar reactions.  Their reactants and products must be listed in
specific order.
</P>
<P>When creating particles, either by the
<A HREF = "create_particles.html">create_particles</A> or <A HREF = "fix_emit.html">fix emit</A>
command variants, do NOT use a mixture that includes the ambipolar
electron species.  If you do this, you will create "free" electrons
which are not coupled to an ambipolar ion.  You can include ambipolar
ions in the mixture.  This will create ambipolar ions along with their
associated electron.  The electron will be assigned a velocity
consistent with its mass and the temperature of the created particles.
You can use the <A HREF = "mixture.html">mixture copy</A> and <A HREF = "mixture.html">mixture
delete</A> commands to create a mixture that excludes only
the ambipolar electron species, e.g.
</P>
<PRE>mixture all copy noElectron
mixture noElectron delete e 
</PRE>
<P>If you want ambipolar ions to re-combine with their electrons when
they collide with surfaces, use the <A HREF = "surf_react.html">surf_react</A>
command with an input file of surface reactions that includes
recombination reactions like:
</P>
<PRE>N+ + e -> N 
</PRE>
<P>See the <A HREF = "surf_react.html">surf_react</A> doc page for syntax details.  A
sample surface reaction data file is provided in data/air.surf.  You
assign the surface reaction model to surface or the simulation box
boundaries via the <A HREF = "surf_modify.html">surf_modify</A> and
<A HREF = "bound_modify.html">bound_modify</A> commands.
</P>
<P>For diagnositics and output, you can use the <A HREF = "compute_count.html">compute
count</A> and <A HREF = "dump.html">dump particle</A> commands.  The
<A HREF = "compute_count.html">compute count</A> command generate counts of
individual species, entire mixtures, and groups within mixtures.  For
example these commands will include counts of ambipolar ions in
statistical output:
</P>
<PRE>compute myCount O+ N+ NO+ e
stats_style step nsreact nsreactave cpu np c_myCount 
</PRE>
<P>Note that the count for species "e" = ambipolar electrons should alwas
be zero, since those particles only exist during gas and surface
collisions.  The <A HREF = "stats_style.html">stats_style</A> <I>nsreact</I> and
<I>nsreactave</I> keywords print tallies of surface reactions taking place.
</P>
<P>The <A HREF = "dump.html">dump particle</A> command can output the custom particle
attributes defined by the <A HREF = "fix_ambipolar.html">fix ambipolar</A> command.
E.g. this command
</P>
<PRE>dump 1 particle 1000 tmp.dump id type x y z p_ionambi p_velambi[2] 
</PRE>
<P>will output the ionambi flag = 1 for ambipolar ions, along with the vy
of their associated ambipolar electrons.
</P>
<P>The <A HREF = "fix">fix ambipolar</A> ambiploar.html doc page explains how to
restart ambipolar simulations where the fix is used.
</P>
<HR>

<A NAME = "howto_12"></A><H4>6.12 Using multiple vibrational energy levels 
</H4>
<P>DSMC models for collisions between one or more polyatomic species can
include the effect of multiple discrete vibrational levels, where a
collision transfers vibrational energy not just between the two
particles in aggregate but between the various levels defined for each
particle species.
</P>
<P>This kind of model can be enabled in SPARTA using the following
commands:
</P>
<UL><LI><A HREF = "species.html">species ... vibfile ...</A>
<LI><A HREF = "collide_modify.html">collide_modify vibrate discrete</A>
<LI><A HREF = "fix_vibmode.html">fix vibmode</A>
<LI><A HREF = "dump.html">dump particle p_vibmode</A> 
</UL>
<P>The <A HREF = "species.html">species</A> command with its <I>vibfile</I> option allows a
separate file with per-species vibrational information to be read.
See data/air.species.vib for an example of such a file.
</P>
<P>Only species with 4,6,8 vibrational degrees of freedom, as defined in
the species file read by the <A HREF = "species.html">species</A> command, need to
be listed in the <I>vibfile</I>.  These species have N modes, where N =
degrees of freedom / 2.  For each mode, a vibrational temperature,
relaxation number, and degeneracy is defined in the <I>vibfile</I>.  These
quantities are used in the energy exchange formulas for each
collision.
</P>
<P>The <A HREF = "collide_modify.html">collide_modify vibrate discrete</A> command is
used to enable the discrete model.  Other allowed settings are <I>none</I>
and <I>smooth</I>.  The former turns off vibrational energy effects
altogether.  The latter uses a single continuous value to represent
vibrational energy; no per-mode information is used.
</P>
<P>The <A HREF = "fix_vibmode.html">fix vibmode</A> command is used to allocate
per-particle storage for the population of levels appropriate to the
particle's species.  This will be from 1 to 4 values for each species.
Note that this command must be used before particles are created via
the <A HREF = "create_particles.html">create_particles</A> command to allow the
level populations for new particles to be set appropriately.  The <A HREF = "fix_vibmode.html">fix
vibmode</A> command doc page has more details.
</P>
<P>The <A HREF = "dump.html">dump particle</A> command can output the custom particle
attributes defined by the <A HREF = "fix_vibmode.html">fix vibmode</A> command.
E.g. this command
</P>
<PRE>dump 1 particle 1000 tmp.dump id type x y z evib p_vibmode[1] p_vibmode[2] p_vibmode[3] 
</PRE>
<P>will output for each particle evib = total vibrational energy (summed
across all levels), and the population counts for the first 3
vibrational energy levels.  The vibmode count will be 0 for
vibrational levels that do not exist for particles of a particular
species.
</P>
<P>The <A HREF = "read_restart.html">read_restart</A> doc page explains how to restart
simulations where a fix like <A HREF = "fix_vibmode.html">fix vibmode</A> has been
used to store extra per-particle properties.
</P>
<HR>

<A NAME = "howto_13"></A><H4>6.13 Surface elements: explicit, implicit, distributed 
</H4>
<P>SPARTA can work with two kinds of surface elements: explicit and
implicit.  Explicit surfaces are lines (2d) or triangles (3d) defined
in surface data files read by the <A HREF = "read_surf.html">read_surf</A> command.
An individual element can be any size; a single surface element can
intersect many grid cells.  Implicit surfaces are lines (2d) or
triangles (3d) defined by grid corner point data files read by the
<A HREF = "read_isurf.html">read_isurf</A> command.  The corner point values define
lines or triangles that are wholly contained with single grid cells.
</P>
<P>Note that you cannot mix explicit and implicit surfaces in the same
simulation.
</P>
<P>The data and attributes of explicit surface elements can be stored in
one of two ways.  The default is for each processor to store a copy of
all the elements.  Memory-wise, this is fine for most models.  The
other option is distributed, where each processor only stores copies
of surface elements assigned to grid cells it owns or has a ghost copy
of.  For models with huge numbers of surface elements, distributing
them will use much less memory per processor.  Note that a surface
element requires about 150 bytes of storage, so storing a million
requires about 150 MBytes.
</P>
<P>Implicit surfaces are always stored in a distributed fashion.  Each
processor only stores a copy of surface elements assigned to grid
cells it owns or has a ghost copy of.  Note that 3d implicit surfs are
not yet fully implemented.  Specifically, the
<A HREF = "read_isurf.html">read_isurf</A> command will not yet read and create
them.
</P>
<P>The <A HREF = "global.html">global surfs</A> command is used to specify the use of
explicit versus implicit, and distributed versus non-distributed
surface elements.
</P>
<P>Unless noted, the following surface-related commands work with either
explict or implicit surfaces, whether they are distributed or not.
For large data sets, the read and write surf and isurf commands have
options to use multiple files and/or operate in parallel which can
reduce I/O times.
</P>
<UL><LI><A HREF = "adapt_grid.html">adapt_grid</A>
<LI><A HREF = "compute_isurf_grid.html">compute_isurf/grid</A>    # for implicit surfs
<LI><A HREF = "compute_surf.html">compute_surf</A>                # for explicit surfs
<LI><A HREF = "dump.html">dump surf</A>
<LI><A HREF = "dump_image.html">dump image</A>
<LI><A HREF = "fix_adapt_grid.html">fix adapt/grid</A>
<LI><A HREF = "fix_emit_surf.html">fix emit/surf</A>
<LI><A HREF = "group.html">group surf</A>
<LI><A HREF = "read_isurf.html">read_isurf</A>                    # for implicit surfs
<LI><A HREF = "read_surf.html">read_surf</A>                      # for explicit surfs
<LI><A HREF = "surf_modify.html">surf_modify</A> 
<LI><A HREF = "write_surf.html">write_isurf</A>                   # for implicit surfs
<LI><A HREF = "write_surf.html">write_surf</A> 
</UL>
<P>These command do not yet support distributed surfaces:
</P>
<UL><LI><A HREF = "move_surf.html">move_surf</A>
<LI><A HREF = "fix_move_surf.html">fix move/surf</A>
<LI><A HREF = "remove_surf.html">remove_surf</A> 
</UL>
<HR>

<A NAME = "howto_14"></A><H4>6.14 Implicit surface ablation 
</H4>
<P>The implicit surfaces described in the previous section can be used to
perform ablation simulations, where the set of implicit surface
elements evolve over time to model a receding surface.  These are the
relevant commands:
</P>
<UL><LI><A HREF = "global.html">global surfs implicit</A>
<LI><A HREF = "read_isurf.html">read isurf</A>
<LI><A HREF = "fix_ablate.html">fix ablate</A>
<LI><A HREF = "compute_isurf_grid.html">compute isurf/grid</A>
<LI><A HREF = "compute_react_isurf_grid.html">compute react/isurf/grid</A>
<LI><A HREF = "fix_ave_grid.html">fix ave/grid</A>
<LI><A HREF = "write_isurf.html">write isurf</A> 
<LI><A HREF = "write_surf.html">write_surf</A> 
</UL>
<P>The <A HREF = "read_isurf.html">read_isurf</A> command takes a binary file as an
argument which contains a pixelated (2d) or voxelated (3d)
representation of the surface (e.g. a porous heat shield material).
It reads the file and assigns the pixel/voxel values to corner points
of a region of the SPARTA grid.
</P>
<P>The <A HREF = "read_isurf.html">read_isurf</A> command also takes the ID of a <A HREF = "fix_ablate.html">fix
ablate</A> command as an argument.  This fix is invoked
to perform a Marching Squares (2d) or Marching Cubes (3d) algorithm to
convert the corner point values to a set of line segments (2d) or
triangles (3d) each of which is wholly contained in a grid cell.  It
also stores the per grid cell corner point values.
</P>
<P>If the <I>Nevery</I> argument of the <A HREF = "fix_ablate.html">fix ablate</A> command
is 0, ablation is never performed, the implicit surfaces are static.
If it is non-zero, an ablation operation is performed every <I>Nevery</I>
steps.  A per-grid cell value is used to decrement the corner point
values in each grid cell.  The values can be (1) from a compute such
as <A HREF = "compute_isurf_grid.html">compute isurf/grid</A> which tallies
statistics about gas particle collisions with surfaces within each
grid cell.  Or <A HREF = "compute_react_isurf_grid.html">compute
react/isurf/grid</A> which tallies the
number of surface reactions that take place.  Or values can be (2)
from a fix such as <A HREF = "fix_ave_grid.html">fix ave/grid</A> which time
averages these statistics over many timesteps.  Or they can be (3)
generated randomly, which is useful for debugging.
</P>
<P>The decrement of grid corner point values is done in a manner that
models recession of the surface elements within in each grid cell.
All the current implicit surface elements are then discarded, and new
ones are generated from the new corner point values via the Marching
Squares or Marching Cubes algorithm. 
</P>
<P>IMPORTANT NOTE: Ideally these algorithms should preserve the gas flow
volume inferred by the previous surfaces and only add to it with the
new surfaces.  However there are a few cases for the 3d Marching Cubes
algorithm where the gas flow volume is not strictly preserved.  This
can trap existing particles inside the new surfaces.  Currently SPARTA
checks for this condition and deletes the trapped particles.  In the
future, we plan to modify the standard Marching Cubes algorithm to
prevent this from happening.  In our testing, the fraction of trapped
particles in an ablation operation is tiny (around 0.005% or 5 in
100000).  The number of deleted particles can be monitored as an
output option by the <A HREF = "fix_ablate.html">fix ablate</A> command.
</P>
<P>The <A HREF = "write_isurf.html">write_isurf</A> command can be used to periodically
write out a pixelated/voxelated file of corner point values, in the
same format that the <A HREF = "read_isurf.html">read_isurf</A> command reads.  Note
that after ablation, corner point values are typically no longer
integers, but floating point values.  The <A HREF = "read_isurf.html">read_isurf</A>
and <A HREF = "write_isurf.html">write_isurf</A> commands have options to work with
both kinds of files.  The <A HREF = "write_surf.html">write_surf</A> command can
also output implicit surface elements for visualization by tools such
as ParaView which can read SPARTA surface element files after suitable
post-processing.  See the <A HREF = "Section_tools.html#paraview">Section tools
paraview</A> doc page for more details.
</P>
<HR>

<A NAME = "howto_15"></A><H4>6.15 Transparent surface elements 
</H4>
<P>Transparent surfaces are useful for tallying flow statistics.
Particles pass through them unaffected.  However the flux of particles
through those surface elements can be tallied and output.
</P>
<P>Transparent surfaces are treated differently than regular surfaces.
They do not need to be watertight.  E.g. you can define a set of line
segments that form a straight (or curved) line in 2d.  Or a set of
triangle that form a plane (or curved surface) in 3d.  You can define
multiple such surfaces, e.g. multiple disjoint planes, and tally flow
statistics through each of them.  To tally or sum the statistics
separately, you may want to assign the triangles in each plane to a
different surface group via the <A HREF = "read_surf.html">read_surf group</A> or
<A HREF = "group.html">group surf</A> commands.
</P>
<P>Note that for purposes of collisions, transparent surface elements are
one-sided.  A collision is only tallied for particles passing through
the outward face of the element.  If you want to tally particles
passing through in both directions, then define 2 transparent
surfaces, with opposite orientation.  Again, you may want to put the 2
surfaces in separate groups.
</P>
<P>There also should be no restriction on transparent surfaces
intersecting each other or intersecting regular surfaces.  Though
there may be some corner cases we haven't thought about or tested.
</P>
<P>These are the relevant commands.  See their doc pages for details:
</P>
<UL><LI><A HREF = "read_surf.html">read_surf transparent</A>
<LI><A HREF = "surf_collide.html">surf_collide transparent</A>
<LI><A HREF = "compute_surf.html">compute surf</A> 
</UL>
<P>The <A HREF = "read_surf.html">read_surf</A> command with its <I>transparent</I> keyword
is used to flag all the read-in surface elements as transparent.  This
means they must be in a file separate from regular non-transparent
elements.
</P>
<P>The <A HREF = "surf_collide.html">surf_collide</A> command must be used with its
<I>transparent</I> model and assigned to all transparent surface elements
via the <A HREF = "surf_modify.html">surf_modify</A> command.
</P>
<P>The <A HREF = "compute_surf.html">compute_surf</A> command can be used to tally the
count, mass flux, and energy flux of particles that pass through
transparent surface elements.  These quantities can then be time
averaged via the <A HREF = "fix_ave_surf.html">fix ave/surf</A> command or output
via the <A HREF = "dump_surf.html">dump surf</A> command in the usual ways,
as described in <A HREF = "Section_howto.html#howto_4">Section 6.4</A>.
</P>
<P>The examples/circle/in.circle.transparent script shows how to use
these commands when modeling flow around a 2d circle.  Two additional
transparent line segments are placed in front of the circle to tally
particle count and kinetic energy flux in both directions in front of
the object.  These are defined in the data.plane1 and data.plane2
files.  The resulting tallies are output with the
<A HREF = "stats_style.html">stats_style</A> command.  They could also be output
with a <A HREF = "dump_surf.html">dump surf</A> command for more resolution if the 2
lines were each defined as multiple line segments.
</P>
<HR>

<A NAME = "howto_16"></A><H4>6.16 Visualizing SPARTA output with ParaView 
</H4>
<P>The <I>sparta/tools/paraview</I> directory contains two Python programs
that can be used to convert SPARTA surface and grid data to ParaView
<I>.pvd</I> format for visualization with ParaView:
</P>
<PRE>surf2paraview.py  
grid2paraview.py 
</PRE>
<P>Note that you must have ParaView installed on your system to use these
scripts.  Installation and usage instructions follow.
</P>
<P>These tools were written by Tom Otahal (Sandia), who can
be contacted at tjotaha at sandia.gov.
</P>
<P><B>**Important**</B>
</P>
<P>The ParaView <I>pvpython</I> interpreter must be used to run these Python scripts.  
Using a standard Python interpreter will not work, since the scripts will
not have access to the required ParaView Python modules and libraries.
</P>
<P><B>**Important**</B>
</P>
<P>(1) Getting Started
</P>
<P>Download and install ParaView at <A HREF = "https://www.paraview.org">Kitware ParaView</A>
</P>
<P>Binary installers are available for Linux, MacOS, and Windows.
Locate the <I>pvpython</I> binary in your ParaView installation.  
</P>
<P>  On Linux:
</P>
<PRE>pvpython is in the bin/ directory of the extracted tar.gz file 
</PRE>
<P>  On MacOS:
</P>
<PRE>pvpython is in /Applications/paraview.app/Contents/bin/ 
</PRE>
<P>  On Windows:
</P>
<PRE>pvpython is in C:\Program Files (x86)\ParaView 5.6.0\bin 
</PRE>
<P>-------------------------------
</P>
<P>(2) Using surf2paraview.py
</P>
<P>The <I>surf2paraview.py</I> program converts 3D SPARTA surface triangulation
files and 2D SPARTA closed polygon files into ParaView <I>.pvd</I> format.
Additionally, the program can optionally read one or more SPARTA
surface dump files and associate the calculated results with the
surface geometry over time.
</P>
<P>The program has two required arguments:
</P>
<PRE>pvpython surf2paraview.py data.mir mir_surf 
</PRE>
<P>The first argument is the file name of a SPARTA surf file containing a
3d triangulation of an objects surface, or a 2d enclosed polygon of
line segments.  The second argument is the name of the resulting
ParaView output <I>.pvd</I> file.  The above command line will produce a file
called <I>mir_surf.pvd</I> and a directory called <I>mir_surf/</I>.  The <I>mir_surf/</I>
directory contains a ParaView <I>.vtu</I> file with geometry information and
is referred to by the <I>mir_surf.pvd</I> file.  Start ParaView and open the
file <I>mir_surf.pvd</I> to visualize the surface.
</P>
<P>The program has an optional argument to associate time result data
with the surface elements:
</P>
<PRE>pvpython surf2paraview.py data.mir mir_surf -r ../parent/mir/tmp_surf.* 
</PRE>
<P>The <I>-r</I> (or <I>--result</I>) option is followed by a list of file names with
full or relative paths to SPARTA surf dump files.  The files can be
over different time steps and from different processors at the same
time step. The script will organize the result files so that ParaView
can play a smooth animation over all time steps for the stored
variables in the file.  The example above uses a wild card character in
the file name to gather all of the <I>tmp_surf.*</I> files stored in the
directory.  Wild card characters can only be used in the file name part
of the path and can be given for multiple paths.
</P>
<P>NOTE: SPARTA 2d enclosed polygons will be 2d outlines in ParaView.
This means that any grid cells inside of the polygon will be visible
in ParaView.  To obscure the inside of the enclosed polygon, select a
Delaunay 2D filter from the ParaView menu.
</P>
<PRE>  Filters->Alphabetical->Delaunay 2D 
</PRE>
<P>This will triangulate the interior of the polygon and obscure interior
grid cells from view.
</P>
<P>The <I>-e</I> (or <I>--exodus</I>) option will output the contents of the <I>*.pvd</I> and
output directory in Exodus 2 output format as a single file:
</P>
<PRE>pvpython surf2paraview.py data.mir mir_surf -r ../parent/mir/tmp_surf.* --exodus 
</PRE>
<P>This will produce an Exodus 2 file <I>mir_surf.ex2</I>, containing the same content
as <I>mir_surf.pvd</I> and <I>mir_surf/</I>. The <I>.pvd</I> format output is not written when
Exodus 2 output is requested.
</P>
<P>(3) Using grid2paraview.py
</P>
<P>The <I>grid2paraview.py</I> program converts a text file description of a 2D
or 3D SPARTA mesh into a ParaView <I>.pvd</I> file.  Additionally, the
program can optionally read one or more SPARTA grid dump files and
associate the calculated results with the grid cells over time.
</P>
<P>The program has two required arguments:
</P>
<PRE>pvpython grid2paraview.py mir.txt mir_grid 
</PRE>
<P>The first argument is a text file containing a description of the
SPARTA grid.  The description uses commands found in the SPARTA input
deck.  These commands are <I>dimension</I>, <I>create_box</I>, and <I>create_grid</I> or
<I>read_grid</I>.  The file can also contain "slice" commands which will
define slice planes through the 3d grid and output 3d data for each
slice plane (crinkle cut).  The file can also contain comment lines
with start with a "#" character.
</P>
<P>The dimension and create_box command have exactly the same syntax as
corresponding SPARTA input script commands.  Both of these commands
must be used.
</P>
<P>The grid itself can be defined by either a create_grid or read_grid
command, one of which must be used.  The create_grid command is
similar to the SPARTA input script command with the same name, but it
only allows for use of the "level" keyword.  The other keywords that
specify processor assignments for cells are not allowed.  The
read_grid command has the same syntax as the corresponding SPARTA
input script command, and reads a SPARTA parent grid file, which can
define a hierarchical grid with multiple levels of refinement.
</P>
<P>One or more slice commands are optional.  Each defines a 2d plane
in the following manner
</P>
<PRE>slice Nx Ny Nz Px Py Pz 
</PRE>
<P>where (Nx,Ny,Nz) is the plane normal (need not be normalized) and
(Px,Py,Pz) is a point on the plane.  Note that the plane can be at any
orientation.  ParaView will perform a good interpolation from the 3d
grid cells to the 2d plane.
</P>
<P>Each command will output a <I>*.pvd</I> file with the plane normal encoded in
the <I>*.pvd</I> file-name.
</P>
<P>As an example, the <I>mir.txt</I> file specified above could contain the
following grid description:
</P>
<PRE>  dimension           3
  create_box          -15.0 30.0 -20.0 15.0 -20.0 20.0
  create_grid         100 100 100 level 2 * * * 2 2 2
  slice               1 0 0 0.0 0.0 0.0
  slice               0 1 0 0.0 0.0 0.0 
</PRE>
<P>The second argument for the <I>grid2paraview</I> command gives the name of
the resulting <I>.pvd</I> file.  The above command line will produce a file
called <I>mir_grid.pvd</I> and a directory called <I>mir_grid/</I>.  The <I>mir_grid/</I>
directory contains all the ParaView <I>.vtu</I> files used to describe the
grid cell geometry.  The <I>mir_grid.pvd</I> references the <I>mir_grid/</I>
directory.  Open <I>mir_grid.pvd</I> with ParaView to view the grid.
</P>
<P>The program has an optional argument to associate time result data
with the grid cells:
</P>
<PRE>pvpython grid2paraview.py mir.txt mir_grid -r ../parent/mir/tmp_flow.* 
</PRE>
<P>The <I>-r</I> (or <I>--result</I>) option is followed by a list of file names with
full or relative paths to SPARTA grid dump files. This option operates
like the <I>-r</I> option in the <I>surf2paraview.py</I> program.
</P>
<P>The grid description given in the <I>*.txt</I> file must match the data given
in the grid flow files. The grid flow files must also contain a column
that gives the SPARTA encoded integer id for the cell.
</P>
<P>For large grids (greater than 100x100x100), the time to write out the
<I>.pvd</I> file and data directory can be lengthy.  For this reason, the
<I>grid2paraview.py</I> command has three additional options which can break
the grid into smaller chunks at the top-most level of the grid.  Each
chunk will be written out as a separate <I>.vtu</I> file in the named
sub directory the <I>.pvd</I> file refers to.
</P>
<P>These additional options are:
</P>
<PRE>-x (or --xchunk, default 100)
-y (or --ychunk, default 100)
-z (or --zchunk, default 100) 
</PRE>
<P>The program will launch a separate thread of computation for each grid
chunk.  On workstations with many cores and sufficient memory, using
small chunks (of about 1 million cells each) can greatly speed up
output time. For 2d grids, the <I>-zc</I> option is ignored.
</P>
<P>NOTE: On Windows platforms, the grid blocking will always be executed
serially.  This is due to how the multiprocessing module is
implemented on Windows, which prohibits multiple instances of <I>pvpython</I>
from starting independently.
</P>
<P>(4) pvbatch for Large SPARTA Grids
</P>
<P>When SPARTA grid output becomes large, the processing time required for
grid2paraview.py can be long on a single node even with multi-processing.
If more than one compute node is available (HPC environment), grid2paraview.py
can be run with MPI using ParaView's <I>pvbatch</I> program. The <I>pvbatch</I> program
is normally located in the same directory as <I>pvpython</I>, along with the mpiexec
program that works with ParaView. In some environments, ParaView may have
been compiled from source with a particular version of MPI, in which case 
the appropriate mpiexec program will need to be used.
</P>
<P>From the <I>mir.txt</I> example in section (3), to run <I>grid2paraview.py</I> using
<I>pvbatch</I>, use the following command line.
</P>
<PRE>mpiexec -np 256 pvbatch -sym grid2paraview.py mir.txt mir_grid -r ../parent/mir/tmp_flow.* 
</PRE>
<P>This command will run grid2paraview.py on 256 MPI ranks and produce the same
outputs as the <I>pvpython</I> version. Using 256 MPI ranks will be faster than
multi-processing with threads on a single compute node. Notice the "-sym"
argument to <I>pvbatch</I>, which tells <I>pvbatch</I> to run in symmetric MPI mode.
This argument is required.
</P>
<P>(5) Catalyst for Large SPARTA Grids
</P>
<P>There is an option in <I>grid2paraview.py</I> to execute a ParaView Catalyst Python
script that has been exported from the ParaView GUI. For more details on
Catalyst, please see the Catalyst user guide, located here.
</P>
<P><A HREF = "https://www.paraview.org/in-situ/">Kitware ParaView Catalyst in-situ</A>
</P>
<P>The Catalyst script will generate images or data extracts for each time-step.
This will avoid having to run ParaView as a separate step to generate
visualizations. The ideal work-flow is to run the ParaView GUI on a much smaller
grid version to setup the visualization and export the Catalyst script.
Then, run <I>grid2paraview.py</I> on the larger SPARTA grid output to generate
images. From the <I>mir.txt</I> example, to run <I>grid2paraview.py</I> using <I>pvbatch</I> and
Catalyst, use the following command line (<I>catalyst.py</I> was exported from
the ParaView GUI).
</P>
<PRE>mpiexec -np 32 pvbatch -sym grid2paraview.py mir.txt mir_grid -r -c catalyst.py ../parent/mir/tmp_flow.* 
</PRE>
<P>This will generate images or data extracts, depending on how <I>catalyst.py</I> was
setup in the ParaView GUI. The <I>grid2paraview.py</I> script will not generate
ParaView grid geometry when the "-c" option is used. Note that <I>grid2paraview.py</I>
will assume that the grid input name is "mir_grid.pvd" in <I>catalyst.py</I>, since
"mir_grid" is given as the output directory.  If these two names do not match,
either edit your catalyst script or change the output directory name on the
command line to match what your script expects. The output directory is not 
created when <I>-c</I> option is used.
</P>
<P>(6) Post-processing large refined SPARTA output grids
</P>
<P>When SPARTA grids contain a large amount of grid refinement concentrated in
small areas of the grid, the tool <I>grid2paraview.py</I> tends to run out of memory
because it depends on a static distribution of cells to processors in terms of
grid chunks defined at the top level of the grid. To overcome this memory issue,
two new ParaView tools were developed: 
</P>
<PRE>sort_sparta_grid_file.py and grid2paraview_cells.py 
</PRE>
<P>The program <I>sort_sparta_grid_file.py</I> takes as input a SPARTA grid file and uses
the parallel bucket sort algorithm to sort the grid cells into the same number
of files as MPI ranks used to run the program.
</P>
<PRE>mpiexec -np 4 pvbatch -sym sort_sparta_grid_file.py data.grid 
</PRE>
<P>The program must be run using the ParaView <I>pvbatch</I> program with the
<I>-sym</I> argument.  The above command line will produce 4 output files
containing SPARTA grid dashed ids of cells located in the same area of
the grid. The output file names are based on the name of the <I>*.grid</I>
file used as input (<I>data.grid</I> in this case). The output files will
be named as shown below.
</P>
<PRE>data_sort_bucket_rank_0.txt
data_sort_bucket_rank_1.txt
data_sort_bucket_rank_2.txt
data_sort_bucket_rank_3.txt 
</PRE>
<P>The program <I>grid2paraview_cells.py</I> takes similar inputs as the
<I>grid2paraview.py</I> program described in section (3), and produces the
same ParaView VTU file output and PVD file output.
</P>
<PRE>mpiexec -np 4 pvbatch -sym grid2paraview_cells.py grid.txt output -rf flow_files.txt --float --variables id f_1[5] f_1[7] 
</PRE>
<P>The program must be run using the ParaView <I>pvbatch</I> program with the
<I>-sym</I> argument.  The above command line will produce an <I>output.pvd</I>
file and a directory name output/ containing the ParaView VTU file
data. The <I>grid.txt</I> file must contain a <I>read_grid</I> statement with
the path to a SPARTA grid cell output file, and is otherwise the same
as the <I>grid2paraview.py</I> version. The option <I>--float</I> outputs float
precision numbers to the VTU files to save memory (default is double
precision). The <I>--variables</I> option limits the output arrays to the
names given on the command line (default is all variable names found
in the flow files given by the <I>-rf</I> or <I>-r</I> options).
</P>
<P>The <I>grid2paraview_cells.py</I> program will look for
<I>*_sort_bucket_rank_?.txt</I> files produced by the
sort_sparta_grid_file.py program. The matching will depend on the
number of MPI ranks that <I>grid2paraview_cells.py</I> is run on and the
name of the output directory given to <I>grid2paraview_cells.py</I>. If
matching files are found, these will be used as input on each MPI
rank. If no match is found, <I>grid2paraview_cells.py</I> will run
<I>sort_sparta_grid_file.py</I> to produce sorted output files for each
rank. The programs are decoupled in this way to allow faster
<I>grid2paraview_cells.py</I> runs once a set of sorted files has been
generated by <I>sort_sparta_grid_file.py</I>.
</P>
<HR>

<A NAME = "howto_17"></A><H4>6.17 Custom per-particle, per-grid, per-surf attributes 
</H4>
<P>Particles, grid cells, and surface elements can have custom attributes
which store either single or multiple values per particle, per grid
cell, or per surface element.  If a single value is stored, the
attribute is referred to as a custom per-particle, per-grid, or
per-surf vector.  If multiple values are stored, the attribute is
referred to as a custom per-particle, per-grid, or per-surf array (an
array can have a single column and thus a single value per entity).
Each custom attribute has a name, which allows them to be specified in
input scripts as arguments to various commands.  The values each
attricute stores can be either integer or floating point numbers.
</P>
<P>The <A HREF = "custom.html">custom</A> command can create and set/reset custom
attribute values for all 3 flavors of attributes.  Either by invoking
<<<<<<< HEAD
per-particle, per-grid, or per-surf variables, or by reading a file
with one line of attribute values per particle/grid/surf.  In the case
of per-grid attributes, it can also read a coarse file with values for
coarse grid points.  The attributed values for each grid cell are set
to values of the nearset coarse grid point.  The <A HREF = "fix_custom.html">fix
custom</A> command can do the same thing periodically as
a simulation runs.  <A HREF = "dump.html">Dump</A> commands can output all 3 flavors
of attributes.
=======
per-particle, per-grid, or per-surf variables, or by reading a file.
The <A HREF = "fix_custom.html">fix custom</A> command can do the same thing
periodically as a simulation runs.  <A HREF = "dump.html">Dump</A> commands can
output all 3 flavors of attributes.
>>>>>>> 377677db
</P>
<P>Here are lists of current commands which use custom attributes in
various ways:
</P>
<P><B>Per-particle custom attributes:</B>
</P>
<UL><LI><A HREF = "compute_reduce.html">compute reduce</A> - reduce a per-particle attribute to a scalar value
<LI><A HREF = "custom.html">custom</A> - create or set ore remove the values of a per-particle attribute
<LI><A HREF = "fix_custom.html">fix custom</A> - reset the values of a per-particle attribute during a simulation
<LI><A HREF = "dump.html">dump particle</A> - output per-particle attributes to a dump file
<LI><A HREF = "fix_ambipolar.html">fix ambipolar</A> - use a per-particle vector and array for ambipolar quantities
<LI><A HREF = "variable.html">variable</A> - use a per-particle attribute in a particle-style variable formula 
</UL>
<P><B>Per-grid custom attributes:</B>
</P>
<UL><LI><A HREF = "compute_reduce.html">compute reduce</A> - reduce a per-grid attribute to a scalar value
<<<<<<< HEAD
<LI><A HREF = "create_particles.html">create_particles</A> - use per-grid attributes when creating particles
=======
<LI><A HREF = "create_particles.html">create_particles</A> - create particles based on per-grid attributes
>>>>>>> 377677db
<LI><A HREF = "custom.html">custom</A> - create or set or remove the values of a per-grid attribute
<LI><A HREF = "fix_custom.html">fix custom</A> - reset the values of a per-grid attribute during a simulation
<LI><A HREF = "dump.html">dump grid</A> - output per-grid attributes to a dump file
<LI><A HREF = "fix_ave_grid.html">fix ave/grid</A> - time-average a per-grid attribute
<LI><A HREF = "read_grid.html">read_grid</A> - define and initialize per-grid attributes
<LI>surf_react implicit - use per-grid vectors and an array to store chemical state (not yet released in public SPARTA)
<LI><A HREF = "variable.html">variable</A> - use a per-grid attribute in a grid-style variable formula
<LI><A HREF = "write_grid.html">write_grid</A> - write per-grid attributes to a grid data file 
</UL>
<P><B>Per-surf custom attributes:</B>
</P>
<UL><LI><A HREF = "compute_reduce.html">compute reduce</A> - reduce a per-surf attribute to a scalar value
<LI><A HREF = "custom.html">custom</A> - create or set or remove the values of a per-surf attribute
<LI><A HREF = "fix_custom.html">fix custom</A> - reset the values of a per-surf attribute during a simulation
<LI><A HREF = "dump.html">dump surf</A> - output per-surf attributes to a dump file
<LI><A HREF = "fix_ave_surf.html">fix ave/surf</A> - time-average a per-surf attribute
<<<<<<< HEAD
<LI><A HREF = "fix_emit_surf.html">fix emit/surf</A> - use per-surf attributes to adjust particle emission from each surf
=======
<LI><A HREF = "fix_emit_surf.html">fix emit/surf</A> - use per-surf attributes to varu particle emission from each surf
>>>>>>> 377677db
<LI><A HREF = "fix_surf_temp.html">fix surf/temp</A> - set the temperature of each surf based on gas collisions
<LI><A HREF = "read_surf.html">read_surf</A> - define and initialize per-surf attributes
<LI><A HREF = "surf_collide.html">surf_collide</A> - use a per-surf attribute as temperature for particle/surf collisions
<LI><A HREF = "surf_react_adsorb.html">surf_react adsorb</A> - use per-surf vectors and an array to store chemical state
<LI><A HREF = "variable.html">variable</A> - use a per-surf attribute in a surf-style variable formula
<LI><A HREF = "write_surf.html">write_surf</A> - write per-surf attributes to a surf data file 
</UL>
<P>Per-surf custom attributes can be defined for explicit or
explicit/distributed surface elements, as set by the <A HREF = "global.html">global
surfs</A> comand.  But they cannot be used for implicit
surface elements.  Conceptually, implicit surfaces are defined on a
per-grid cell basis, so per-grid custom attributes can be used instead
to define attributes of implicit surfaces.
</P>
<P>Note that in some cases the name for a custom attribute is specified
by the user, e.g. for the <A HREF = "read_grid.html">read_grid</A> or
<A HREF = "read_surf.html">read_surf</A> commands.  In other cases, a command
defines the name for the attributes and documents the name(s) it uses,
e.g. for the <A HREF = "fix_ambipolar.html">fix ambipolar</A> or <A HREF = "surf_react_adsorb.html">surf_react
adsorb</A> commands.
</P>
<P>Also note that custom attributes can be static or dynamic quantities.
For example, the <A HREF = "read_surf.html">read_surf</A> command can be used to
define a <I>static</I> temperature for each surface element it reads,
stored as a custom per-surf vector.  By contrast, the <A HREF = "fix_surf_temp.html">fix
surf/temp</A> command can be used to define a
<I>dynamic</I> temperature for each surface element which is calculated
once every N steps from the energy flux which colliding particles
impart to each surface element, also stored in a custom per-surf
vector.
</P>
<P>In both cases, the custom per-surf temperature can be used by the
<A HREF = "surf_collide.html">surf_collide diffuse</A> command to use the current
surface temperature for performing particle/surface element
collisions.  Likewise the <A HREF = "fix_emit_surf.html">fix emit/surf</A> command
can use the current custom per-surf temperature to alter the emission
properties of each surface elemnt.
</P>
<P>Another use of dynamic custom attributes is by the <A HREF = "fix_ambipolar.html">fix
ambipolar</A> and <A HREF = "surf_react.html">surf_react adsorb</A>
commands.  The former stores the ambipolar state of each particle in
per-particle attributes.  The latter stores the chemical state of each
surface element in per-surf attributes.  These will vary over the
course of a simulation, and their status can be monitored with the
various output commands listed above.
</P>
<HR>

<A NAME = "howto_18"></A><H4>6.18 Variable timestep simulations 
</H4>
<P>As an alternative to utilization of a user-provided constant timestep,
the variable timestep option enables SPARTA to compute global
timesteps based on the current state of the physical processes being
modeled. The timestep is global in the sense that all cells advance
their particles in time using the same timestep value.  The timestep
is adaptive in the sense that the global timestep can be recalculated
periodically throughout the simulation to account for flow state
changes.  Examples of situations where a variable timestep would be
desired are problems with highly varying density or velocity
throughout the domain and transient problems where the optimal
timestep changes throughout the simulation.
</P>
<P>The global, variable timestep is computed at a user-specified
frequency using cell-based timesteps that are calculated using cell
mean collision and particle transit times.  These cell-based timesteps
are only used to compute the global timestep and are not used to
advance the solution locally. The benefit of the global timestep
calculation is that it will automatically reduce the timestep if the
intial value is too large, leading to higher accuracy, and it will
automatically increase the timestep if the initial value is too small,
speeding up the simulation. The overhead of using the variable
timestep option is the computational time involved in computing the
cell-based time quantities and performing parallel reductions over the
grid to construct the global minimum and average cell timesteps needed
for the global timestep calculation. For scenarios where ensembles of
similar problems are being run, one strategy to mitigate this cost is
to determine an optimal timestep using the variable timestep option
for the first run and then to utilize this timestep as a
user-specified value for the subsequent runs.
</P>
<P>The <A HREF = "compute_dt_grid.html">compute dt/grid</A> command is used to
calculate the cell-based timesteps, and the <A HREF = "fix_dt_reset.html">fix
dt/reset</A> command uses this data to calculate the
global timestep.  An internal time variable has been added to SPARTA
to track elapsed simulation time, and this time variable as well as
the current timestep can be output using the <I>time</I> and <I>dt</I> keywords
in the <A HREF = "stats_style.html">stats_style</A> command. These <I>time</I> and <I>dt</I>
values are also included in the <A HREF = "read_restart.html">read_restart</A> and
<A HREF = "write_restart.html">write restart</A> commands.
</P>
</HTML><|MERGE_RESOLUTION|>--- conflicted
+++ resolved
@@ -1655,7 +1655,6 @@
 </P>
 <P>The <A HREF = "custom.html">custom</A> command can create and set/reset custom
 attribute values for all 3 flavors of attributes.  Either by invoking
-<<<<<<< HEAD
 per-particle, per-grid, or per-surf variables, or by reading a file
 with one line of attribute values per particle/grid/surf.  In the case
 of per-grid attributes, it can also read a coarse file with values for
@@ -1664,12 +1663,6 @@
 custom</A> command can do the same thing periodically as
 a simulation runs.  <A HREF = "dump.html">Dump</A> commands can output all 3 flavors
 of attributes.
-=======
-per-particle, per-grid, or per-surf variables, or by reading a file.
-The <A HREF = "fix_custom.html">fix custom</A> command can do the same thing
-periodically as a simulation runs.  <A HREF = "dump.html">Dump</A> commands can
-output all 3 flavors of attributes.
->>>>>>> 377677db
 </P>
 <P>Here are lists of current commands which use custom attributes in
 various ways:
@@ -1686,11 +1679,7 @@
 <P><B>Per-grid custom attributes:</B>
 </P>
 <UL><LI><A HREF = "compute_reduce.html">compute reduce</A> - reduce a per-grid attribute to a scalar value
-<<<<<<< HEAD
-<LI><A HREF = "create_particles.html">create_particles</A> - use per-grid attributes when creating particles
-=======
 <LI><A HREF = "create_particles.html">create_particles</A> - create particles based on per-grid attributes
->>>>>>> 377677db
 <LI><A HREF = "custom.html">custom</A> - create or set or remove the values of a per-grid attribute
 <LI><A HREF = "fix_custom.html">fix custom</A> - reset the values of a per-grid attribute during a simulation
 <LI><A HREF = "dump.html">dump grid</A> - output per-grid attributes to a dump file
@@ -1707,11 +1696,7 @@
 <LI><A HREF = "fix_custom.html">fix custom</A> - reset the values of a per-surf attribute during a simulation
 <LI><A HREF = "dump.html">dump surf</A> - output per-surf attributes to a dump file
 <LI><A HREF = "fix_ave_surf.html">fix ave/surf</A> - time-average a per-surf attribute
-<<<<<<< HEAD
-<LI><A HREF = "fix_emit_surf.html">fix emit/surf</A> - use per-surf attributes to adjust particle emission from each surf
-=======
-<LI><A HREF = "fix_emit_surf.html">fix emit/surf</A> - use per-surf attributes to varu particle emission from each surf
->>>>>>> 377677db
+<LI><A HREF = "fix_emit_surf.html">fix emit/surf</A> - use per-surf attributes to vary particle emission from each surf
 <LI><A HREF = "fix_surf_temp.html">fix surf/temp</A> - set the temperature of each surf based on gas collisions
 <LI><A HREF = "read_surf.html">read_surf</A> - define and initialize per-surf attributes
 <LI><A HREF = "surf_collide.html">surf_collide</A> - use a per-surf attribute as temperature for particle/surf collisions
