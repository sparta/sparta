."Previous Section"_Section_commands.html - "SPARTA WWW Site"_sws - "SPARTA Documentation"_sd - "SPARTA Commands"_sc - "Next Section"_Section_example.html :c

:link(sws,https://sparta.github.io)
:link(sd,Manual.html)
:link(sc,Section_commands.html#comm)

:line 

6. How-to discussions :h3

The following sections describe how to perform common tasks using
SPARTA, as well as provide some techinical details about how
SPARTA works.

6.1 "2d simulations"_#howto_1
6.2 "Axisymmetric simulations"_#howto_2
6.3 "Running multiple simulations from one input script"_#howto_3
6.4 "Output from SPARTA (stats, dumps, computes, fixes, variables)"_#howto_4
6.5 "Visualizing SPARTA snapshots"_#howto_5
6.6 "Library interface to SPARTA"_#howto_6
6.7 "Coupling SPARTA to other codes"_#howto_7 
6.8 "Details of grid geometry in SPARTA"_#howto_8
6.9 "Details of surfaces in SPARTA"_#howto_9
6.10 "Restarting a simulation"_#howto_10
6.11 "Using the ambipolar approximation"_#howto_11
6.12 "Using multiple vibrational energy levels"_#howto_12
6.13 "Surface elements: explicit, implicit, distributed"_#howto_13
6.14 "Implicit surface ablation"_#howto_14
6.15 "Transparent surface elements"_#howto_15
6.16 "Visualizing SPARTA output with ParaView"_#howto_16
6.17 "Custom per-particle, per-grid, per-surf attributes"_#howto_17
6.18 "Variable timestep simulations"_#howto_18 :all(b)

The example input scripts included in the SPARTA distribution and
highlighted in "Section 5"_Section_example.html of the manual also
show how to setup and run various kinds of simulations.

:line
:line

6.1 2d simulations :link(howto_1),h4

In SPARTA, as in other DSMC codes, a 2d simulation means that
particles move only in the xy plane, but still have all 3 xyz
components of velocity.  Only the xy components of velocity are used
to advect the particles, so that they stay in the xy plane, but all 3
components are used to compute collision parameters, temperatures,
etc.  Here are the steps to take in an input script to setup a 2d
model.

Use the "dimension"_dimension.html command to specify a 2d simulation. :ulb,l

Make the simulation box periodic in z via the "boundary"_boundary.html
command.  This is the default. :l

Using the "create box"_create_box.html command, set the z boundaries
of the box to values that straddle the z = 0.0 plane.  I.e. zlo < 0.0
and zhi > 0.0.  Typical values are -0.5 and 0.5, but regardless of the
actual values, SPARTA computes the "volume" of 2d grid cells as if
their z-dimension length is 1.0, in whatever "units"_units.html are
defined.  This volume is used with the "global nrho"_global.html
setting to calculate numbers of particles to create or insert.  It is
also used to compute collision frequencies. :l

If surfaces are defined via the "read_surf"_read_surf.html command,
use 2d objects defined by line segements. :l,ule

Many of the example input scripts included in the SPARTA distribution
are for 2d models.

:line

6.2 Axisymmetric simulations :link(howto_2),h4

In SPARTA, an axi-symmetric model is a 2d model.  An example input
script is provided in the examples/axisymm directory.

An axi-symmetric problem can be setup using the following commands:

Set dimension = 2 via the "dimension"_dimension.html command.
Set the y-dimension lower boundary to "a" via the "boundary"_boundary.html command.
The y-dimension upper boundary can be anything except "a" or "p" for periodic.
Use the "create_box"_create_box.html command to define a 2d simulation box with ylo = 0.0. :ul

If desired, grid cell weighting can be enabled via the "global
weight"_global.html command.  The {volume} or {radial} setting can be
used for axi-symmetric models.

Grid cell weighting affects how many particles per grid cell are
created when using the "create_particles"_create_particles.html and
"fix emit"_fix_emit_face.html command variants.

During a run, it also triggers particle cloning and destruction as
particles move from grid cell to grid cell.  This can be important for
inducing every grid cell to contain roughly the same number of
particles, even if cells are of varying volume, as they often are in
axi-symmetric models.  Note that the effective volume of an
axi-symmetric grid cell is the volume its 2d area sweeps out when
rotated around the y=0 axis of symmetry.

:line

6.3 Running multiple simulations from one input script :link(howto_3),h4

This can be done in several ways.  See the documentation for
individual commands for more details on how these examples work.

If "multiple simulations" means continue a previous simulation for
more timesteps, then you simply use the "run"_run.html command
multiple times.  For example, this script

read_grid data.grid
create_particles 1000000
run 10000
run 10000
run 10000
run 10000
run 10000 :pre

would run 5 successive simulations of the same system for a total of
50,000 timesteps.

If you wish to run totally different simulations, one after the other,
the "clear"_clear.html command can be used in between them to
re-initialize SPARTA.  For example, this script

read_grid data.grid
create_particles 1000000
run 10000
clear
read_grid data.grid2
create_particles 500000
run 10000 :pre

would run 2 independent simulations, one after the other.

For large numbers of independent simulations, you can use
"variables"_variable.html and the "next"_next.html and
"jump"_jump.html commands to loop over the same input script multiple
times with different settings.  For example, this script, named
in.flow

variable d index run1 run2 run3 run4 run5 run6 run7 run8
shell cd $d
read_grid data.grid
create_particles 1000000
run 10000
shell cd ..
clear
next d
jump in.flow :pre

would run 8 simulations in different directories, using a data.grid
file in each directory.  The same concept could be used to run the
same system at 8 different gas densities, using a density variable and
storing the output in different log and dump files, for example

variable a loop 8
variable rho index 1.0e18 4.0e18 1.0e19 4.0e19 1.0e20 4.0e20 1.0e21 4.0e21
log log.$a
read data.grid
global nrho $\{rho\}
...
compute myGrid grid all all n temp
dump 1 grid all 1000 dump.$a id c_myGrid
run 100000
clear
next rho
next a
jump in.flow :pre

All of the above examples work whether you are running on 1 or
multiple processors, but assumed you are running SPARTA on a single
partition of processors.  SPARTA can be run on multiple partitions via
the "-partition" command-line switch as described in "Section
2.5"_Section_start.html#start_7 of the manual.

In the last 2 examples, if SPARTA were run on 3 partitions, the same
scripts could be used if the "index" and "loop" variables were
replaced with {universe}-style variables, as described in the
"variable"_variable.html command.  Also, the "next rho" and "next a"
commands would need to be replaced with a single "next a rho" command.
With these modifications, the 8 simulations of each script would run
on the 3 partitions one after the other until all were finished.
Initially, 3 simulations would be started simultaneously, one on each
partition.  When one finished, that partition would then start the 4th
simulation, and so forth, until all 8 were completed.

:line

6.4 Output from SPARTA (stats, dumps, computes, fixes, variables) :link(howto_4),h4

There are four basic kinds of SPARTA output:

"Statistical output"_stats_style.html, which is a list of quantities
printed every few timesteps to the screen and logfile. :ulb,l

"Dump files"_dump.html, which contain snapshots of particle, grid
cell, or surface element quantities and are written at a specified
frequency. :l

Certain fixes can output user-specified quantities directly to files:
"fix ave/time"_fix_ave_time.html for time averaging, and "fix
print"_fix_print.html for single-line output of
"variables"_variable.html.  Fix print can also output to the
screen. :l

"Restart files"_restart.html. :l,ule

A simulation prints one set of statistical output and (optionally)
restart files.  It can generate any number of dump files and fix
output files, depending on what "dump"_dump.html and "fix"_fix.html
commands you specify.

As discussed below, SPARTA gives you a variety of ways to determine
what quantities are computed and printed when the statistics, dump, or
fix commands listed above perform output.  Throughout this discussion,
note that users can also add their own computes and fixes to SPARTA
(see "Section 10"_Section_modify.html) which can generate values that
can then be output with these commands.

The following sub-sections discuss different SPARTA commands related
to output and the kind of data they operate on and produce:

"Global/per-particle/per-grid/per-surf data"_#global
"Scalar/vector/array data"_#scalar
"Statistical output"_#stat
"Dump file output"_#dump
"Fixes that write output files"_#fixoutput
"Computes that process output quantities"_#computeoutput
"Computes that generate values to output"_#compute
"Fixes that generate values to output"_#fix
"Variables that generate values to output"_#variable
"Summary table of output options and data flow between commands"_#table :ul

Global/per-particle/per-grid/per-surf data :h5,link(global)

Various output-related commands work with four different styles of
data: global, per particle, per grid, or per surf.  A global datum is
one or more system-wide values, e.g. the temperature of the system.  A
per particle datum is one or more values per partice, e.g. the kinetic
energy of each particle.  A per grid datum is one or more values per
grid cell, e.g. the temperature of the particles in the grid cell.  A
per surf datum is one or more values per surface element, e.g. the
count of particles that collided with the surface element.

Scalar/vector/array data :h5,link(scalar)

Global, per particle, per grid, and per surf datums can each come in
three kinds: a single scalar value, a vector of values, or a 2d array
of values.  The doc page for a "compute" or "fix" or "variable" that
generates data will specify both the style and kind of data it
produces, e.g. a per grid vector.

When a quantity is accessed, as in many of the output commands
discussed below, it can be referenced via the following bracket
notation, where ID in this case is the ID of a compute.  The leading
"c_" would be replaced by "f_" for a fix, or "v_" for a variable:

c_ID | entire scalar, vector, or array
c_ID\[I\] | one element of vector, one column of array
c_ID\[I\]\[J\] | one element of array :tb(s=|)

In other words, using one bracket reduces the dimension of the data
once (vector -> scalar, array -> vector).  Using two brackets reduces
the dimension twice (array -> scalar).  Thus a command that uses
scalar values as input can typically also process elements of a vector
or array.

Statistical output :h5,link(stats)

The frequency and format of statistical output is set by the
"stats"_stats.html, "stats_style"_stats_style.html, and
"stats_modify"_stats_modify.html commands.  The
"stats_style"_stats_style.html command also specifies what values are
calculated and written out.  Pre-defined keywords can be specified
(e.g. np, ncoll, etc).  Three additional kinds of keywords can also be
specified (c_ID, f_ID, v_name), where a "compute"_compute.html or
"fix"_fix.html or "variable"_variable.html provides the value to be
output.  In each case, the compute, fix, or variable must generate
global values to be used as an argument of the
"stats_style"_stats_style.html command.

Dump file output :h5,link(dump)

Dump file output is specified by the "dump"_dump.html and
"dump_modify"_dump_modify.html commands.  There are several
pre-defined formats: dump particle, dump grid, dump surf, etc.

Each of these allows specification of what values are output with each
particle, grid cell, or surface element.  Pre-defined attributes can
be specified (e.g. id, x, y, z for particles or id, vol for grid
cells, etc).  Three additional kinds of keywords can also be specified
(c_ID, f_ID, v_name), where a "compute"_compute.html or "fix"_fix.html
or "variable"_variable.html provides the values to be output.  In each
case, the compute, fix, or variable must generate per particle, per
grid, or per surf values for input to the corresponding
"dump"_dump.html command.

Fixes that write output files :h5,link(fixoutput)

Two fixes take various quantities as input and can write output files:
"fix ave/time"_fix_ave_time.html and "fix print"_fix_print.html.

The "fix ave/time"_fix_ave_time.html command enables direct output to
a file and/or time-averaging of global scalars or vectors.  The user
specifies one or more quantities as input.  These can be global
"compute"_compute.html values, global "fix"_fix.html values, or
"variables"_variable.html of any style except the particle style which
does not produce single values.  Since a variable can refer to
keywords used by the "stats_style"_stats_style.html command (like
particle count), a wide variety of quantities can be time averaged
and/or output in this way.  If the inputs are one or more scalar
values, then the fix generates a global scalar or vector of output.
If the inputs are one or more vector values, then the fix generates a
global vector or array of output.  The time-averaged output of this
fix can also be used as input to other output commands.

The "fix print"_fix_print.html command can generate a line of output
written to the screen and log file or to a separate file, periodically
during a running simulation.  The line can contain one or more
"variable"_variable.html values for any style variable except the
particle style.  As explained above, variables themselves can contain
references to global values generated by "stats
keywords"_stats_style.html, "computes"_compute.html, "fixes"_fix.html,
or other "variables"_variable.html.  Thus the "fix
print"_fix_print.html command is a means to output a wide variety of
quantities separate from normal statistical or dump file output.

Computes that process output quantities :h5,link(computeoutput)

The "compute reduce"_compute_reduce.html command takes one or more per
particle or per grid or per surf vector quantities as inputs and
"reduces" them (sum, min, max, ave) to scalar quantities.  These are
produced as output values which can be used as input to other output
commands.

Computes that generate values to output :h5,link(compute)

Every "compute"_compute.html in SPARTA produces either global or per
particle or per grid or per surf values.  The values can be scalars or
vectors or arrays of data.  These values can be output using the other
commands described in this section.  The doc page for each compute
command describes what it produces.  Computes that produce per
particle or per grid or per surf values have the word "particle" or
"grid" or "surf" in their style name.  Computes without those words
produce global values.

Fixes that generate values to output :h5,link(fix)

Some "fixes"_fix.html in SPARTA produces either global or per particle
or per grid or per surf values which can be accessed by other
commands.  The values can be scalars or vectors or arrays of data.
These values can be output using the other commands described in this
section.  The doc page for each fix command tells whether it produces
any output quantities and describes them.

Two fixes of particular interest for output are the "fix
ave/grid"_fix_ave_grid.html and "fix ave/surf"_fix_ave_surf.html
commands.

The "fix ave/grid"_fix_ave_grid.html command enables time-averaging of
per grid vectors.  The user specifies one or more quantities as input.
These can be per grid vectors or ararys from "compute"_compute.html or
"fix"_fix.html commands.  If the input is a single vector, then the
fix generates a per grid vector.  If the input is multiple vectors or
array, the fix generates a per grid array.  The time-averaged output
of this fix can also be used as input to other output commands.

The "fix ave/surf"_fix_ave_surf.html command enables time-averaging of
per surf vectors.  The user specifies one or more quantities as input.
These can be per surf vectors or ararys from "compute"_compute.html or
"fix"_fix.html commands.  If the input is a single vector, then the
fix generates a per surf vector.  If the input is multiple vectors or
array, the fix generates a per surf array.  The time-averaged output
of this fix can also be used as input to other output commands.

Variables that generate values to output :h5,link(variable)

"Variables"_variable.html defined in an input script generate either a
global scalar value or a per particle vector (only particle-style
variables) when it is accessed.  The formulas used to define equal-
and particle-style variables can contain references to the
"stats_style"_stats_style.html keywords and to global and per particle
data generated by computes, fixes, and other variables.  The values
generated by variables can be output using the other commands
described in this section.

Summary table of output options and data flow between commands :h5,link(table)

This table summarizes the various commands that can be used for
generating output from SPARTA.  Each command produces output data of
some kind and/or writes data to a file.  Most of the commands can take
data from other commands as input.  Thus you can link many of these
commands together in pipeline form, where data produced by one command
is used as input to another command and eventually written to the
screen or to a file.  Note that to hook two commands together the
output and input data types must match, e.g. global/per atom/local
data and scalar/vector/array data.

Also note that, as described above, when a command takes a scalar as
input, that could be an element of a vector or array.  Likewise a
vector input could be a column of an array.

Command: Input: Output:
"stats_style"_stats_style.html: global scalars: screen, log file:
"dump particle"_dump.html: per particle vectors: dump file:
"dump grid"_dump.html: per grid vectors: dump file:
"dump surf"_dump.html: per surf vectors: dump file:
"fix print"_fix_print.html: global scalar from variable: screen, file:
"print"_print.html: global scalar from variable: screen:
"computes"_compute.html: N/A: global or per particle/grid/surf scalar/vector/array:
"fixes"_fix.html: N/A: global or per particle/grid/surf scalar/vector/array:
"variables"_variable.html: global scalars, per particle vectors: global scalar, per particle vector:
"compute reduce"_compute_reduce.html: per particle/grid/surf vectors: global scalar/vector:
"fix ave/time"_fix_ave_time.html: global scalars/vectors: global scalar/vector/array, file:
"fix ave/grid"_fix_ave_grid.html: per grid vectors/arrays: per grid vector/array:
"fix ave/surf"_fix_ave_surf.html: per surf vectors/arrays: per surf vector/array:
:tb(s=:)

:line

6.5 Visualizing SPARTA snapshots :link(howto_5),h4

The "dump image"_dump_image.html command can be used to do on-the-fly
visualization as a simulation proceeds.  It works by creating a series
of JPG or PNG or PPM files on specified timesteps, as well as movies.
The images can include particles, grid cell quantities, and/or surface
element quantities.  This is not a substitute for using an interactive
visualization package in post-processing mode, but on-the-fly
visualization can be useful for debugging or making a high-quality
image of a particular snapshot of the simulation.

The "dump"_dump.html command can be used to create snapshots of
particle, grid cell, or surface element data as a simulation runs.
These can be post-processed and read in to other visualization
packages.

A Python-based toolkit distributed by our group can read SPARTA
particle dump files with columns of user-specified particle
information, and convert them to various formats or pipe them into
visualization software directly.  See the "Pizza.py WWW site"_pizza
for details.  Specifically, Pizza.py can convert SPARTA particle dump
files into PDB, XYZ, "Ensight"_ensight, and VTK formats.  Pizza.py can
pipe SPARTA dump files directly into the Raster3d and RasMol
visualization programs.  Pizza.py has tools that do interactive 3d
OpenGL visualization and one that creates SVG images of dump file
snapshots.

Additional Pizza.py tools may be added that allow visualization of
surface and grid cell information as output by SPARTA.

:link(pizza,http://lammps.github.io/pizza)
:link(vmd,http://www.ks.uiuc.edu/Research/vmd)
:link(ensight,http://www.ensight.com)

:line

6.6 Library interface to SPARTA :link(howto_6),h4

As described in "Section 2.4"_Section_start.html#start_4, SPARTA can
be built as a library, so that it can be called by another code, used
in a "coupled manner"_Section_howto.html#howto_7 with other codes, or
driven through a "Python interface"_Section_python.html.

All of these methodologies use a C-style interface to SPARTA that is
provided in the files src/library.cpp and src/library.h.  The
functions therein have a C-style argument list, but contain C++ code
you could write yourself in a C++ application that was invoking SPARTA
directly.  The C++ code in the functions illustrates how to invoke
internal SPARTA operations.  Note that SPARTA classes are defined
within a SPARTA namespace (SPARTA_NS) if you use them from another C++
application.

Library.cpp contains these 4 functions:

void sparta_open(int, char **, MPI_Comm, void **);
void sparta_close(void *);
void sparta_file(void *, char *);
char *sparta_command(void *, char *); :pre

The sparta_open() function is used to initialize SPARTA, passing in a
list of strings as if they were "command-line
arguments"_Section_start.html#start_7 when SPARTA is run in
stand-alone mode from the command line, and a MPI communicator for
SPARTA to run under.  It returns a ptr to the SPARTA object that is
created, and which is used in subsequent library calls.  The
sparta_open() function can be called multiple times, to create
multiple instances of SPARTA.

SPARTA will run on the set of processors in the communicator.  This
means the calling code can run SPARTA on all or a subset of
processors.  For example, a wrapper script might decide to alternate
between SPARTA and another code, allowing them both to run on all the
processors.  Or it might allocate half the processors to SPARTA and
half to the other code and run both codes simultaneously before
syncing them up periodically.  Or it might instantiate multiple
instances of SPARTA to perform different calculations.

The sparta_close() function is used to shut down an instance of SPARTA
and free all its memory.

The sparta_file() and sparta_command() functions are used to pass a
file or string to SPARTA as if it were an input script or single
command in an input script.  Thus the calling code can read or
generate a series of SPARTA commands one line at a time and pass it
thru the library interface to setup a problem and then run it,
interleaving the sparta_command() calls with other calls to extract
information from SPARTA, perform its own operations, or call another
code's library.

Other useful functions are also included in library.cpp. For example:

void *sparta_extract_global(void *, char *)
void *sparta_extract_compute(void *, char *, int, int)
void *sparta_extract_variable(void *, char *, char *) :pre

This can extract various global quantities from SPARTA as well as
values calculated by a compute or variable.  See the library.cpp file
and its associated header file library.h for details.

Other functions may be added to the library interface as needed to
allow reading from or writing to internal SPARTA data structures. 

The key idea of the library interface is that you can write any
functions you wish to define how your code talks to SPARTA and add
them to src/library.cpp and src/library.h, as well as to the "Python
interface"_Section_python.html.  The routines you add can in principle
access or change any SPARTA data you wish.  The examples/COUPLE and
python directories have example C++ and C and Python codes which show
how a driver code can link to SPARTA as a library, run SPARTA on a
subset of processors, grab data from SPARTA, change it, and put it
back into SPARTA.

IMPORTANT NOTE: The examples/COUPLE dir has not been added to the
distribution yet.

:line

6.7 Coupling SPARTA to other codes :link(howto_7),h4

SPARTA is designed to allow it to be coupled to other codes.  For
example, a continuum finite element (FE) simulation might use SPARTA
grid cell quantities as boundary conditions on FE nodal points,
compute a FE solution, and return continuum flow conditions as
boundary conditions for SPARTA to use.

SPARTA can be coupled to other codes in at least 3 ways.  Each has
advantages and disadvantages, which you'll have to think about in the
context of your application.

(1) Define a new "fix"_fix.html command that calls the other code.  In
this scenario, SPARTA is the driver code.  During its timestepping,
the fix is invoked, and can make library calls to the other code,
which has been linked to SPARTA as a library.  See "Section
8"_Section_modify.html of the documentation for info on how to add a
new fix to SPARTA.

(2) Define a new SPARTA command that calls the other code.  This is
conceptually similar to method (1), but in this case SPARTA and the
other code are on a more equal footing.  Note that now the other code
is not called during the timestepping of a SPARTA run, but between
runs.  The SPARTA input script can be used to alternate SPARTA runs
with calls to the other code, invoked via the new command.  The
"run"_run.html command facilitates this with its {every} option, which
makes it easy to run a few steps, invoke the command, run a few steps,
invoke the command, etc.

In this scenario, the other code can be called as a library, as in
(1), or it could be a stand-alone code, invoked by a system() call
made by the command (assuming your parallel machine allows one or more
processors to start up another program).  In the latter case the
stand-alone code could communicate with SPARTA thru files that the
command writes and reads.

See "Section_modify"_Section_modify.html of the documentation for how
to add a new command to SPARTA.

(3) Use SPARTA as a library called by another code.  In this case the
other code is the driver and calls SPARTA as needed.  Or a wrapper
code could link and call both SPARTA and another code as libraries.
Again, the "run"_run.html command has options that allow it to be
invoked with minimal overhead (no setup or clean-up) if you wish to do
multiple short runs, driven by another program.

Examples of driver codes that call SPARTA as a library are included in
the examples/COUPLE directory of the SPARTA distribution; see
examples/COUPLE/README for more details.

IMPORTANT NOTE: The examples/COUPLE dir has not been added to the
distribution yet.

"Section 2.3"_Section_start.html#start3 of the manual describes how to
build SPARTA as a library.  Once this is done, you can interface with
SPARTA either via C++, C, Fortran, or Python (or any other language
that supports a vanilla C-like interface).  For example, from C++ you
could create one (or more) "instances" of SPARTA, pass it an input
script to process, or execute individual commands, all by invoking the
correct class methods in SPARTA.  From C or Fortran you can make
function calls to do the same things.  See
"Section_9"_Section_python.html of the manual for a description of the
Python wrapper provided with SPARTA that operates through the SPARTA
library interface.

The files src/library.cpp and library.h contain the C-style interface
to SPARTA.  See "Section 6.6"_#howto_6 of the manual for a description
of the interface and how to extend it for your needs.

Note that the sparta_open() function that creates an instance of
SPARTA takes an MPI communicator as an argument.  This means that
instance of SPARTA will run on the set of processors in the
communicator.  Thus the calling code can run SPARTA on all or a subset
of processors.  For example, a wrapper script might decide to
alternate between SPARTA and another code, allowing them both to run
on all the processors.  Or it might allocate half the processors to
SPARTA and half to the other code and run both codes simultaneously
before syncing them up periodically.  Or it might instantiate multiple
instances of SPARTA to perform different calculations.

:line

6.8 Details of grid geometry in SPARTA :link(howto_8),h4

SPARTA overlays a grid over the simulation domain which is used to
track particles and to co-locate particles in the same grid cell for
performing collision and chemistry operations.  Surface elements are
also assigned to grid cells they intersect with, so that
particle/surface collisions can be efficiently computed.

SPARTA uses a Cartesian hierarchical grid.  Cartesian means that the
faces of a grid cell, at any level of the hierarchy, are aligned with
the Cartesian xyz axes.  I.e. each grid cell is an axis-aligned
pallelpiped or rectangular box.

The hierarchy of grid cells is defined for N levels, from 1 to N.  The
entire simulation box is a single parent grid cell, conceptually at
level 0.  It is subdivided into a regular grid of Nx by Ny by Nz cells
at level 1.  "Regular" means all the Nx*Ny*Nz sub-divided cells within
any parent cell are the same size.  Each of those cells can be a child
cell (no further sub-division) or it can be a parent cell which is
further subdivided into Nx by Ny by Nz cells at level 2.  This can
recurse to as many levels as desired.  Different cells can stop
recursing at different levels.  The Nx,Ny,Nz values for each level of
the grid can be different, but they are the same for every grid cell
at the same level.  The per-level Nx,Ny,Nz values are defined by the
"create_grid"_create_grid.html, "read_grid"_read_grid.html,
"adapt_grid"_adapt_grid.html, or "fix_adapt"_fix_adapt.html commands.

As described below, each child cell is assigned an ID which encodes
the cell's logical position within in the hierarchical grid, as a
32-bit or 64-bit unsigned integer ID.  The precision is set by the
-DSPARTA_BIG or -DSPARTA_SMALL or -DSPARTA_BIGBIG compiler switch, as
described in "Section 2.2"_Section_start.html#start2_2.  The number of
grid levels that can be used depends on this precision and the
resolution of the grid at each level.  For example, in a 3d
simulation, a level that is refined with a 2x2x2 sub-grid requires 4
bits of the ID.  Thus a maximum of 8 levels can be used for 32-bit IDs
and 16 levels for 64-bit IDs.

This manner of defining a hierarchical grid allows for flexible grid
cell refinement in any region of the simulation domain.  E.g. around a
surface, or in a high-density region of the gas flow.  Also note that
a 3d oct-tree (quad-tree in 2d) is a special case of the SPARTA
hierarchical grid, where Nx = Ny = Nz = 2 is used at every level.

An example 2d hierarchical grid is shown in the diagram, for a
circular surface object (in red) with the grid refined on the upwind
side of the object (flow from left to right).  The first level coarse
grid is 18x10.  2nd level grid cells are defined in a subset of those
cells with a 3x3 sub-division.  A subset of the 2nd level cells
contain 3rd level grid cells via a further 3x3 sub-division.

:c,image(JPG/refine_grid.jpg)

In the rest of the SPARTA manual, the following terminology is used to
refer to the cells of the hierarchical grid.  The flow region is the
portion of the simulation domain that is "outside" any surface objects
and is typically filled with particles.

root cell = the overall simulation box
parent cell = a grid cell that is sub-divided (the root cell is a parent cell)
child cell = a grid cell that is not sub-divided further
unsplit cell = a child cell not intersected by any surface elements
cut cell = a child cell intersected by one or more surface elements, resulting in a single flow region
split cell = a child cell intersected by two or more surface elements, resulting in two or more disjoint flow regions
sub cell = one disjoint flow region portion of a split cell :ul

Note that in SPARTA, parent cells are only conceptual.  They do not
exist as individual entities or require memory.  Child cells store
various attributes and are distributed across processors, so that each
child cell is owned by exactly one processor, as discussed below.

When surface objects are defined via the "read_surf"_read_surf.html
command, they intersect child cells.  In this contex "intersection" by
a surface element means a geometric overlap between the area of the
surface element and the volume of the grid cell (or length of element
and area of grid cell in 2d).  Thus an intersection includes a surface
triangle that only touches a grid cell on its face, edge, or at its
corner point.  When intersected by one or more surface elements, a
child cell becomes one of 3 flavors: unsplit, cut, or split.  A child
cell not intersected by any surface elements is an unsplit cell.  It
can be entirely in the flow region or entirely inside a surface
object.  If a child cell is intersected so that it is partitioned into
two contiguous volumes, one in the flow region, the other inside a
surface object, then it is a cut cell.  This is the usual case.  Note
that either the flow volume or inside volume can be of size zero, if
the surface only "touches" the grid cell, i.e. the intersection is
only on a face, edge, or corner point of the grid cell.  The left side
of the diagram below is an example, where red represents the flow
region.  Sometimes a child cell can be partitioned by surface elements
so that more than one contiguous flow region is created.  Then it is a
split cell.  Additionally, each of the two or more contiguous flow
regions is a sub cell of the split cell.  The right side of the
diagram shows a split cell with 3 sub cells.

:c,image(JPG/split.jpg)

The union of (1) unsplit cells that are in the flow region (not
entirely interior to a surface object) and (2) flow region portions of
cut cells and (3) sub cells is the entire flow region of the
simulation domain.  These are the only kinds of child cells that store
particles.  Split cells and unsplit cells interior to surface objects
have no particles.

Child cell IDs can be output in integer or string form by the "dump
grid"_dump.html command, using its {id} and {idstr} attributes.  The
integer form can also be output by the "compute
property/grid"_compute_property_grid.html.

Here is how a grid cell ID is computed by SPARTA, either for parent or
child cells.  Say the level 1 grid is a 10x10x20 sub-division (2000
cells) of the root cell (simulation box).  The level 1 cells are
numbered from 1 to 2000 with the x-dimension varying fastest, then y,
and finally the z-dimension slowest.  Consider the 376th level 1 cell.
It would be the 6th cell in the x direction of the grid, 8th cell in
y, and 4th cell in z.  I.e. 376 = (z-1)*100 + (y-1)*10 + (x-1) + 1.
Now consider the case where level 2 cells use a 2x2x2 sub-division (8
cells) of level 1 cells and consider the 4th level 2 cell within the
376th level 1 cell.  This would be the 2nd cell in x, 2nd cell in y,
and 1st cell in z.  I.e. 4 = (z-1)*4 + (y-1)*2 + (x-1) + 1.

This level 2 cell could itself be a parent cell if it were further
sub-divided, or a child cell if not.  In either case its ID is the
same and is calcluated as follows.  The rightmost 11 bits of the
integer ID are encoded with 376.  This is because it requires 11 bits
to represent 2000 cells (1 to 2000) at level 1.  The next 4 bits are
encoded with 4, because it requires 4 bits to represent 8 cells (1 to
8) at level 2.  Thus the level 2 cell ID in integer format is 4*2048 +
376 = 8568.  In string format it would be 376-4, with dashes
separating each of the levels.  Either of these formats (integer or
string) can be specified as id or idstr for output of grid cell info
with the "dump grid"_dump_grid.html command; see its doc page for more
details.

Note that a child cell has the same ID whether it is unsplit, cut, or
split.  Currently, sub cells of a split cell also have the same ID,
though that may change in the future.

The "create_grid"_create_grid.html and "balance"_balance.html and "fix
balance"_fix_balance.html commands determine the assignment of child
cells to processors.  If a child cell is assigned to a processor, that
processor owns the cell whether it is an unsplit, cut, or split cell.
It also owns any sub cells that are part of a split cell.

Depending on which assignment options in these commands are used, the
child cells assigned to each processor will either be "clumped" or
"dispersed".

Clumped means each processor's cells will be geometrically compact.
Dispersed means the processor's cells will be geometrically dispersed
across the simulation domain and so they cannot be enclosed in a small
bounding box.

An example of a clumped assignment is shown in this zoom-in of a 2d
hierarchical grid with 5 levels, refined around a tilted ellipsoidal
surface object (outlined in pink).  One processor owns the grid cells
colored orange.  A compact bounding rectangle can be drawn around the
orange cells which will contain only a few grid cells owned by other
processors.  By contrast a dispersed assignment could scatter orange
grid cells throughout the entire simulation domain.

:c,image(JPG/partition_zoom.jpg)

It is important to understand the difference between the two kinds of
assignments and the effects they can have on performance of a
simulation.  For example the create_grid and read_grid commands may
produce dispersed assignments, depending on the options used, which
can be converted to a clumped assignment by the balance_grid command.

Simulations typically run faster with clumped grid cell assignments.
This is because the cost of communicating particles is reduced if
particles that move to a neighboring grid cell often stay
on-processor.  Similarly, some stages of simulation setup may run
faster with a clumped assignment.  Examples are the finding of nearby
ghost grid cells and the computation of surface element intersections
with grid cells.  The latter operation is invoked when the
"read_surf"_read_surf.html command is used.

If the spatial distribution of particles is highly irregular and/or
dynamically changing, or if the computational work per grid cell is
otherwise highly imbalanced, a clumped assignment of grid cells to
processors may not lead to optimal balancing.  In these scenarios a
dispersed assignment of grid cells to processsors may run faster even
with the overhead of increased particle communication.  This is
because randomly assigning grid cells to processors can balance the
computational load in a statistical sense.

:line

6.9 Details of surfaces in SPARTA :link(howto_9),h4

A SPARTA simulation can define one or more surface objects, each of
which are read in via the "read_surf"_read_surf.html.  For 2d
simulations a surface object is a collection of connected line
segments.  For 3d simulations it is a collection of connected
triangles.  The outward normal of lines or triangles, as defined in
the surface file, points into the flow region of the simulation box
which is typically filled with particles.  Depending on the
orientation, surface objects can thus be obstacles that particles flow
around, or they can represent the outer boundary of an irregular
shaped region which particles are inside of.

See the "read_surf"_read_surf.html doc page for a discussion of these
topics:

Requirement that a surface object be "watertight", so that particles
do not enter inside the surface or escape it if used as an outer
boundary. :ulb,l

Surface objects (one per file) that contain more than one physical
object, e.g. two or more spheres in a single file. :l

Use of geometric transformations (translation, rotation, scaling,
inversion) to convert the surface object in a file into different
forms for use in different simulations. :l

Clipping a surface object to the simulation box to effectively use a
portion of the object in a simulation, e.g. a half sphere instead of a
full sphere. :l

The kinds of surface objects that are illegal, including infinitely
thin objects, ones with duplicate points, or multiple surface or
physical objects that touch or overlap. :l,ule

The "read_surf"_read_surf.html command assigns an ID to the surface
object in a file.  This can be used to reference the surface elements
in the object in other commands.  For example, every surface object
must have a collision model assigned to it so that particle bounces
off the surface can be computed.  This is done via the
"surf_modify"_surf_modify.html and "surf_collide"_surf_collide.html
commands.

As described in the previous "Section 6.8"_#howto_8, SPARTA overlays a
grid over the simulation domain to track particles.  Surface elements
are also assigned to grid cells they intersect with, so that
particle/surface collisions can be efficiently computed.  Typically a
grid cell size larger than the surface elements that intersect it may
not desirable since it means flow around the surface object will not
be well resolved.  The size of the smallest surface element in the
system is printed when the surface file is read.  Note that if the
surface object is clipped to the simulation box, small lines or
triangles can result near the box boundary due to the clipping
operation.

The maximum number of surface elements that can intersect a single
child grid cell is set by the "global surfmax"_global.html command.
The default limit is 100.  The actual maximum number in any grid cell
is also printed when the surface file is read.  Values this large or
larger may cause particle moves to become expensive, since each time a
particle moves within that grid cell, possible collisions with all its
overlapping surface elements must be computed.

:line

6.10 Restarting a simulation :link(howto_10),h4

There are two ways to continue a long SPARTA simulation.  Multiple
"run"_run.html commands can be used in the same input script.  Each
run will continue from where the previous run left off.  Or binary
restart files can be saved to disk using the "restart"_restart.html
command.  At a later time, these binary files can be read via a
"read_restart"_read_restart.html command in a new script.

Here is an example of a script that reads a binary restart file and
then issues a new run command to continue where the previous run left
off.  It illustrates what settings must be made in the new script.
Details are discussed in the documentation for the
"read_restart"_read_restart.html and
"write_restart"_write_restart.html commands.

Look at the {in.collide} input script provided in the {bench}
directory of the SPARTA distribution to see the original script that
this script is based on.  If that script had the line

restart	        50 tmp.restart :pre

added to it, it would produce 2 binary restart files (tmp.restart.50
and tmp.restart.100) as it ran for 130 steps, one at step 50, and one
at step 100.

This script could be used to read the first restart file and re-run
the last 80 timesteps:

read_restart	    tmp.restart.50 :pre

seed	    	    12345
collide		    vss air ar.vss :pre

stats		    10
compute             temp temp
stats_style	    step cpu np nattempt ncoll c_temp :pre

timestep 	    7.00E-9
run 		    80 :pre

Note that the following commands do not need to be repeated because
their settings are included in the restart file: {dimension, global,
boundary, create_box, create_grid, species, mixture}.  However these
commands do need to be used, since their settings are not in the
restart file: {seed, collide, compute, fix, stats_style, timestep}.
The "read_restart"_read_restart.html doc page gives details.

If you actually use this script to perform a restarted run, you will
notice that the statistics output does not match exactly.  On step 50,
the collision counts are 0 in the restarted run, because the line is
printed before the restarted simulation begins.  The collision counts
in subsequent steps are similar but not identical.  This is because
new random numbers are used for collisions in the restarted run.  This
affects all the randomized operations in a simulation, so in general
you should only expect a restarted run to be statistically similar to
the original run.

:line

6.11 Using the ambipolar approximation :link(howto_11),h4

The ambipolar approximation is a computationally efficient way to
model low-density plasmas which contain positively-charged ions and
negatively-charged electrons.  In this model, electrons are not free
particles which move independently.  This would require a simulation
with a very small timestep due to electon's small mass and high speed
(1000x that of an ion or neutral particle).

Instead each ambipolar electron is assumed to stay "close" to its
parent ion, so that the plasma gas appears macroscopically neutral.
Each pair of particles thus moves together through the simulation
domain, as if they were a single particle, which is how they are
stored within SPARTA.  This means a normal timestep can be used.

There are two stages during a timestep when the coupled particles are
broken apart and treated as an independent ion and electron.  

The first is during gas-phase collisions and chemistry.  The ionized
ambipolar particles in a grid cell are each split into two particles
(ion and electron) and each can participate in two-body collisions
with any other particle in the cell.  Electron/electron collisions are
actually not performed, but are tallied in the overall collision count
(if using a collision mixture with a single group, not when using
multiple groups).  If gas-phase chemistry is turned on, reactions
involving ions and electrons can be specified, which include
dissociation, ionization, exchange, and recombination reactions.  At
the end of the collision/chemsitry operations for the grid cell, there
is still a one-to-one pairing between ambipolar ions and electrons.
Each pair is recombined into a single particle.

The second is during collisions with surface (or the boundaries of the
simulation box) if a surface reaction model is defined for the surface
element or boundary.  Just as with gas-phase chemistry, surface
reactions involving ambipolar species can be defined.  For example, an
ambipolar ion/electron pair can re-combine into a neutral species during
the collision.

Here are the SPARTA commands you can use to run a simulation using the
ambipolar approximation.  See the input scripts in examples/ambi for
an example.

Note that you will likely need to use two (or more mixtures) as
arguments to various commands, one which includes the ambipolar
electron species, and one which does not.  Example
"mixture"_mixture.html commands for doing this are shown below.

Use the "fix ambipolar"_fix_ambipolar.html command to specify which
species is the ambipolar electron and what (multiple) species are
ambipolar ions.  This is required for all the other options listed
here to work.  The fix defines two custom per-particle attributes, an
integer vector called "ionambi" which stores a 1 for a particle if it
is an ambipolar ion, and a 0 otherwise.  And a floating-point array
called "velambi" which stores a 3-vector with the velocity of the
associated electron for each ambipolar ion or zeroes otherwise.  Note
that no particles should ever exist in the simulation with a species
matching ambipolar electrons.  Such particles are only generated (and
destroyed) internally, as described above.

Use the "collide_modify ambipolar yes"_collide_modify.html command if
you want to perform gas-phase collisions using the ambipolar model.
This is not required.  If you do this, you may also want to specify a
mixture for the collide command which has two or more groups.  If this
is the case, the ambipolar electron species must be in a group by
itself.  The other group(s) can contain any combination of ion or
neutral species.  Note that putting the ambipolar electron species in
its own group should improve the efficiency of the code due to the
large disparity in electron versus ion/neutral velocities.

If you want to perform gas-phase chemistry for reactions involving
ambipolar ions and electrons, use the "react"_react.html command with
an input file of reactions that include the ambipolar electron and ion
species defined by the fix ambipolar commmand.  See the
"react"_react.html command doc page for info the syntax required for
ambipolar reactions.  Their reactants and products must be listed in
specific order.

When creating particles, either by the
"create_particles"_create_particles.html or "fix emit"_fix_emit.html
command variants, do NOT use a mixture that includes the ambipolar
electron species.  If you do this, you will create "free" electrons
which are not coupled to an ambipolar ion.  You can include ambipolar
ions in the mixture.  This will create ambipolar ions along with their
associated electron.  The electron will be assigned a velocity
consistent with its mass and the temperature of the created particles.
You can use the "mixture copy"_mixture.html and "mixture
delete"_mixture.html commands to create a mixture that excludes only
the ambipolar electron species, e.g.

mixture all copy noElectron
mixture noElectron delete e :pre

If you want ambipolar ions to re-combine with their electrons when
they collide with surfaces, use the "surf_react"_surf_react.html
command with an input file of surface reactions that includes
recombination reactions like:

N+ + e -> N :pre

See the "surf_react"_surf_react.html doc page for syntax details.  A
sample surface reaction data file is provided in data/air.surf.  You
assign the surface reaction model to surface or the simulation box
boundaries via the "surf_modify"_surf_modify.html and
"bound_modify"_bound_modify.html commands.

For diagnositics and output, you can use the "compute
count"_compute_count.html and "dump particle"_dump.html commands.  The
"compute count"_compute_count.html command generate counts of
individual species, entire mixtures, and groups within mixtures.  For
example these commands will include counts of ambipolar ions in
statistical output:

compute myCount O+ N+ NO+ e
stats_style step nsreact nsreactave cpu np c_myCount :pre

Note that the count for species "e" = ambipolar electrons should alwas
be zero, since those particles only exist during gas and surface
collisions.  The "stats_style"_stats_style.html {nsreact} and
{nsreactave} keywords print tallies of surface reactions taking place.

The "dump particle"_dump.html command can output the custom particle
attributes defined by the "fix ambipolar"_fix_ambipolar.html command.
E.g. this command

dump 1 particle 1000 tmp.dump id type x y z p_ionambi p_velambi\[2\] :pre

will output the ionambi flag = 1 for ambipolar ions, along with the vy
of their associated ambipolar electrons.

The "fix ambipolar"_fix ambiploar.html doc page explains how to
restart ambipolar simulations where the fix is used.

:line

6.12 Using multiple vibrational energy levels :link(howto_12),h4

DSMC models for collisions between one or more polyatomic species can
include the effect of multiple discrete vibrational levels, where a
collision transfers vibrational energy not just between the two
particles in aggregate but between the various levels defined for each
particle species.

This kind of model can be enabled in SPARTA using the following
commands:

"species ... vibfile ..."_species.html
"collide_modify vibrate discrete"_collide_modify.html
"fix vibmode"_fix_vibmode.html
"dump particle p_vibmode"_dump.html :ul

The "species"_species.html command with its {vibfile} option allows a
separate file with per-species vibrational information to be read.
See data/air.species.vib for an example of such a file.

Only species with 4,6,8 vibrational degrees of freedom, as defined in
the species file read by the "species"_species.html command, need to
be listed in the {vibfile}.  These species have N modes, where N =
degrees of freedom / 2.  For each mode, a vibrational temperature,
relaxation number, and degeneracy is defined in the {vibfile}.  These
quantities are used in the energy exchange formulas for each
collision.

The "collide_modify vibrate discrete"_collide_modify.html command is
used to enable the discrete model.  Other allowed settings are {none}
and {smooth}.  The former turns off vibrational energy effects
altogether.  The latter uses a single continuous value to represent
vibrational energy; no per-mode information is used.

The "fix vibmode"_fix_vibmode.html command is used to allocate
per-particle storage for the population of levels appropriate to the
particle's species.  This will be from 1 to 4 values for each species.
Note that this command must be used before particles are created via
the "create_particles"_create_particles.html command to allow the
level populations for new particles to be set appropriately.  The "fix
vibmode"_fix_vibmode.html command doc page has more details.

The "dump particle"_dump.html command can output the custom particle
attributes defined by the "fix vibmode"_fix_vibmode.html command.
E.g. this command

dump 1 particle 1000 tmp.dump id type x y z evib p_vibmode\[1\] p_vibmode\[2\] p_vibmode\[3\] :pre

will output for each particle evib = total vibrational energy (summed
across all levels), and the population counts for the first 3
vibrational energy levels.  The vibmode count will be 0 for
vibrational levels that do not exist for particles of a particular
species.

The "read_restart"_read_restart.html doc page explains how to restart
simulations where a fix like "fix vibmode"_fix_vibmode.html has been
used to store extra per-particle properties.

:line

6.13 Surface elements: explicit, implicit, distributed :link(howto_13),h4

SPARTA can work with two kinds of surface elements: explicit and
implicit.  Explicit surfaces are lines (2d) or triangles (3d) defined
in surface data files read by the "read_surf"_read_surf.html command.
An individual element can be any size; a single surface element can
intersect many grid cells.  Implicit surfaces are lines (2d) or
triangles (3d) defined by grid corner point data files read by the
"read_isurf"_read_isurf.html command.  The corner point values define
lines or triangles that are wholly contained with single grid cells.

Note that you cannot mix explicit and implicit surfaces in the same
simulation.

The data and attributes of explicit surface elements can be stored in
one of two ways.  The default is for each processor to store a copy of
all the elements.  Memory-wise, this is fine for most models.  The
other option is distributed, where each processor only stores copies
of surface elements assigned to grid cells it owns or has a ghost copy
of.  For models with huge numbers of surface elements, distributing
them will use much less memory per processor.  Note that a surface
element requires about 150 bytes of storage, so storing a million
requires about 150 MBytes.

Implicit surfaces are always stored in a distributed fashion.  Each
processor only stores a copy of surface elements assigned to grid
cells it owns or has a ghost copy of.  Note that 3d implicit surfs are
not yet fully implemented.  Specifically, the
"read_isurf"_read_isurf.html command will not yet read and create
them.

The "global surfs"_global.html command is used to specify the use of
explicit versus implicit, and distributed versus non-distributed
surface elements.

Unless noted, the following surface-related commands work with either
explict or implicit surfaces, whether they are distributed or not.
For large data sets, the read and write surf and isurf commands have
options to use multiple files and/or operate in parallel which can
reduce I/O times.

"adapt_grid"_adapt_grid.html
"compute_isurf/grid"_compute_isurf_grid.html    # for implicit surfs
"compute_surf"_compute_surf.html                # for explicit surfs
"dump surf"_dump.html
"dump image"_dump_image.html
"fix adapt/grid"_fix_adapt_grid.html
"fix emit/surf"_fix_emit_surf.html
"group surf"_group.html
"read_isurf"_read_isurf.html                    # for implicit surfs
"read_surf"_read_surf.html                      # for explicit surfs
"surf_modify"_surf_modify.html 
"write_isurf"_write_surf.html                   # for implicit surfs
"write_surf"_write_surf.html :ul

These command do not yet support distributed surfaces:

"move_surf"_move_surf.html
"fix move/surf"_fix_move_surf.html
"remove_surf"_remove_surf.html :ul

:line

6.14 Implicit surface ablation :link(howto_14),h4

The implicit surfaces described in the previous section can be used to
perform ablation simulations, where the set of implicit surface
elements evolve over time to model a receding surface.  These are the
relevant commands:

"global surfs implicit"_global.html
"read isurf"_read_isurf.html
"fix ablate"_fix_ablate.html
"compute isurf/grid"_compute_isurf_grid.html
"compute react/isurf/grid"_compute_react_isurf_grid.html
"fix ave/grid"_fix_ave_grid.html
"write isurf"_write_isurf.html 
"write_surf"_write_surf.html :ul

The "read_isurf"_read_isurf.html command takes a binary file as an
argument which contains a pixelated (2d) or voxelated (3d)
representation of the surface (e.g. a porous heat shield material).
It reads the file and assigns the pixel/voxel values to corner points
of a region of the SPARTA grid.

The "read_isurf"_read_isurf.html command also takes the ID of a "fix
ablate"_fix_ablate.html command as an argument.  This fix is invoked
to perform a Marching Squares (2d) or Marching Cubes (3d) algorithm to
convert the corner point values to a set of line segments (2d) or
triangles (3d) each of which is wholly contained in a grid cell.  It
also stores the per grid cell corner point values.

If the {Nevery} argument of the "fix ablate"_fix_ablate.html command
is 0, ablation is never performed, the implicit surfaces are static.
If it is non-zero, an ablation operation is performed every {Nevery}
steps.  A per-grid cell value is used to decrement the corner point
values in each grid cell.  The values can be (1) from a compute such
as "compute isurf/grid"_compute_isurf_grid.html which tallies
statistics about gas particle collisions with surfaces within each
grid cell.  Or "compute
react/isurf/grid"_compute_react_isurf_grid.html which tallies the
number of surface reactions that take place.  Or values can be (2)
from a fix such as "fix ave/grid"_fix_ave_grid.html which time
averages these statistics over many timesteps.  Or they can be (3)
generated randomly, which is useful for debugging.

The decrement of grid corner point values is done in a manner that
models recession of the surface elements within in each grid cell.
All the current implicit surface elements are then discarded, and new
ones are generated from the new corner point values via the Marching
Squares or Marching Cubes algorithm. 

IMPORTANT NOTE: Ideally these algorithms should preserve the gas flow
volume inferred by the previous surfaces and only add to it with the
new surfaces.  However there are a few cases for the 3d Marching Cubes
algorithm where the gas flow volume is not strictly preserved.  This
can trap existing particles inside the new surfaces.  Currently SPARTA
checks for this condition and deletes the trapped particles.  In the
future, we plan to modify the standard Marching Cubes algorithm to
prevent this from happening.  In our testing, the fraction of trapped
particles in an ablation operation is tiny (around 0.005% or 5 in
100000).  The number of deleted particles can be monitored as an
output option by the "fix ablate"_fix_ablate.html command.

The "write_isurf"_write_isurf.html command can be used to periodically
write out a pixelated/voxelated file of corner point values, in the
same format that the "read_isurf"_read_isurf.html command reads.  Note
that after ablation, corner point values are typically no longer
integers, but floating point values.  The "read_isurf"_read_isurf.html
and "write_isurf"_write_isurf.html commands have options to work with
both kinds of files.  The "write_surf"_write_surf.html command can
also output implicit surface elements for visualization by tools such
as ParaView which can read SPARTA surface element files after suitable
post-processing.  See the "Section tools
paraview"_Section_tools.html#paraview doc page for more details.

:line

6.15 Transparent surface elements :link(howto_15),h4

Transparent surfaces are useful for tallying flow statistics.
Particles pass through them unaffected.  However the flux of particles
through those surface elements can be tallied and output.

Transparent surfaces are treated differently than regular surfaces.
They do not need to be watertight.  E.g. you can define a set of line
segments that form a straight (or curved) line in 2d.  Or a set of
triangle that form a plane (or curved surface) in 3d.  You can define
multiple such surfaces, e.g. multiple disjoint planes, and tally flow
statistics through each of them.  To tally or sum the statistics
separately, you may want to assign the triangles in each plane to a
different surface group via the "read_surf group"_read_surf.html or
"group surf"_group.html commands.

Note that for purposes of collisions, transparent surface elements are
one-sided.  A collision is only tallied for particles passing through
the outward face of the element.  If you want to tally particles
passing through in both directions, then define 2 transparent
surfaces, with opposite orientation.  Again, you may want to put the 2
surfaces in separate groups.

There also should be no restriction on transparent surfaces
intersecting each other or intersecting regular surfaces.  Though
there may be some corner cases we haven't thought about or tested.

These are the relevant commands.  See their doc pages for details:

"read_surf transparent"_read_surf.html
"surf_collide transparent"_surf_collide.html
"compute surf"_compute_surf.html :ul

The "read_surf"_read_surf.html command with its {transparent} keyword
is used to flag all the read-in surface elements as transparent.  This
means they must be in a file separate from regular non-transparent
elements.

The "surf_collide"_surf_collide.html command must be used with its
{transparent} model and assigned to all transparent surface elements
via the "surf_modify"_surf_modify.html command.

The "compute_surf"_compute_surf.html command can be used to tally the
count, mass flux, and energy flux of particles that pass through
transparent surface elements.  These quantities can then be time
averaged via the "fix ave/surf"_fix_ave_surf.html command or output
via the "dump surf"_dump_surf.html command in the usual ways,
as described in "Section 6.4"_Section_howto.html#howto_4.

The examples/circle/in.circle.transparent script shows how to use
these commands when modeling flow around a 2d circle.  Two additional
transparent line segments are placed in front of the circle to tally
particle count and kinetic energy flux in both directions in front of
the object.  These are defined in the data.plane1 and data.plane2
files.  The resulting tallies are output with the
"stats_style"_stats_style.html command.  They could also be output
with a "dump surf"_dump_surf.html command for more resolution if the 2
lines were each defined as multiple line segments.

:line

6.16 Visualizing SPARTA output with ParaView :link(howto_16),h4

The {sparta/tools/paraview} directory contains two Python programs
that can be used to convert SPARTA surface and grid data to ParaView
{.pvd} format for visualization with ParaView:

surf2paraview.py  
grid2paraview.py :pre

Note that you must have ParaView installed on your system to use these
scripts.  Installation and usage instructions follow.

These tools were written by Tom Otahal (Sandia), who can
be contacted at tjotaha at sandia.gov.

[**Important**]

The ParaView {pvpython} interpreter must be used to run these Python scripts.  
Using a standard Python interpreter will not work, since the scripts will
not have access to the required ParaView Python modules and libraries.

[**Important**]

(1) Getting Started

Download and install ParaView at "Kitware ParaView"_https://www.paraview.org

Binary installers are available for Linux, MacOS, and Windows.
Locate the {pvpython} binary in your ParaView installation.  

  On Linux:

pvpython is in the bin/ directory of the extracted tar.gz file :pre

  On MacOS:

pvpython is in /Applications/paraview.app/Contents/bin/ :pre

  On Windows:

pvpython is in C:\Program Files (x86)\ParaView 5.6.0\bin :pre

-------------------------------

(2) Using surf2paraview.py

The {surf2paraview.py} program converts 3D SPARTA surface triangulation
files and 2D SPARTA closed polygon files into ParaView {.pvd} format.
Additionally, the program can optionally read one or more SPARTA
surface dump files and associate the calculated results with the
surface geometry over time.

The program has two required arguments:

pvpython surf2paraview.py data.mir mir_surf :pre

The first argument is the file name of a SPARTA surf file containing a
3d triangulation of an objects surface, or a 2d enclosed polygon of
line segments.  The second argument is the name of the resulting
ParaView output {.pvd} file.  The above command line will produce a file
called {mir_surf.pvd} and a directory called {mir_surf/}.  The {mir_surf/}
directory contains a ParaView {.vtu} file with geometry information and
is referred to by the {mir_surf.pvd} file.  Start ParaView and open the
file {mir_surf.pvd} to visualize the surface.

The program has an optional argument to associate time result data
with the surface elements:

pvpython surf2paraview.py data.mir mir_surf -r ../parent/mir/tmp_surf.* :pre

The {-r} (or {--result}) option is followed by a list of file names with
full or relative paths to SPARTA surf dump files.  The files can be
over different time steps and from different processors at the same
time step. The script will organize the result files so that ParaView
can play a smooth animation over all time steps for the stored
variables in the file.  The example above uses a wild card character in
the file name to gather all of the {tmp_surf.*} files stored in the
directory.  Wild card characters can only be used in the file name part
of the path and can be given for multiple paths.

NOTE: SPARTA 2d enclosed polygons will be 2d outlines in ParaView.
This means that any grid cells inside of the polygon will be visible
in ParaView.  To obscure the inside of the enclosed polygon, select a
Delaunay 2D filter from the ParaView menu.

  Filters->Alphabetical->Delaunay 2D :pre

This will triangulate the interior of the polygon and obscure interior
grid cells from view.

The {-e} (or {--exodus}) option will output the contents of the {*.pvd} and
output directory in Exodus 2 output format as a single file:

pvpython surf2paraview.py data.mir mir_surf -r ../parent/mir/tmp_surf.* --exodus :pre

This will produce an Exodus 2 file {mir_surf.ex2}, containing the same content
as {mir_surf.pvd} and {mir_surf/}. The {.pvd} format output is not written when
Exodus 2 output is requested.

(3) Using grid2paraview.py

The {grid2paraview.py} program converts a text file description of a 2D
or 3D SPARTA mesh into a ParaView {.pvd} file.  Additionally, the
program can optionally read one or more SPARTA grid dump files and
associate the calculated results with the grid cells over time.

The program has two required arguments:

pvpython grid2paraview.py mir.txt mir_grid :pre

The first argument is a text file containing a description of the
SPARTA grid.  The description uses commands found in the SPARTA input
deck.  These commands are {dimension}, {create_box}, and {create_grid} or
{read_grid}.  The file can also contain "slice" commands which will
define slice planes through the 3d grid and output 3d data for each
slice plane (crinkle cut).  The file can also contain comment lines
with start with a "#" character.

The dimension and create_box command have exactly the same syntax as
corresponding SPARTA input script commands.  Both of these commands
must be used.

The grid itself can be defined by either a create_grid or read_grid
command, one of which must be used.  The create_grid command is
similar to the SPARTA input script command with the same name, but it
only allows for use of the "level" keyword.  The other keywords that
specify processor assignments for cells are not allowed.  The
read_grid command has the same syntax as the corresponding SPARTA
input script command, and reads a SPARTA parent grid file, which can
define a hierarchical grid with multiple levels of refinement.

One or more slice commands are optional.  Each defines a 2d plane
in the following manner

slice Nx Ny Nz Px Py Pz :pre

where (Nx,Ny,Nz) is the plane normal (need not be normalized) and
(Px,Py,Pz) is a point on the plane.  Note that the plane can be at any
orientation.  ParaView will perform a good interpolation from the 3d
grid cells to the 2d plane.

Each command will output a {*.pvd} file with the plane normal encoded in
the {*.pvd} file-name.

As an example, the {mir.txt} file specified above could contain the
following grid description:

  dimension           3
  create_box          -15.0 30.0 -20.0 15.0 -20.0 20.0
  create_grid         100 100 100 level 2 * * * 2 2 2
  slice               1 0 0 0.0 0.0 0.0
  slice               0 1 0 0.0 0.0 0.0 :pre

The second argument for the {grid2paraview} command gives the name of
the resulting {.pvd} file.  The above command line will produce a file
called {mir_grid.pvd} and a directory called {mir_grid/}.  The {mir_grid/}
directory contains all the ParaView {.vtu} files used to describe the
grid cell geometry.  The {mir_grid.pvd} references the {mir_grid/}
directory.  Open {mir_grid.pvd} with ParaView to view the grid.

The program has an optional argument to associate time result data
with the grid cells:

pvpython grid2paraview.py mir.txt mir_grid -r ../parent/mir/tmp_flow.* :pre

The {-r} (or {--result}) option is followed by a list of file names with
full or relative paths to SPARTA grid dump files. This option operates
like the {-r} option in the {surf2paraview.py} program.

The grid description given in the {*.txt} file must match the data given
in the grid flow files. The grid flow files must also contain a column
that gives the SPARTA encoded integer id for the cell.

For large grids (greater than 100x100x100), the time to write out the
{.pvd} file and data directory can be lengthy.  For this reason, the
{grid2paraview.py} command has three additional options which can break
the grid into smaller chunks at the top-most level of the grid.  Each
chunk will be written out as a separate {.vtu} file in the named
sub directory the {.pvd} file refers to.

These additional options are:

-x (or --xchunk, default 100)
-y (or --ychunk, default 100)
-z (or --zchunk, default 100) :pre

The program will launch a separate thread of computation for each grid
chunk.  On workstations with many cores and sufficient memory, using
small chunks (of about 1 million cells each) can greatly speed up
output time. For 2d grids, the {-zc} option is ignored.

NOTE: On Windows platforms, the grid blocking will always be executed
serially.  This is due to how the multiprocessing module is
implemented on Windows, which prohibits multiple instances of {pvpython}
from starting independently.

(4) pvbatch for Large SPARTA Grids

When SPARTA grid output becomes large, the processing time required for
grid2paraview.py can be long on a single node even with multi-processing.
If more than one compute node is available (HPC environment), grid2paraview.py
can be run with MPI using ParaView's {pvbatch} program. The {pvbatch} program
is normally located in the same directory as {pvpython}, along with the mpiexec
program that works with ParaView. In some environments, ParaView may have
been compiled from source with a particular version of MPI, in which case 
the appropriate mpiexec program will need to be used.

From the {mir.txt} example in section (3), to run {grid2paraview.py} using
{pvbatch}, use the following command line.

mpiexec -np 256 pvbatch -sym grid2paraview.py mir.txt mir_grid -r ../parent/mir/tmp_flow.* :pre

This command will run grid2paraview.py on 256 MPI ranks and produce the same
outputs as the {pvpython} version. Using 256 MPI ranks will be faster than
multi-processing with threads on a single compute node. Notice the "-sym"
argument to {pvbatch}, which tells {pvbatch} to run in symmetric MPI mode.
This argument is required.

(5) Catalyst for Large SPARTA Grids

There is an option in {grid2paraview.py} to execute a ParaView Catalyst Python
script that has been exported from the ParaView GUI. For more details on
Catalyst, please see the Catalyst user guide, located here.

"Kitware ParaView Catalyst in-situ"_https://www.paraview.org/in-situ/

The Catalyst script will generate images or data extracts for each time-step.
This will avoid having to run ParaView as a separate step to generate
visualizations. The ideal work-flow is to run the ParaView GUI on a much smaller
grid version to setup the visualization and export the Catalyst script.
Then, run {grid2paraview.py} on the larger SPARTA grid output to generate
images. From the {mir.txt} example, to run {grid2paraview.py} using {pvbatch} and
Catalyst, use the following command line ({catalyst.py} was exported from
the ParaView GUI).

mpiexec -np 32 pvbatch -sym grid2paraview.py mir.txt mir_grid -r -c catalyst.py ../parent/mir/tmp_flow.* :pre

This will generate images or data extracts, depending on how {catalyst.py} was
setup in the ParaView GUI. The {grid2paraview.py} script will not generate
ParaView grid geometry when the "-c" option is used. Note that {grid2paraview.py}
will assume that the grid input name is "mir_grid.pvd" in {catalyst.py}, since
"mir_grid" is given as the output directory.  If these two names do not match,
either edit your catalyst script or change the output directory name on the
command line to match what your script expects. The output directory is not 
created when {-c} option is used.

(6) Post-processing large refined SPARTA output grids

When SPARTA grids contain a large amount of grid refinement concentrated in
small areas of the grid, the tool {grid2paraview.py} tends to run out of memory
because it depends on a static distribution of cells to processors in terms of
grid chunks defined at the top level of the grid. To overcome this memory issue,
two new ParaView tools were developed: 

sort_sparta_grid_file.py and grid2paraview_cells.py :pre

The program {sort_sparta_grid_file.py} takes as input a SPARTA grid file and uses
the parallel bucket sort algorithm to sort the grid cells into the same number
of files as MPI ranks used to run the program.

mpiexec -np 4 pvbatch -sym sort_sparta_grid_file.py data.grid :pre

The program must be run using the ParaView {pvbatch} program with the
{-sym} argument.  The above command line will produce 4 output files
containing SPARTA grid dashed ids of cells located in the same area of
the grid. The output file names are based on the name of the {*.grid}
file used as input ({data.grid} in this case). The output files will
be named as shown below.

data_sort_bucket_rank_0.txt
data_sort_bucket_rank_1.txt
data_sort_bucket_rank_2.txt
data_sort_bucket_rank_3.txt :pre

The program {grid2paraview_cells.py} takes similar inputs as the
{grid2paraview.py} program described in section (3), and produces the
same ParaView VTU file output and PVD file output.

mpiexec -np 4 pvbatch -sym grid2paraview_cells.py grid.txt output -rf flow_files.txt --float --variables id f_1\[5\] f_1\[7\] :pre

The program must be run using the ParaView {pvbatch} program with the
{-sym} argument.  The above command line will produce an {output.pvd}
file and a directory name output/ containing the ParaView VTU file
data. The {grid.txt} file must contain a {read_grid} statement with
the path to a SPARTA grid cell output file, and is otherwise the same
as the {grid2paraview.py} version. The option {--float} outputs float
precision numbers to the VTU files to save memory (default is double
precision). The {--variables} option limits the output arrays to the
names given on the command line (default is all variable names found
in the flow files given by the {-rf} or {-r} options).

The {grid2paraview_cells.py} program will look for
{*_sort_bucket_rank_?.txt} files produced by the
sort_sparta_grid_file.py program. The matching will depend on the
number of MPI ranks that {grid2paraview_cells.py} is run on and the
name of the output directory given to {grid2paraview_cells.py}. If
matching files are found, these will be used as input on each MPI
rank. If no match is found, {grid2paraview_cells.py} will run
{sort_sparta_grid_file.py} to produce sorted output files for each
rank. The programs are decoupled in this way to allow faster
{grid2paraview_cells.py} runs once a set of sorted files has been
generated by {sort_sparta_grid_file.py}.

:line

6.17 Custom per-particle, per-grid, per-surf attributes :link(howto_17),h4

Particles, grid cells, and surface elements can have custom attributes
which store either single or multiple values per particle, per grid
cell, or per surface element.  If a single value is stored, the
attribute is referred to as a custom per-particle, per-grid, or
per-surf vector.  If multiple values are stored, the attribute is
referred to as a custom per-particle, per-grid, or per-surf array (an
array can have a single column and thus a single value per entity).
Each custom attribute has a name, which allows them to be specified in
input scripts as arguments to various commands.  The values each
attricute stores can be either integer or floating point numbers.

The "custom"_custom.html command can create and set/reset custom
attribute values for all 3 flavors of attributes.  Either by invoking
<<<<<<< HEAD
per-particle, per-grid, or per-surf variables, or by reading a file
with one line of attribute values per particle/grid/surf.  In the case
of per-grid attributes, it can also read a coarse file with values for
coarse grid points.  The attributed values for each grid cell are set
to values of the nearset coarse grid point.  The "fix
custom"_fix_custom.html command can do the same thing periodically as
a simulation runs.  "Dump"_dump.html commands can output all 3 flavors
of attributes.
=======
per-particle, per-grid, or per-surf variables, or by reading a file.
The "fix custom"_fix_custom.html command can do the same thing
periodically as a simulation runs.  "Dump"_dump.html commands can
output all 3 flavors of attributes.
>>>>>>> 377677db

Here are lists of current commands which use custom attributes in
various ways:

[Per-particle custom attributes:]

"compute reduce"_compute_reduce.html - reduce a per-particle attribute to a scalar value
"custom"_custom.html - create or set ore remove the values of a per-particle attribute
"fix custom"_fix_custom.html - reset the values of a per-particle attribute during a simulation
"dump particle"_dump.html - output per-particle attributes to a dump file
"fix ambipolar"_fix_ambipolar.html - use a per-particle vector and array for ambipolar quantities
"variable"_variable.html - use a per-particle attribute in a particle-style variable formula :ul

[Per-grid custom attributes:]

"compute reduce"_compute_reduce.html - reduce a per-grid attribute to a scalar value
<<<<<<< HEAD
"create_particles"_create_particles.html - use per-grid attributes when creating particles
=======
"create_particles"_create_particles.html - create particles based on per-grid attributes
>>>>>>> 377677db
"custom"_custom.html - create or set or remove the values of a per-grid attribute
"fix custom"_fix_custom.html - reset the values of a per-grid attribute during a simulation
"dump grid"_dump.html - output per-grid attributes to a dump file
"fix ave/grid"_fix_ave_grid.html - time-average a per-grid attribute
"read_grid"_read_grid.html - define and initialize per-grid attributes
surf_react implicit - use per-grid vectors and an array to store chemical state (not yet released in public SPARTA)
"variable"_variable.html - use a per-grid attribute in a grid-style variable formula
"write_grid"_write_grid.html - write per-grid attributes to a grid data file :ul

[Per-surf custom attributes:]

"compute reduce"_compute_reduce.html - reduce a per-surf attribute to a scalar value
"custom"_custom.html - create or set or remove the values of a per-surf attribute
"fix custom"_fix_custom.html - reset the values of a per-surf attribute during a simulation
"dump surf"_dump.html - output per-surf attributes to a dump file
"fix ave/surf"_fix_ave_surf.html - time-average a per-surf attribute
<<<<<<< HEAD
"fix emit/surf"_fix_emit_surf.html - use per-surf attributes to adjust particle emission from each surf
=======
"fix emit/surf"_fix_emit_surf.html - use per-surf attributes to varu particle emission from each surf
>>>>>>> 377677db
"fix surf/temp"_fix_surf_temp.html - set the temperature of each surf based on gas collisions
"read_surf"_read_surf.html - define and initialize per-surf attributes
"surf_collide"_surf_collide.html - use a per-surf attribute as temperature for particle/surf collisions
"surf_react adsorb"_surf_react_adsorb.html - use per-surf vectors and an array to store chemical state
"variable"_variable.html - use a per-surf attribute in a surf-style variable formula
"write_surf"_write_surf.html - write per-surf attributes to a surf data file :ul

Per-surf custom attributes can be defined for explicit or
explicit/distributed surface elements, as set by the "global
surfs"_global.html comand.  But they cannot be used for implicit
surface elements.  Conceptually, implicit surfaces are defined on a
per-grid cell basis, so per-grid custom attributes can be used instead
to define attributes of implicit surfaces.

Note that in some cases the name for a custom attribute is specified
by the user, e.g. for the "read_grid"_read_grid.html or
"read_surf"_read_surf.html commands.  In other cases, a command
defines the name for the attributes and documents the name(s) it uses,
e.g. for the "fix ambipolar"_fix_ambipolar.html or "surf_react
adsorb"_surf_react_adsorb.html commands.

Also note that custom attributes can be static or dynamic quantities.
For example, the "read_surf"_read_surf.html command can be used to
define a {static} temperature for each surface element it reads,
stored as a custom per-surf vector.  By contrast, the "fix
surf/temp"_fix_surf_temp.html command can be used to define a
{dynamic} temperature for each surface element which is calculated
once every N steps from the energy flux which colliding particles
impart to each surface element, also stored in a custom per-surf
vector.

In both cases, the custom per-surf temperature can be used by the
"surf_collide diffuse"_surf_collide.html command to use the current
surface temperature for performing particle/surface element
collisions.  Likewise the "fix emit/surf"_fix_emit_surf.html command
can use the current custom per-surf temperature to alter the emission
properties of each surface elemnt.

Another use of dynamic custom attributes is by the "fix
ambipolar"_fix_ambipolar.html and "surf_react adsorb"_surf_react.html
commands.  The former stores the ambipolar state of each particle in
per-particle attributes.  The latter stores the chemical state of each
surface element in per-surf attributes.  These will vary over the
course of a simulation, and their status can be monitored with the
various output commands listed above.

:line

6.18 Variable timestep simulations :link(howto_18),h4

As an alternative to utilization of a user-provided constant timestep,
the variable timestep option enables SPARTA to compute global
timesteps based on the current state of the physical processes being
modeled. The timestep is global in the sense that all cells advance
their particles in time using the same timestep value.  The timestep
is adaptive in the sense that the global timestep can be recalculated
periodically throughout the simulation to account for flow state
changes.  Examples of situations where a variable timestep would be
desired are problems with highly varying density or velocity
throughout the domain and transient problems where the optimal
timestep changes throughout the simulation.

The global, variable timestep is computed at a user-specified
frequency using cell-based timesteps that are calculated using cell
mean collision and particle transit times.  These cell-based timesteps
are only used to compute the global timestep and are not used to
advance the solution locally. The benefit of the global timestep
calculation is that it will automatically reduce the timestep if the
intial value is too large, leading to higher accuracy, and it will
automatically increase the timestep if the initial value is too small,
speeding up the simulation. The overhead of using the variable
timestep option is the computational time involved in computing the
cell-based time quantities and performing parallel reductions over the
grid to construct the global minimum and average cell timesteps needed
for the global timestep calculation. For scenarios where ensembles of
similar problems are being run, one strategy to mitigate this cost is
to determine an optimal timestep using the variable timestep option
for the first run and then to utilize this timestep as a
user-specified value for the subsequent runs.

The "compute dt/grid"_compute_dt_grid.html command is used to
calculate the cell-based timesteps, and the "fix
dt/reset"_fix_dt_reset.html command uses this data to calculate the
global timestep.  An internal time variable has been added to SPARTA
to track elapsed simulation time, and this time variable as well as
the current timestep can be output using the {time} and {dt} keywords
in the "stats_style"_stats_style.html command. These {time} and {dt}
values are also included in the "read_restart"_read_restart.html and
"write restart"_write_restart.html commands.<|MERGE_RESOLUTION|>--- conflicted
+++ resolved
@@ -1645,7 +1645,6 @@
 
 The "custom"_custom.html command can create and set/reset custom
 attribute values for all 3 flavors of attributes.  Either by invoking
-<<<<<<< HEAD
 per-particle, per-grid, or per-surf variables, or by reading a file
 with one line of attribute values per particle/grid/surf.  In the case
 of per-grid attributes, it can also read a coarse file with values for
@@ -1654,12 +1653,6 @@
 custom"_fix_custom.html command can do the same thing periodically as
 a simulation runs.  "Dump"_dump.html commands can output all 3 flavors
 of attributes.
-=======
-per-particle, per-grid, or per-surf variables, or by reading a file.
-The "fix custom"_fix_custom.html command can do the same thing
-periodically as a simulation runs.  "Dump"_dump.html commands can
-output all 3 flavors of attributes.
->>>>>>> 377677db
 
 Here are lists of current commands which use custom attributes in
 various ways:
@@ -1676,11 +1669,7 @@
 [Per-grid custom attributes:]
 
 "compute reduce"_compute_reduce.html - reduce a per-grid attribute to a scalar value
-<<<<<<< HEAD
-"create_particles"_create_particles.html - use per-grid attributes when creating particles
-=======
 "create_particles"_create_particles.html - create particles based on per-grid attributes
->>>>>>> 377677db
 "custom"_custom.html - create or set or remove the values of a per-grid attribute
 "fix custom"_fix_custom.html - reset the values of a per-grid attribute during a simulation
 "dump grid"_dump.html - output per-grid attributes to a dump file
@@ -1697,11 +1686,7 @@
 "fix custom"_fix_custom.html - reset the values of a per-surf attribute during a simulation
 "dump surf"_dump.html - output per-surf attributes to a dump file
 "fix ave/surf"_fix_ave_surf.html - time-average a per-surf attribute
-<<<<<<< HEAD
-"fix emit/surf"_fix_emit_surf.html - use per-surf attributes to adjust particle emission from each surf
-=======
-"fix emit/surf"_fix_emit_surf.html - use per-surf attributes to varu particle emission from each surf
->>>>>>> 377677db
+"fix emit/surf"_fix_emit_surf.html - use per-surf attributes to vary particle emission from each surf
 "fix surf/temp"_fix_surf_temp.html - set the temperature of each surf based on gas collisions
 "read_surf"_read_surf.html - define and initialize per-surf attributes
 "surf_collide"_surf_collide.html - use a per-surf attribute as temperature for particle/surf collisions
