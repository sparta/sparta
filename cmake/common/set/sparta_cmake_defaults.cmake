# ##############################################################################
# This file sets common default options that all sparta builds use. These
# options can be overridden at configure time via `cmake -DVAR=VAL` or `cmake -C
# /path/to/preset/presets.cmake`
# ##############################################################################
set(SPARTA_DEFAULT_CXX_COMPILE_FLAGS
    -DSPARTA_GZIP
    CACHE
      STRING
      "Compiler flags used when building object files for the \"spa_\" executable"
)

set(SPARTA_MACHINE
    ""
    CACHE
      STRING
      "Suffix to append to spa binary (WON'T enable any features automatically)"
)

if(SPARTA_ENABLE_TESTING)
  set(SPARTA_ENABLED_TEST_SUITES
      "ablation"
      "adapt"
      "vibrate"
      "surf_collide"
      "surf"
      "surf_react_adsorb"
      "step"
      "spiky"
      "sphere"
      "jagged"
      # FAILING."implicit"
      "free"
      "flowfile"
      "emit"
      "collide"
      "circle"
      "chem"
      "cylinder"
      "axi"
      "ambi"
      "relax_const"
      "relax_variable"
      "thermostat"
      "bfield"
      "adjust_temp"
      "shock_tube"
<<<<<<< HEAD
      "surf_react_heatflux")
=======
      "variable_timestep")
>>>>>>> d1891352

  set(SPARTA_DISABLED_TESTS
      "in.ablation.3d.reactions" # Failing
      "in.axi" # Failing
      "in.collide" # Failing
      "in.ambi" # Failing
      "in.cylinder" # Long runtime
      "in.jagged.3d" # Long runtime
      "in.jagged.3d.distributed" # Long runtime
  )

  list(APPEND __DEFAULT_MPI_RANKS "1")
  list(APPEND __DEFAULT_MPI_RANKS "4")
endif()<|MERGE_RESOLUTION|>--- conflicted
+++ resolved
@@ -45,11 +45,8 @@
       "bfield"
       "adjust_temp"
       "shock_tube"
-<<<<<<< HEAD
+      "variable_timestep"
       "surf_react_heatflux")
-=======
-      "variable_timestep")
->>>>>>> d1891352
 
   set(SPARTA_DISABLED_TESTS
       "in.ablation.3d.reactions" # Failing
