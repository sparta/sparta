--- conflicted
+++ resolved
@@ -46,11 +46,7 @@
      SPECIES,MIXTURE,GRID,SURF,
      PARTICLE_CUSTOM,GRID_CUSTOM,SURF_CUSTOM,
      MULTIPROC,PROCSPERFILE,PERPROC_GRID,PERPROC_SURF,
-<<<<<<< HEAD
-     DT,TIME};   // new fields added after TIME
-=======
      DT,TIME};    // new fields added after TIME
->>>>>>> f44a1461
 
 enum{NOFIELD,CFIELD,PFIELD,GFIELD};             // update.cpp
 
@@ -343,11 +339,7 @@
   memset(buf,0,max_size);
 
   // pack my owned surfs into buf
-<<<<<<< HEAD
-  
-=======
-
->>>>>>> f44a1461
+
   n = surf->pack_restart(buf);
 
   // write owned surf data into file(s)
@@ -450,11 +442,7 @@
   char *buf;
   memory->create(buf,max_size,"write_restart:buf");
   memset(buf,0,max_size);
-<<<<<<< HEAD
-  
-=======
-
->>>>>>> f44a1461
+
   // header info is complete
   // if multiproc output:
   //   close header file, open multiname file on each writing proc,
@@ -676,11 +664,7 @@
 void WriteRestart::surf_params()
 {
   // only explicit surfs are written to restart file
-<<<<<<< HEAD
-  
-=======
-
->>>>>>> f44a1461
+
   if (!surf->exist || surf->implicit) {
     write_int(SURF,0);
     return;
