/* ----------------------------------------------------------------------
   SPARTA - Stochastic PArallel Rarefied-gas Time-accurate Analyzer
   http://sparta.sandia.gov
   Steve Plimpton, sjplimp@gmail.com, Michael Gallis, magalli@sandia.gov
   Sandia National Laboratories

   Copyright (2014) Sandia Corporation.  Under the terms of Contract
   DE-AC04-94AL85000 with Sandia Corporation, the U.S. Government retains
   certain rights in this software.  This software is distributed under
   the GNU General Public License.

   See the README file in the top-level SPARTA directory.
------------------------------------------------------------------------- */

#ifdef COMMAND_CLASS

CommandStyle(write_grid,WriteGrid)

#else

#ifndef SPARTA_WRITE_GRID_H
#define SPARTA_WRITE_GRID_H

#include "stdio.h"
#include "pointers.h"

namespace SPARTA_NS {

class WriteGrid : protected Pointers {
 public:
  int silent;

  WriteGrid(class SPARTA *);
  void command(int, char **);

 private:
  FILE *fp;

  int ncustom;               // number of custom per-grid attributes to output
  int *index_custom,*type_custom,*size_custom;  // flags for custom attributes
  int nvalues_custom;        // # of custom values per grid cell
<<<<<<< HEAD
  
=======

>>>>>>> f44a1461
  void header();
  void write();
  void pack_custom(int, double *);
  void write_custom(double *);
};

}

#endif
#endif

/* ERROR/WARNING messages:

E: Cannot write grid when grid is not defined

Self-explanatory.

E: Illegal ... command

Self-explanatory.  Check the input script syntax and compare to the
documentation for the command.  You can use -echo screen as a
command-line option when running SPARTA to see the offending line.

E: Cannot open file %s

The specified file cannot be opened.  Check that the path and name are
correct. If the file is a compressed file, also check that the gzip
executable can be found and run.

*/<|MERGE_RESOLUTION|>--- conflicted
+++ resolved
@@ -39,11 +39,7 @@
   int ncustom;               // number of custom per-grid attributes to output
   int *index_custom,*type_custom,*size_custom;  // flags for custom attributes
   int nvalues_custom;        // # of custom values per grid cell
-<<<<<<< HEAD
-  
-=======
 
->>>>>>> f44a1461
   void header();
   void write();
   void pack_custom(int, double *);
