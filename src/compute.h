--- conflicted
+++ resolved
@@ -80,11 +80,7 @@
   virtual ~Compute();
   virtual void init() {}
   void set_init();
-<<<<<<< HEAD
-  
-=======
 
->>>>>>> f44a1461
   virtual double compute_scalar() {return 0.0;}
   virtual void compute_vector() {}
   virtual void compute_array() {}
