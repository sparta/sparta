/* ----------------------------------------------------------------------
   SPARTA - Stochastic PArallel Rarefied-gas Time-accurate Analyzer
   http://sparta.sandia.gov
   Steve Plimpton, sjplimp@sandia.gov, Michael Gallis, magalli@sandia.gov
   Sandia National Laboratories

   Copyright (2014) Sandia Corporation.  Under the terms of Contract
   DE-AC04-94AL85000 with Sandia Corporation, the U.S. Government retains
   certain rights in this software.  This software is distributed under
   the GNU General Public License.

   See the README file in the top-level SPARTA directory.
------------------------------------------------------------------------- */

#ifndef SPARTA_UPDATE_H
#define SPARTA_UPDATE_H

#include "math.h"
#include "pointers.h"
#include "grid.h"

namespace SPARTA_NS {

class Update : protected Pointers {
 public:
  bigint ntimestep;               // current timestep
  int nsteps;                     // # of steps to run
  int runflag;                    // 0 for unset, 1 for run
  bigint firststep,laststep;      // 1st & last step of this run
  bigint beginstep,endstep;       // 1st and last step of multiple runs
  int first_update;               // 0 before initial update, 1 after
  double dt;                      // timestep size

  char *unit_style;      // style of units used throughout simulation
  double boltz;          // Boltzmann constant (eng/degree K)
  double mvv2e;          // conversion of mv^2 to energy

  double fnum;           // ratio of real particles to simulation particles
  double nrho;           // number density of background gas
  double vstream[3];     // streaming velocity of background gas
  double temp_thermal;   // thermal temperature of background gas
<<<<<<< HEAD
  double gravity[3];     // acceleration vector of gravity
  bool enableOptParticleMoves;    // flag to enable optimized particle moves if possible
  bool optParticleMovesThisCycle; // flag for use of optimized particle moves this cycle
=======

  int fstyle;            // external field: NOFIELD, CFIELD, PFIELD, GFIELD
  double field[3];       // constant external field
  char *fieldID;         // fix ID for PFIELD or GFIELD
  int ifieldfix;         // index of external field fix
  int *field_active;     // ptr to field_active flags in fix
  int fieldfreq;         // update GFIELD every this many timsteps
>>>>>>> 9eb99860

  int nmigrate;          // # of particles to migrate to new procs
  int *mlist;            // indices of particles to migrate

                         // current step counters
  int niterate;          // iterations of move/comm
  int ntouch_one;        // particle-cell touches
  int ncomm_one;         // particles migrating to new procs
  int nboundary_one;     // particles colliding with global boundary
  int nexit_one;         // particles exiting outflow boundary
  int nscheck_one;       // surface elements checked for collisions
  int nscollide_one;     // particle/surface collisions

  bigint first_running_step; // timestep running counts start on
  int niterate_running;      // running count of move/comm interations
  bigint nmove_running;      // running count of total particle moves
  bigint ntouch_running;     // running count of current step counters
  bigint ncomm_running;
  bigint nboundary_running;
  bigint nexit_running;
  bigint nscheck_running;
  bigint nscollide_running;

  int nstuck;                // # of particles stuck on surfs and deleted
  int naxibad;               // # of particles where axisymm move was bad
                             // in this case, bad means particle ended up
                             // outside of final cell curved surf by epsilon
                             // when move logic thinks it is inside cell

  int reorder_period;        // # of timesteps between particle reordering
  int global_mem_limit;      // max # of bytes in arrays for rebalance and reordering
  int mem_limit_grid_flag;   // 1 if using size of grid as memory limit
  void set_mem_limit_grid(int gnlocal = 0);
  int have_mem_limit();      // 1 if have memory limit

  int copymode;          // 1 if copy of class (prevents deallocation of
                         //  base class when child copy is destroyed)

  class RanMars *ranmaster;   // master random number generator

  double rcblo[3],rcbhi[3];    // debug info from RCB for dump image

  // this info accessed by SurfReactAdsorb to do on-surface reaction tallying

  int nsurf_tally;         // # of Cmp tallying surf bounce info this step
  int nboundary_tally;     // # of Cmp tallying boundary bounce info this step
  class Compute **slist_active;   // list of active surf Computes this step
  class Compute **blist_active;   // list of active boundary Computes this step

  // public methods

  Update(class SPARTA *);
  ~Update();
  void set_units(const char *);
  virtual void init();
  virtual void setup();
  virtual void run(int);
  void global(int, char **);
  void reset_timestep(int, char **);

  int split3d(int, double *);
  int split2d(int, double *);

 protected:
  int me,nprocs;
  int maxmigrate;            // max # of particles in mlist
  class RanKnuth *random;     // RNG for particle timestep moves

  int collide_react;         // 1 if any SurfCollide or React classes defined
  int nsc,nsr;               // copy of Collide/React data in Surf class
  class SurfCollide **sc;
  class SurfReact **sr;

  int bounce_tally;               // 1 if any bounces are ever tallied
  int nslist_compute;             // # of computes that tally surf bounces
  int nblist_compute;             // # of computes that tally boundary bounces
  class Compute **slist_compute;  // list of all surf bounce Computes
  class Compute **blist_compute;  // list of all boundary bounce Computes

  int surf_pre_tally;       // 1 to log particle stats before surf collide
  int boundary_pre_tally;   // 1 to log particle stats before boundary collide

  int collide_react_setup();
  void collide_react_reset();
  void collide_react_update();

  int bounce_setup();
  virtual void bounce_set(bigint);

  int nulist_surfcollide;
  SurfCollide **ulist_surfcollide;

  int dynamic;              // 1 if any classes do dynamic updates of params
  void dynamic_setup();
  void dynamic_update();

  void reset_timestep(bigint);

  //int axi_vertical_line(double, double *, double *, double, double, double,
  //                     double &);

  // remap x and v components into axisymmetric plane
  // input x at end of linear move (x = xold + dt*v)
  // change x[1] = sqrt(x[1]^2 + x[2]^2), x[2] = 0.0
  // change vy,vz by rotation into axisymmetric plane

  inline void axi_remap(double *x, double *v) {
    double ynew = x[1];
    double znew = x[2];
    x[1] = sqrt(ynew*ynew + znew*znew);
    x[2] = 0.0;
    double rn = ynew / x[1];
    double wn = znew / x[1];
    double vy = v[1];
    double vz = v[2];
    v[1] = vy*rn + vz*wn;
    v[2] = -vy*wn + vz*rn;
  };

  typedef void (Update::*FnPtr)();
  FnPtr moveptr;                                            // ptr to move method
  template<int SURF> void setParticleOptMoveFlags2D();      // set particle flags for 2D optimized moves
  template<int SURF> void setParticleOptMoveFlags3D();      // set particle flags for 3D optimized moves
  template<int DIM> void optSingleStepMove();               // optimized single step move  
  template<int DIM> void checkCellMinDistToSplitCell();     // check min distance from cell faces to split-cell faces
  template < int DIM, int SURF> void move();                // general move driver combining standard and opt moves  
  template<int DIM, int SURF> void standardMove();          // original move logic by particle (non-optimized move)
  template<int DIM, int SURF> void setCellMinDistToSurf();  // set min distance from cell faces to surfaces
  template<int DIM, int SURF> void setCellMinDistToSurfDriver();
  void setCellSurfaceFaces3D(double S[12][3][3], Grid::ChildCell *cells, int c);
  void setCellSurfaceFaces2D(double S[4][2][3], Grid::ChildCell *cells, int c);  

  int perturbflag;
  typedef void (Update::*FnPtr2)(int, int, double, double *, double *);
  FnPtr2 moveperturb;        // ptr to moveperturb method

  // variants of moveperturb method
  // adjust end-of-move x,v due to perturbation on straight-line advection

  inline void field2d(int i, int icell, double dt, double *x, double *v) {
    double dtsq = 0.5*dt*dt;
    x[0] += dtsq*field[0];
    x[1] += dtsq*field[1];
    v[0] += dt*field[0];
    v[1] += dt*field[1];
  };

  inline void field3d(int i, int icell, double dt, double *x, double *v) {
    double dtsq = 0.5*dt*dt;
    x[0] += dtsq*field[0];
    x[1] += dtsq*field[1];
    x[2] += dtsq*field[2];
    v[0] += dt*field[0];
    v[1] += dt*field[1];
    v[2] += dt*field[2];
  };

  // NOTE: cannot be inline b/c ref to modify->fix[] is not supported
  //       unless possibly include modify.h and fix.h in this file
  void field_per_particle(int, int, double, double *, double *);
  void field_per_grid(int, int, double, double *, double *);
};

template<> void Update::optSingleStepMove<3>();

}

#endif

/* ERROR/WARNING messages:

E: Illegal ... command

Self-explanatory.  Check the input script syntax and compare to the
documentation for the command.  You can use -echo screen as a
command-line option when running SPARTA to see the offending line.

E: Gravity in z not allowed for 2d

Self-explanatory.

E: Gravity in y not allowed for axi-symmetric model

Self-explanatory.

E: Particle %d on proc %d hit inside of surf %d on step %ld

This error should not happen if particles start outside of physical
objects.  Please report the issue to the SPARTA developers.

E: Sending particle to self

This error should not occur.  Please report the issue to the SPARTA
developers.

E: Cannot set global surfmax when surfaces already exist

This setting must be made before any surfac elements are
read via the read_surf command.

E: Global mem/limit setting cannot exceed 2GB

Self-expanatory, prevents 32-bit interger overflow

E: Timestep must be >= 0

Reset_timestep cannot be used to set a negative timestep.

E: Too big a timestep

Reset_timestep timestep value must fit in a SPARTA big integer, as
specified by the -DSPARTA_SMALL, -DSPARTA_BIG, or -DSPARTA_BIGBIG
options in the low-level Makefile used to build SPARTA.  See
Section 2.2 of the manual for details.

E: Cannot reset timestep with a time-dependent fix defined

The timestep cannot be reset when a fix that keeps track of elapsed
time is in place.

*/<|MERGE_RESOLUTION|>--- conflicted
+++ resolved
@@ -39,11 +39,8 @@
   double nrho;           // number density of background gas
   double vstream[3];     // streaming velocity of background gas
   double temp_thermal;   // thermal temperature of background gas
-<<<<<<< HEAD
-  double gravity[3];     // acceleration vector of gravity
   bool enableOptParticleMoves;    // flag to enable optimized particle moves if possible
   bool optParticleMovesThisCycle; // flag for use of optimized particle moves this cycle
-=======
 
   int fstyle;            // external field: NOFIELD, CFIELD, PFIELD, GFIELD
   double field[3];       // constant external field
@@ -51,7 +48,6 @@
   int ifieldfix;         // index of external field fix
   int *field_active;     // ptr to field_active flags in fix
   int fieldfreq;         // update GFIELD every this many timsteps
->>>>>>> 9eb99860
 
   int nmigrate;          // # of particles to migrate to new procs
   int *mlist;            // indices of particles to migrate
@@ -175,14 +171,14 @@
   FnPtr moveptr;                                            // ptr to move method
   template<int SURF> void setParticleOptMoveFlags2D();      // set particle flags for 2D optimized moves
   template<int SURF> void setParticleOptMoveFlags3D();      // set particle flags for 3D optimized moves
-  template<int DIM> void optSingleStepMove();               // optimized single step move  
+  template<int DIM> void optSingleStepMove();               // optimized single step move
   template<int DIM> void checkCellMinDistToSplitCell();     // check min distance from cell faces to split-cell faces
-  template < int DIM, int SURF> void move();                // general move driver combining standard and opt moves  
+  template < int DIM, int SURF> void move();                // general move driver combining standard and opt moves
   template<int DIM, int SURF> void standardMove();          // original move logic by particle (non-optimized move)
   template<int DIM, int SURF> void setCellMinDistToSurf();  // set min distance from cell faces to surfaces
   template<int DIM, int SURF> void setCellMinDistToSurfDriver();
   void setCellSurfaceFaces3D(double S[12][3][3], Grid::ChildCell *cells, int c);
-  void setCellSurfaceFaces2D(double S[4][2][3], Grid::ChildCell *cells, int c);  
+  void setCellSurfaceFaces2D(double S[4][2][3], Grid::ChildCell *cells, int c);
 
   int perturbflag;
   typedef void (Update::*FnPtr2)(int, int, double, double *, double *);
