--- conflicted
+++ resolved
@@ -560,45 +560,6 @@
       } else if (which[m] == CUSTOM) {
         k = umap[m][0];
 	if (j == 0) {
-<<<<<<< HEAD
-	  if (nvalues == 1) {
-	    if (grid->etype[n] == INT) {
-	      int *custom_vector = grid->eivec[grid->ewhich[n]];
-	      for (i = 0; i < nglocal; i++) tally[i][k] += custom_vector[i];
-	    } else if (grid->etype[n] == DOUBLE) {
-	      double *custom_vector = grid->edvec[grid->ewhich[n]];
-	      for (i = 0; i < nglocal; i++) tally[i][k] += custom_vector[i];
-	    }
-	  } else {
-	    if (grid->etype[n] == INT) {
-	      int *custom_vector = grid->eivec[grid->ewhich[n]];
-	      for (i = 0; i < nglocal; i++) tally[i][k] += custom_vector[i];
-	    } else if (grid->etype[n] == DOUBLE) {
-	      double *custom_vector = grid->edvec[grid->ewhich[n]];
-	      for (i = 0; i < nglocal; i++) tally[i][k] += custom_vector[i];
-	    }
-	  }
-	} else {
-	  int jm1 = j - 1;
-	  double **custom_array = modify->fix[n]->array_surf;
-	  if (nvalues == 1) {
-	    if (grid->etype[n] == INT) {
-	      int **custom_array = grid->eiarray[grid->ewhich[n]];
-	      for (i = 0; i < nglocal; i++) tally[i][k] += custom_array[i][jm1];
-	    } else if (grid->etype[n] == DOUBLE) {
-	      double **custom_array = grid->edarray[grid->ewhich[n]];
-	      for (i = 0; i < nglocal; i++) tally[i][k] += custom_array[i][jm1];
-	    }
-	  } else {
-	    if (grid->etype[n] == INT) {
-	      int **custom_array = grid->eiarray[grid->ewhich[n]];
-	      for (i = 0; i < nglocal; i++) tally[i][k] += custom_array[i][jm1];
-	    } else if (grid->etype[n] == DOUBLE) {
-	      double **custom_array = grid->edarray[grid->ewhich[n]];
-	      for (i = 0; i < nglocal; i++) tally[i][k] += custom_array[i][jm1];
-	    }
-	  }
-=======
           if (grid->etype[n] == INT) {
             int *custom_vector = grid->eivec[grid->ewhich[n]];
             for (i = 0; i < nglocal; i++) tally[i][k] += custom_vector[i];
@@ -615,7 +576,6 @@
             double **custom_array = grid->edarray[grid->ewhich[n]];
             for (i = 0; i < nglocal; i++) tally[i][k] += custom_array[i][jm1];
           }
->>>>>>> 283a72ca
 	}
       }
     }
