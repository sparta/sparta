/* ----------------------------------------------------------------------
   SPARTA - Stochastic PArallel Rarefied-gas Time-accurate Analyzer
   http://sparta.sandia.gov
   Steve Plimpton, sjplimp@sandia.gov
   Michael Gallis, magalli@sandia.gov
   Sandia National Laboratories

   Copyright (2014) Sandia Corporation.  Under the terms of Contract
   DE-AC04-94AL85000 with Sandia Corporation, the U.S. Government retains
   certain rights in this software.  This software is distributed under 
   the GNU General Public License.

   See the README file in the top-level SPARTA directory.
------------------------------------------------------------------------- */

#ifndef SPARTA_SURF_H
#define SPARTA_SURF_H

#include "stdio.h"
#include "pointers.h"
#include "hash3.h"
#include "hash.h"

namespace SPARTA_NS {

class Surf : protected Pointers {
 public:
  int exist;                // 1 if any surfaces are defined, else 0 
  int style;                // EXPLICIT, EXPLICIT_DISTRIBUTED,
                            // IMPLICIT_STATIC, IMPLICIT_DYNAMIC
  int implicit;             // 1 if implicit surfs, 0 if explicit
  int surf_collision_check; // flag for whether init() check is required
                            // for assign of collision models to surfs

  double bblo[3],bbhi[3];   // bounding box around surfs
  int tally_comm;           // style of comm for surf tallies

  int nreact_one;           // surface reactions in current step
  bigint nreact_running;    // running count of surface reactions

  int ngroup;               // # of defined groups
  char **gnames;            // name of each group
  int *bitmask;             // one-bit mask for each group
  int *inversemask;         // inverse mask for each group

  struct Line {
    surfint id;             // unique ID for explicit surf
                            // cell ID for implicit surf
    int type,mask;          // type and mask of the surf
    int isc,isr;            // index of surface collision and reaction models
                            // -1 if unassigned
    double p1[3],p2[3];     // end points of line segment
                            // rhand rule: Z x (p2-p1) = outward normal
    double norm[3];         // outward normal to line segment
  };

  struct Tri {
    surfint id;             // unique ID for explicit surf
                            // cell ID for implicit surf
    int type,mask;          // type and mask of the surf
    int isc,isr;            // index of surface collision and reaction models
                            // -1 if unassigned
    double p1[3],p2[3],p3[3];  // corner points of triangle
                            // rhand rule: (p2-p1) x (p3-p1) = outward normal
    double norm[3];         // outward normal to triangle
  };

<<<<<<< HEAD
  Point *pts;                   // list of points
  Line *lines;                  // list of lines
  Tri *tris;                    // list of tris
  int npoint,nline,ntri;        // number of each
  int maxpoint,maxline,maxtri;  // max allocation for each
=======
  Line *lines;              // list of lines
  Tri *tris;                // list of tris
  int nline,ntri;           // number of each
>>>>>>> bc5110b1

  int *mysurfs;             // indices of surf elements I own
  int nlocal;               // # of surf elements I own

  int nsc,nsr;              // # of surface collision and reaction models
  class SurfCollide **sc;   // list of surface collision models
  class SurfReact **sr;     // list of surface reaction models

  int pushflag;             // set to 1 to push surf pts near grid cell faces
  double pushlo,pushhi;     // lo/hi ranges to push on
  double pushvalue;         // new position to push to

#include "hash_options.h"

  Surf(class SPARTA *);
  ~Surf();
  void global(char *);
  void modify_params(int, char **);
  void init();
  int nelement();
  void add_point(double *);
  void add_line(int, int, int);
  void add_tri(int, int, int, int);
  void setup_surf();

  void compute_line_normal(int);
  void compute_tri_normal(int);
  void quad_corner_point(int, double *, double *, double *);
  void hex_corner_point(int, double *, double *, double *);
  double line_size(int);
  double line_size(double *, double *);
  double axi_line_size(int);
  double tri_size(int, double &);
  double tri_size(double *, double *, double *, double &);

  void check_watertight_2d(int);
  void check_watertight_3d(int);
  void check_point_inside(int);
  void check_point_near_surf_2d();
  void check_point_near_surf_3d();

  void add_collide(int, char **);
  int find_collide(const char *);
  void add_react(int, char **);
  int find_react(const char *);

  void group(int, char **);
  int add_group(const char *);
  int find_group(const char *);

  void collate_vector(int, int *, double *, int, double *);
  void collate_array(int, int, int *, double **, double **);

  void write_restart(FILE *);
  void read_restart(FILE *);
  virtual void grow();
  bigint memory_usage();

 private:
  int maxsc;                // max # of models in sc
  int maxsr;                // max # of models in sr

#ifdef SPARTA_MAP
  typedef std::map<TwoPoint3d,int> MyHash;
  typedef std::map<TwoPoint3d,int>::iterator MyIterator;
#elif defined SPARTA_UNORDERED_MAP
  typedef std::unordered_map<TwoPoint3d,int,TwoPoint3dHash> MyHash;
  typedef std::unordered_map<TwoPoint3d,int,TwoPoint3dHash>::iterator MyIterator;
#else
  typedef std::tr1::unordered_map<TwoPoint3d,int,TwoPoint3dHash> MyHash;
  typedef std::tr1::unordered_map<TwoPoint3d,int,TwoPoint3dHash>::iterator 
    MyIterator;
#endif

  void point_line_compare(double *, double *, double *, double, int &, int &);
  void point_tri_compare(double *, double *, double *, double *, double *,
                         double, int &, int &, int, int, int);

  void collate_vector_allreduce(int, int *, double *, int, double *);
  void collate_vector_irregular(int, int *, double *, int, double *);
  void collate_array_allreduce(int, int, int *, double **, double **);
  void collate_array_irregular(int, int, int *, double **, double **);
};

}

#endif

/* ERROR/WARNING messages:

E: Illegal ... command

Self-explanatory.  Check the input script syntax and compare to the
documentation for the command.  You can use -echo screen as a
command-line option when running SPARTA to see the offending line.

E: Could not find surf_modify surf-ID

Self-explanatory.

E: Could not find surf_modify sc-ID

Self-explanatory.

E: %d surface elements not assigned to a collision model

All surface elements must be assigned to a surface collision model via
the surf_modify command before a simulation is perforemd.

E: Reuse of surf_collide ID

A surface collision model ID cannot be used more than once.

E: Invalid surf_collide style

Self-explanatory.

*/<|MERGE_RESOLUTION|>--- conflicted
+++ resolved
@@ -65,17 +65,10 @@
     double norm[3];         // outward normal to triangle
   };
 
-<<<<<<< HEAD
-  Point *pts;                   // list of points
-  Line *lines;                  // list of lines
-  Tri *tris;                    // list of tris
-  int npoint,nline,ntri;        // number of each
-  int maxpoint,maxline,maxtri;  // max allocation for each
-=======
   Line *lines;              // list of lines
   Tri *tris;                // list of tris
   int nline,ntri;           // number of each
->>>>>>> bc5110b1
+  int maxline,maxtri;       // max elements that lines and tris can hold
 
   int *mysurfs;             // indices of surf elements I own
   int nlocal;               // # of surf elements I own
@@ -96,9 +89,8 @@
   void modify_params(int, char **);
   void init();
   int nelement();
-  void add_point(double *);
-  void add_line(int, int, int);
-  void add_tri(int, int, int, int);
+  void add_line(int, double *, double *);
+  void add_tri(int, double *, double *, double *);
   void setup_surf();
 
   void compute_line_normal(int);
