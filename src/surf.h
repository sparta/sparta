--- conflicted
+++ resolved
@@ -289,24 +289,15 @@
   virtual void reallocate_custom();
   virtual void remove_custom(int);
 
-<<<<<<< HEAD
-  void spread_custom(int);
-=======
   virtual void spread_custom(int);
->>>>>>> 283a72ca
   void spread_inverse_custom(int);
   int extract_custom(double **&);
 
   void write_restart_custom(FILE *);
   void read_restart_custom(FILE *);
   int sizeof_custom();
-<<<<<<< HEAD
-  int pack_custom(int, char *);
-  int unpack_custom(char *, double *);
-=======
   virtual int pack_custom(int, char *);
   virtual int unpack_custom(char *, double *);
->>>>>>> 283a72ca
 
  protected:
   int me,nprocs;
