/* ----------------------------------------------------------------------
   SPARTA - Stochastic PArallel Rarefied-gas Time-accurate Analyzer
   http://sparta.sandia.gov
   Steve Plimpton, sjplimp@gmail.com
   Michael Gallis, magalli@sandia.gov
   Sandia National Laboratories

   Copyright (2014) Sandia Corporation.  Under the terms of Contract
   DE-AC04-94AL85000 with Sandia Corporation, the U.S. Government retains
   certain rights in this software.  This software is distributed under
   the GNU General Public License.

   See the README file in the top-level SPARTA directory.
------------------------------------------------------------------------- */

#ifndef SPARTA_SURF_H
#define SPARTA_SURF_H

#include "stdio.h"
#include "pointers.h"
#include "hash3.h"
#include "hashlittle.h"

namespace SPARTA_NS {

class Surf : protected Pointers {
 public:
  int exist;                // 1 if any surfaces are defined, else 0
  int implicit;             // 1 = implicit surfs, 0 = explicit surfs
  int distributed;          // 1 = surfs spread across procs (expl or impl)
                            // 0 = each proc owns all surfs
  int surf_collision_check; // flag for whether init() check is required
                            // for assign of collision models to surfs
  bigint localghost_changed_step;  // last timestep expl distributed surfs
                                   // were remapped due to LB or adaptation

  double bblo[3],bbhi[3];   // bounding box around surfs
  int tally_comm;           // style of comm for explicit surf tallies

  int nreact_one;           // surface reactions in current step
  bigint nreact_running;    // running count of surface reactions

  int ngroup;               // # of defined groups
  char **gnames;            // name of each group
  int *bitmask;             // one-bit mask for each group
  int *inversemask;         // inverse mask for each group

  // surf data structs
  // explicit, all: each proc owns all surfs
  //   nlocal = Nsurf, nghost = 0
  //   tris = all surfs, nown = Nsurf/P, mytris = NULL
  // explicit, distributed: each proc owns N/P surfs
  //   nlocal/nghost = surfs in owned/ghost grid cells
  //   tris = nlocal+nghost surfs, nown = Nsurf/P, mytris = surfs I uniquely own
  // implicit, distributed: each proc owns surfs in its owned grid cells
  //   nlocal = surfs in owned grid cells, nghost = surfs in ghost grid cells
  //   tris = nlocal+nghost surfs, nown = nlocal, mytris = NULL

  bigint nsurf;             // total # of surf elements, lines or tris

  struct Line {
    surfint id;             // unique ID for explicit surf
                            // cell ID for implicit surf
    int type,mask;          // type and mask of the surf
    int isc,isr;            // index of surface collision and reaction models
                            // -1 if unassigned
    double p1[3],p2[3];     // end points of line segment
                            // rhand rule: Z x (p2-p1) = outward normal
    double norm[3];         // outward normal to line segment
    int transparent;        // 1 if surf is transparent
  };

  struct Tri {
    surfint id;             // unique ID for explicit surf
                            // cell ID for implicit surf
    int type,mask;          // type and mask of the surf
    int isc,isr;            // index of surface collision and reaction models
                            // -1 if unassigned
    double p1[3],p2[3],p3[3];  // corner points of triangle
                            // rhand rule: (p2-p1) x (p3-p1) = outward normal
    double norm[3];         // outward normal to triangle
    int transparent;        // 1 if surf is transparent
  };

  Line *lines;              // list of lines for surface collisions
  Tri *tris;                // list of tris for surface collisions
  int nlocal;               // # of lines or tris
                            // explicit, all: nlocal = nsurf
                            // explicit, distributed:
                            //   surfs which overlap my owned grid cells
                            // implicit: surfs within my owned grid cells
  int nghost;               // # of ghost surfs I store for collisions
                            // explicit, all: nghost = 0
                            // explicit, distributed:
                            //   surfs which overlap my ghost grid cells
                            // implicit: surfs within my ghost grid cells
  int nmax;                 // max length of lines/tris vecs

  Line *mylines;            // list of lines assigned uniquely to me
                            //   only for explicit, distributed
  Tri *mytris;              // list of tris assigned uniquely to me
                            //   only for explicit, distributed
  int nown;                 // # of lines or tris I own uniquely
                            // explicit, all: nown = nsurf/P
                            // explicit, distributed: nown for mylines/mytris
                            // implicit: not defined
  int maxown;               // max length of owned lines/tris vecs

  // for distributed surfs:
  // union of unique surfs across all procs equal
  // union of mylines/mytris across all procs

  int nunique;              // # of my local surfs which are unique
  int *unique;              // index of unique surfs within local list
  surfint *uniqueID;        // IDs of unique surfs

  // surface collision and reaction models

  int nsc,nsr;              // # of surface collision and reaction models
  class SurfCollide **sc;   // list of surface collision models
  class SurfReact **sr;     // list of surface reaction models

  // settings for mapping surfs to grid cells

  int pushflag;             // set to 1 to push surf pts near grid cell faces
  double pushlo,pushhi;     // lo/hi ranges to push on
  double pushvalue;         // new position to push to

  // custom vectors/array for per-surf data
  // only for explicit surfs, all or distributed
  // ncustom > 0 if there is any custom per-surf data
  // these variables are public, others below are private

  int ncustom;              // # of custom attributes, some may be deleted
  char **ename;             // name of each attribute
  int *etype;               // type = INT/DOUBLE of each attribute
  int *esize;               // size = 0 for vector, N for array columns
  int *estatus;             // status = 0/1 for each attribute
                            //   0 = only owned surf values are stored
                            //   1 = owned + local/ghost surf values are stored
  int *ewhich;              // index into eivec,eiarray,edvec,edarray for data

  int **eivec;              // pointer to each integer vector, owned surfs
  int ***eiarray;           // pointer to each integer array, owned surfs
  double **edvec;           // pointer to each double vector, owned surfs
  double ***edarray;        // pointer to each double array, owned surfs

  int **eivec_local;        // pointer to each integer vector, local+ghost surfs
  int ***eiarray_local;     // pointer to each integer array, local+ghost surfs
  double **edvec_local;     // pointer to each double vector, local+ghost surfs
  double ***edarray_local;  // pointer to each double array, local+ghost surfs

#include "hash_options.h"

#ifdef SPARTA_MAP
  typedef std::map<surfint,int> MySurfHash;
  typedef std::map<OnePoint2d,int> MyHashPoint;
  typedef std::map<OnePoint2d,int>::iterator MyPointIt;
  typedef std::map<TwoPoint3d,int> MyHash2Point;
  typedef std::map<TwoPoint3d,int>::iterator My2PointIt;
  typedef std::map<cellint,int> MyCellHash;
#elif defined SPARTA_UNORDERED_MAP
  typedef std::unordered_map<surfint,int> MySurfHash;
  typedef std::unordered_map<OnePoint2d,int,OnePoint2dHash> MyHashPoint;
  typedef std::unordered_map<OnePoint2d,int,OnePoint2dHash>::iterator MyPointIt;
  typedef std::unordered_map<TwoPoint3d,int,TwoPoint3dHash> MyHash2Point;
  typedef std::unordered_map<TwoPoint3d,int,TwoPoint3dHash>::iterator My2PointIt;
  typedef std::unordered_map<cellint,int> MyCellHash;
#else
  typedef std::tr1::unordered_map<surfint,int> MySurfHash;
  typedef std::tr1::unordered_map<OnePoint2d,int,OnePoint2dHash> MyHashPoint;
  typedef std::tr1::unordered_map<OnePoint2d,int,OnePoint2dHash>::
    iterator MyPointIt;
  typedef std::tr1::unordered_map<TwoPoint3d,int,TwoPoint3dHash> MyHash2Point;
  typedef std::tr1::unordered_map<TwoPoint3d,int,TwoPoint3dHash>::
    iterator My2PointIt;
  typedef std::tr1::unordered_map<cellint,int> MyCellHash;
#endif

  MySurfHash *hash;           // hash for nlocal surf IDs
  int hashfilled;             // 1 if hash is filled with surf IDs

  Surf(class SPARTA *);
  virtual ~Surf();
  void global(char *);
  void modify_params(int, char **);
  void init();
  virtual void clear_explicit();
  void clear_implicit();
  void remove_ghosts();

  void add_line(surfint, int, double *, double *);
  void add_line_copy(int, Line *);
  void add_tri(surfint, int, double *, double *, double *);
  void add_tri_copy(int, Tri *);
  void add_surfs(int, int, Line *, Tri *, int, int *, double **);

  void rehash();
  int all_transparent();

  void setup_owned();
  void bbox_all();
  void bbox_one(void *, double *, double *);

  void compute_line_normal(int);
  void compute_tri_normal(int);
  void quad_corner_point(int, double *, double *, double *);
  void hex_corner_point(int, double *, double *, double *);
  void extract_masks(int *);

  double line_size(int);
  double line_size(Line *);
  double line_size(double *, double *);
  double axi_line_size(int);
  double axi_line_size(Line *);
  double tri_size(int, double &);
  double tri_size(Tri *, double &);
  double tri_size(double *, double *, double *, double &);

  void check_watertight_2d();
  void check_watertight_3d();
  void check_point_inside(int);
  void check_point_near_surf_2d();
  void check_point_near_surf_3d();

  void output_extent(int);
  double shortest_line(int);
  void smallest_tri(int, double &, double &);

  void add_collide(int, char **);
  int find_collide(const char *);
  void add_react(int, char **);
  int find_react(const char *);

  void group(int, char **);
  int add_group(const char *);
  int find_group(const char *);

  void write_restart(FILE *);
  void read_restart(FILE *);
  int size_restart_one();
  int size_restart();
  int pack_restart(char *);

  virtual void grow(int);
  virtual void grow_own(int);

  bigint memory_usage();

  // surf_collate.cpp
  // including callback functions

  void collate_vector(int, surfint *, double *, int, double *);
  void collate_vector_reduce(int, surfint *, double *, int, double *);
  void collate_vector_rendezvous(int, surfint *, double *, int, double *);

  void collate_array(int, int, surfint *, double **, double **);
  void collate_array_reduce(int, int, surfint *, double **, double **);
  void collate_array_rendezvous(int, int, surfint *, double **, double **);

  static int rendezvous_vector(int, char *, int &, int *&, char *&, void *);
  static int rendezvous_array(int, char *, int &, int *&, char *&, void *);

  // surf_comm.cp
  // including callback functions

  void redistribute_surfs(int, Line *, Tri *,
			  int, int *, double **, bigint, bigint);

  void compress_explicit();
  void compress_implicit();

  void spread_own2local(int, int, void *, void *);
  void spread_own2local_reduce(int, int, void *, void *);
  void spread_own2local_rendezvous(int, int, void *, void *);
  void assign_unique();
  void spread_local2own(int, int, void *, void *);

  static int rendezvous_redistribute_surfs(int, char *, int &, int *&,
					   char *&, void *);
  static int rendezvous_redistribute_custom(int, char *, int &, int *&,
					    char *&, void *);

  // surf_custom.cpp

  int find_custom(char *);
  virtual int add_custom(char *, int, int);
  virtual void allocate_custom(int);
  virtual void reallocate_custom();
  virtual void remove_custom(int);

  virtual void spread_custom(int);
  void spread_inverse_custom(int);
  int extract_custom(double **&);

  void write_restart_custom(FILE *);
  void read_restart_custom(FILE *);
  int sizeof_custom();
  virtual int pack_custom(int, char *);
  virtual int unpack_custom(char *, double *);

 protected:
  int me,nprocs;
  int maxsc;                // max # of models in sc
  int maxsr;                // max # of models in sr

  // custom vectors/arrays for per-grid data
  // these variables are private, others above are public

  int size_custom;          // current size of allocated vecs/arrays
  int *size_custom_local;   // size of each allocated nlocal+nghost vec/array

  int ncustom_ivec;         // # of integer vector attributes
  int ncustom_iarray;       // # of integer array attributes
  int *icustom_ivec;        // index into ncustom for each integer vector
  int *icustom_iarray;      // index into ncustom for each integer array
  int *eicol;               // # of columns in each integer array (esize)

  int ncustom_dvec;         // # of double vector attributes
  int ncustom_darray;       // # of double array attributes
  int *icustom_dvec;        // index into ncustom for each double vector
  int *icustom_darray;      // index into ncustom for each double array
  int *edcol;               // # of columns in each double array (esize)

  // redezvous operation data and callback info

  // redistribute_surfs rendezvous

  bigint redistribute_nsurf_old;
  int redistribute_surfperproc;
  Line *redistribute_lines_contig;
  Tri *redistribute_tris_contig;

  int redistribute_nvalues_custom;
  int *redistribute_index_custom;

  // used by assign_unique() method

  class RanKnuth *urandom;   // RNG for unique surf assignment

  // collate rendezvous

  double *out_rvous;
  int ncol_rvous;

  // watertight rendezvous

  struct InRvousPoint {
    double x[2];            // 2d point coords
    int which;              // 1 for first endpoint, 2 for second endpoint
  };

  struct InRvousEdge {
    double x1[3],x2[3];     // 3d edge point coords
    int which;              // 1 for forward order, 2 for reverse order
  };

<<<<<<< HEAD
  // union data struct for packing 32-bit and 64-bit ints into double bufs
  // this avoids aliasing issues by having 2 pointers (double,int)
  //   to same buf memory
  // constructor for 32-bit int prevents compiler
  //   from possibly calling the double constructor when passed an int
  // copy to a double *buf:
  //   buf[m++] = ubuf(foo).d where foo is a 32/64-bit int
  // copy from a double *buf:
  //   foo = (int) ubuf(buf[m++]).i where (int cast) matches foo
  //   the cast prevents compiler warnings about possible truncation

  union ubuf {
    double d;
    int64_t i;
    ubuf(double arg) : d(arg) {}
    ubuf(int arg) : i(arg) {}
    ubuf(int64_t arg) : i(arg) {}
  };

  // extra custom vectors/arrays for per-surf data
  // these variables are private, others above are public

  char **ename;             // name of each attribute

  int ncustom_ivec;         // # of integer vector attributes
  int ncustom_iarray;       // # of integer array attributes
  int *icustom_ivec;        // index into ncustom for each integer vector
  int *icustom_iarray;      // index into ncustom for each integer array
  int *eicol;               // # of columns in each integer array (esize)

  int ncustom_dvec;         // # of double vector attributes
  int ncustom_darray;       // # of double array attributes
  int *icustom_dvec;        // index into ncustom for each double vector
  int *icustom_darray;      // index into ncustom for each double array
  int *edcol;               // # of columns in each double array (esize)
=======
  // spread rendezvous
>>>>>>> f7491aba

  int spread_type,spread_size;
  void *spread_data;

  // private methods

  void point_line_compare(double *, double *, double *, double, int &, int &);
  void point_tri_compare(double *, double *, double *, double *, double *,
                         double, int &, int &, int, int, int);

  void collate_vector_allreduce(int, int *, double *, int, double *);
  void collate_vector_irregular(int, int *, double *, int, double *);
  void collate_array_allreduce(int, int, int *, double **, double **);
  void collate_array_irregular(int, int, int *, double **, double **);

  void check_watertight_2d_all();
  void check_watertight_2d_distributed();
  void check_watertight_3d_all();
  void check_watertight_3d_distributed();

  // callback functions for rendezvous communication

  static int rendezvous_watertight_2d(int, char *,
                                      int &, int *&, char *&, void *);
  static int rendezvous_watertight_3d(int, char *,
                                      int &, int *&, char *&, void *);
  //static int rendezvous_lines(int, char *,
   ///                           int &, int *&, char *&, void *);
  //static int rendezvous_tris(int, char *,
  //                           int &, int *&, char *&, void *);
  static int rendezvous_own2local(int, char *,
				  int &, int *&, char *&, void *);
  static int rendezvous_unique(int, char *,
			       int &, int *&, char *&, void *);
  static int rendezvous_local2own(int, char *,
				  int &, int *&, char *&, void *);

  // union data struct for packing 32-bit and 64-bit ints into double bufs
  // this avoids aliasing issues by having 3 pointers (double,int,uint)
  //   to same buf memory
  // constructor for 32-bit int or uint prevents compiler
  //   from possibly calling the double constructor when passed an int/uint
  // copy to a double *buf:
  //   buf[m++] = ubuf(foo).d, where foo is a 32-bit or 64-bit int or uint
  // copy from a double *buf:
  //   foo = (int) ubuf(buf[m++]).i or foo = (cellint) ubuf(buf[m++]).u
  //         where (int) or (surfint) or (cellint) matches foo
  //   the cast prevents compiler warnings about possible truncation

  union ubuf {
    double d;
    int64_t i;
    uint64_t u;
    ubuf(double arg) : d(arg) {}
    ubuf(int64_t arg) : i(arg) {}
    ubuf(int arg) : i(arg) {}
    ubuf(uint64_t arg) : u(arg) {}
    ubuf(uint32_t arg) : u(arg) {}
  };
};

}

#endif

/* ERROR/WARNING messages:

E: Illegal ... command

Self-explanatory.  Check the input script syntax and compare to the
documentation for the command.  You can use -echo screen as a
command-line option when running SPARTA to see the offending line.

E: Could not find surf_modify surf-ID

Self-explanatory.

E: Could not find surf_modify sc-ID

Self-explanatory.

E: %d surface elements not assigned to a collision model

All surface elements must be assigned to a surface collision model via
the surf_modify command before a simulation is perforemd.

E: Reuse of surf_collide ID

A surface collision model ID cannot be used more than once.

E: Invalid surf_collide style

Self-explanatory.

*/<|MERGE_RESOLUTION|>--- conflicted
+++ resolved
@@ -355,45 +355,7 @@
     int which;              // 1 for forward order, 2 for reverse order
   };
 
-<<<<<<< HEAD
-  // union data struct for packing 32-bit and 64-bit ints into double bufs
-  // this avoids aliasing issues by having 2 pointers (double,int)
-  //   to same buf memory
-  // constructor for 32-bit int prevents compiler
-  //   from possibly calling the double constructor when passed an int
-  // copy to a double *buf:
-  //   buf[m++] = ubuf(foo).d where foo is a 32/64-bit int
-  // copy from a double *buf:
-  //   foo = (int) ubuf(buf[m++]).i where (int cast) matches foo
-  //   the cast prevents compiler warnings about possible truncation
-
-  union ubuf {
-    double d;
-    int64_t i;
-    ubuf(double arg) : d(arg) {}
-    ubuf(int arg) : i(arg) {}
-    ubuf(int64_t arg) : i(arg) {}
-  };
-
-  // extra custom vectors/arrays for per-surf data
-  // these variables are private, others above are public
-
-  char **ename;             // name of each attribute
-
-  int ncustom_ivec;         // # of integer vector attributes
-  int ncustom_iarray;       // # of integer array attributes
-  int *icustom_ivec;        // index into ncustom for each integer vector
-  int *icustom_iarray;      // index into ncustom for each integer array
-  int *eicol;               // # of columns in each integer array (esize)
-
-  int ncustom_dvec;         // # of double vector attributes
-  int ncustom_darray;       // # of double array attributes
-  int *icustom_dvec;        // index into ncustom for each double vector
-  int *icustom_darray;      // index into ncustom for each double array
-  int *edcol;               // # of columns in each double array (esize)
-=======
   // spread rendezvous
->>>>>>> f7491aba
 
   int spread_type,spread_size;
   void *spread_data;
