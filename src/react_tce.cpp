--- conflicted
+++ resolved
@@ -172,13 +172,8 @@
       ip->ispecies = r->products[0];
 
       // Previous statment did not destroy the 2nd species (B) if
-<<<<<<< HEAD
-      // recombination was specified as A+B->AB+M (which has nproductus=2)
-      // but only for the A+B->AB specication form (which has nproductus=1)
-=======
       //   recombination was specified as A+B->AB+M (which has nproductus=2)
       //   but only for the A+B->AB specication form (which has nproductus=1)
->>>>>>> 455d1277
        
       switch (r->type) {
       case DISSOCIATION:
@@ -190,13 +185,9 @@
         }
       case RECOMBINATION:
         {
-<<<<<<< HEAD
-          jp->ispecies = -1;              //always "destroy" 2nd reactant species
-=======
           // always destroy 2nd reactant species
 
           jp->ispecies = -1;
->>>>>>> 455d1277
           break;
         }
       }
