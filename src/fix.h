--- conflicted
+++ resolved
@@ -82,16 +82,10 @@
 
   virtual int pack_grid_one(int, char *, int) {return 0;}
   virtual int unpack_grid_one(int, char *) {return 0;}
-<<<<<<< HEAD
   virtual void copy_grid_one(int, int) {}
   virtual void add_grid_one() {}
   virtual void reset_grid_count(int) {}
   virtual void grid_changed() {}
-=======
-
-  virtual void compress_grid() {}
-  virtual void post_compress_grid() {}
->>>>>>> eef1dcc6
 
   virtual void post_migrate() {}
   virtual void post_adapt() {}
