--- conflicted
+++ resolved
@@ -39,40 +39,25 @@
   // customize a new keyword by adding to if statement
 
   dimension = domain->dimension;
-<<<<<<< HEAD
-  
-=======
-
->>>>>>> f44a1461
+
   pack_choice = new FnPtrPack[nvalues];
 
   int i;
   for (int iarg = 3; iarg < narg; iarg++) {
     i = iarg-3;
-    
+
     // check for invalid fields in 2d
-    
+
     if (dimension == 2)
       if ((strcmp(arg[iarg],"zlo") == 0) || (strcmp(arg[iarg],"zhi") == 0) ||
 	  (strcmp(arg[iarg],"zc") == 0))
         error->all(FLERR,"Invalid compute property/grid field for 2d simulation");
 
-    // check for invalid fields in 2d
-
-    if (dimension == 2)
-      if ((strcmp(arg[iarg],"zlo") == 0) || (strcmp(arg[iarg],"zhi") == 0) ||
-	  (strcmp(arg[iarg],"zc") == 0))
-        error->all(FLERR,"Invalid compute property/grid field for 2d simulation");
-
     if (strcmp(arg[iarg],"id") == 0) {
       pack_choice[i] = &ComputePropertyGrid::pack_id;
     } else if (strcmp(arg[iarg],"proc") == 0) {
       pack_choice[i] = &ComputePropertyGrid::pack_proc;
-<<<<<<< HEAD
-      
-=======
-
->>>>>>> f44a1461
+
     } else if (strcmp(arg[iarg],"xlo") == 0) {
       pack_choice[i] = &ComputePropertyGrid::pack_xlo;
     } else if (strcmp(arg[iarg],"ylo") == 0) {
@@ -85,22 +70,14 @@
       pack_choice[i] = &ComputePropertyGrid::pack_yhi;
     } else if (strcmp(arg[iarg],"zhi") == 0) {
       pack_choice[i] = &ComputePropertyGrid::pack_zhi;
-<<<<<<< HEAD
-      
-=======
-
->>>>>>> f44a1461
+
     } else if (strcmp(arg[iarg],"xc") == 0) {
       pack_choice[i] = &ComputePropertyGrid::pack_xc;
     } else if (strcmp(arg[iarg],"yc") == 0) {
       pack_choice[i] = &ComputePropertyGrid::pack_yc;
     } else if (strcmp(arg[iarg],"zc") == 0) {
       pack_choice[i] = &ComputePropertyGrid::pack_zc;
-<<<<<<< HEAD
-      
-=======
-
->>>>>>> f44a1461
+
     } else if (strcmp(arg[iarg],"vol") == 0) {
       pack_choice[i] = &ComputePropertyGrid::pack_vol;
 
