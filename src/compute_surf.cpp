--- conflicted
+++ resolved
@@ -143,7 +143,7 @@
     error->all(FLERR,"Cannot use compute surf when surfs do not exist");
   if (surf->implicit)
     error->all(FLERR,"Cannot use compute surf with implicit surfs");
-  
+
   if (ngroup != particle->mixture[imix]->ngroup)
     error->all(FLERR,"Number of groups in compute surf mixture has changed");
 
@@ -246,11 +246,7 @@
                              Particle::OnePart *ip, Particle::OnePart *jp)
 {
   // skip if no particle, called by SurfReactAdsorb for on-surf reaction
-<<<<<<< HEAD
-  
-=======
-
->>>>>>> f44a1461
+
   if (!iorig) return;
 
   // skip if isurf not in surface group
