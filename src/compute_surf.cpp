--- conflicted
+++ resolved
@@ -335,16 +335,10 @@
   // if surf is transparent, all flux tallying is for incident particle only
 
   double vsqpre,ivsqpost,jvsqpost;
-<<<<<<< HEAD
   double ierot,jerot,ievib,jevib,iother,jother,otherpre,etot;
   double pdelta[3],pnorm[3],ptang[3],pdelta_force[3],rdelta[3],torque[3];
   double *xcollide;
-    
-=======
-  double oerot,ierot,jerot,oevib,ievib,jevib,iother,jother,otherpre,etot;
-  double pdelta[3],pnorm[3],ptang[3],pdelta_force[3];
-
->>>>>>> 1300eaf7
+
   double *norm;
   if (dim == 2) norm = lines[isurf].norm;
   else norm = tris[isurf].norm;
@@ -414,11 +408,8 @@
       k++;
       break;
 
-<<<<<<< HEAD
-=======
-    // forces
-
->>>>>>> 1300eaf7
+    // forces and torques
+
     case FX:
       if (!fflag) {
         fflag = 1;
@@ -450,7 +441,6 @@
       vec[k++] -= pdelta_force[2] * nfactor_inverse;
       break;
 
-<<<<<<< HEAD
     case TX:
       if (!fflag) {
         fflag = 1;
@@ -470,10 +460,8 @@
       vec[k++] -= torque[0] * nfactor_inverse;
       break;
       
-=======
     // pressures
 
->>>>>>> 1300eaf7
     case PRESS:
       if (!nflag && !tflag) {
         pdelta[0] = pdelta[1] = pdelta[2] = 0.0;
@@ -554,13 +542,9 @@
       }
       vec[k++] -= ptang[2] * fluxscale;
       break;
-<<<<<<< HEAD
-      
-=======
 
     // energies
 
->>>>>>> 1300eaf7
     case KE:
       if (iorig) vsqpre = origmass * MathExtra::lensq3(vorig);
       else vsqpre = 0.0;
