--- conflicted
+++ resolved
@@ -71,11 +71,7 @@
    if create, add particle and return ptr JP
 ------------------------------------------------------------------------- */
 
-<<<<<<< HEAD
 int SurfReactGlobal::react(Particle::OnePart *&ip, int, double *, 
-=======
-int SurfReactGlobal::react(Particle::OnePart *&ip, double *,
->>>>>>> dd764422
                            Particle::OnePart *&jp)
 {
   double r = random->uniform();
