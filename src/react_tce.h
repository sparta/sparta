/* ----------------------------------------------------------------------
   SPARTA - Stochastic PArallel Rarefied-gas Time-accurate Analyzer
   http://sparta.sandia.gov
   Steve Plimpton, sjplimp@gmail.com, Michael Gallis, magalli@sandia.gov
   Sandia National Laboratories

   Copyright (2014) Sandia Corporation.  Under the terms of Contract
   DE-AC04-94AL85000 with Sandia Corporation, the U.S. Government retains
   certain rights in this software.  This software is distributed under
   the GNU General Public License.

   See the README file in the top-level SPARTA directory.
------------------------------------------------------------------------- */

#ifdef REACT_CLASS

ReactStyle(tce,ReactTCE)

#else

#ifndef SPARTA_REACT_TCE_H
#define SPARTA_REACT_TCE_H

#include "react_bird.h"
#include "particle.h"

namespace SPARTA_NS {

class ReactTCE : public ReactBird {
 public:
  ReactTCE(class SPARTA *, int, char **);
  void init();
  int attempt(Particle::OnePart *, Particle::OnePart *,
<<<<<<< HEAD
              double, double, double, double, double &, int &);
=======
              double, double, double, double &, int &);

  double newtonTvib(int nmode, double Evib,
                      double VibTemp[],
                      double Tvib0,
                      double tol,
                      int nmax);

  double bird_dEvib(int nmode, double Tvib,
                  double VibTemp[]);

  double bird_Evib(int nmode, double Tvib,
                 double VibTemp[],
                 double Evib);
>>>>>>> b30f5887
};

}

#endif
#endif

/* ERROR/WARNING messages:

E: Illegal ... command

Self-explanatory.  Check the input script syntax and compare to the
documentation for the command.  You can use -echo screen as a
command-line option when running SPARTA to see the offending line.

E: React tce can only be used with collide vss

Self-explanatory.

E: Ionization and recombination reactions are not yet implemented

This error conditions will be removed after those reaction styles are
fully implemented.

E: Unknown outcome in reaction

The specified type of the reaction is not encoded in the reaction
style.

E: Cannot open reaction file %s

Self-explanatory.

E: Invalid reaction formula in file

Self-explanatory.

E: Invalid reaction type in file

Self-explanatory.

E: Invalid reaction style in file

Self-explanatory.

E: Invalid reaction coefficients in file

Self-explanatory.

*/<|MERGE_RESOLUTION|>--- conflicted
+++ resolved
@@ -31,10 +31,7 @@
   ReactTCE(class SPARTA *, int, char **);
   void init();
   int attempt(Particle::OnePart *, Particle::OnePart *,
-<<<<<<< HEAD
               double, double, double, double, double &, int &);
-=======
-              double, double, double, double &, int &);
 
   double newtonTvib(int nmode, double Evib,
                       double VibTemp[],
@@ -48,7 +45,6 @@
   double bird_Evib(int nmode, double Tvib,
                  double VibTemp[],
                  double Evib);
->>>>>>> b30f5887
 };
 
 }
