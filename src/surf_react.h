/* ----------------------------------------------------------------------
   SPARTA - Stochastic PArallel Rarefied-gas Time-accurate Analyzer
   http://sparta.sandia.gov
   Steve Plimpton, sjplimp@sandia.gov, Michael Gallis, magalli@sandia.gov
   Sandia National Laboratories

   Copyright (2014) Sandia Corporation.  Under the terms of Contract
   DE-AC04-94AL85000 with Sandia Corporation, the U.S. Government retains
   certain rights in this software.  This software is distributed under
   the GNU General Public License.

   See the README file in the top-level SPARTA directory.
------------------------------------------------------------------------- */

#ifndef SPARTA_SURF_REACT_H
#define SPARTA_SURF_REACT_H

#include "pointers.h"
#include "particle.h"

namespace SPARTA_NS {

class SurfReact : protected Pointers {
 public:
  char *id;
  char *style;

  int nlist;                // # of reactions defined or read from file
  int vector_flag;          // 0/1 if compute_vector() function exists
  int size_vector;          // length of global vector

  // reaction info, as read from file

  struct OneReaction {
    int active;                    // 1 if reaction is active
    int type;                      // reaction type = DISSOCIATION, etc
    int style;                     // reaction style = ARRHENIUS, etc
    int ncoeff;                    // # of numerical coeffs
    int nreactant,nproduct;        // # of reactants and products
    char **id_reactants,**id_products;  // species IDs of reactants/products
    int *reactants,*products;      // species indices of reactants/products
    double *coeff;                 // numerical coeffs for reaction
    char *id;                      // reaction ID (formula)
  };

  OneReaction *rlist;              // list of all reactions read from file
  int maxlist;                     // max # of reactions in rlist

  SurfReact(class SPARTA *, int, char **);
  virtual ~SurfReact();
  virtual void init();
  virtual int react(Particle::OnePart *&, int, double *,
                    Particle::OnePart *&, int &) = 0;
  virtual char *reactionID(int) = 0;
  virtual int match_reactant(char *, int) = 0;
  virtual int match_product(char *, int) = 0;

  void tally_reset();
  virtual void tally_update();
  double compute_vector(int i);

 protected:
  FILE *fp;

  // tallies for reactions
  // nsingle = all reactions in one step
  // ntotal = cumulative nsingle across all steps
  // tally_single = per-reaction counts in one step
  // tally_all = cumulative tally_single across all steps
  // 3 flags used in compute_vector() to minimize AllReduce calls

  int nsingle,ntotal;
  double one[2],all[2];
  int *tally_single,*tally_total;
  int *tally_single_all,*tally_total_all;
  int tally_two_flag,tally_single_flag,tally_total_flag;
<<<<<<< HEAD
=======

  // possible reactions a reactant species is part of

  struct ReactionI {
    int *list;           // list of indices into rlist, ptr into indices
    int n;               // # of reactions in list
  };

  ReactionI *reactions;       // reactions for all species
  int *indices;               // master list of indices

  void init_reactions();
  void readfile(char *);
  int readone(char *, char *, int &, int &);
>>>>>>> e94b8a1a
};

}

#endif

/* ERROR/WARNING messages:

E: Surf_react ID must be alphanumeric or underscore characters

Self-explanatory.

*/<|MERGE_RESOLUTION|>--- conflicted
+++ resolved
@@ -74,23 +74,6 @@
   int *tally_single,*tally_total;
   int *tally_single_all,*tally_total_all;
   int tally_two_flag,tally_single_flag,tally_total_flag;
-<<<<<<< HEAD
-=======
-
-  // possible reactions a reactant species is part of
-
-  struct ReactionI {
-    int *list;           // list of indices into rlist, ptr into indices
-    int n;               // # of reactions in list
-  };
-
-  ReactionI *reactions;       // reactions for all species
-  int *indices;               // master list of indices
-
-  void init_reactions();
-  void readfile(char *);
-  int readone(char *, char *, int &, int &);
->>>>>>> e94b8a1a
 };
 
 }
