/* ----------------------------------------------------------------------
   SPARTA - Stochastic PArallel Rarefied-gas Time-accurate Analyzer
   http://sparta.github.io
   Steve Plimpton, sjplimp@gmail.com, Michael Gallis, magalli@sandia.gov
   Sandia National Laboratories

   Copyright (2014) Sandia Corporation.  Under the terms of Contract
   DE-AC04-94AL85000 with Sandia Corporation, the U.S. Government retains
   certain rights in this software.  This software is distributed under
   the GNU General Public License.

   See the README file in the top-level SPARTA directory.
------------------------------------------------------------------------- */

#include "math.h"
#include "string.h"
#include "stdlib.h"
#include "collide_vss.h"
#include "grid.h"
#include "update.h"
#include "particle.h"
#include "mixture.h"
#include "collide.h"
#include "react.h"
#include "comm.h"
#include "compute.h"
#include "fix_vibmode.h"
#include "random_knuth.h"
#include "math_const.h"
#include "memory.h"
#include "error.h"

using namespace SPARTA_NS;
using namespace MathConst;

enum{NONE,DISCRETE,SMOOTH};            // several files
enum{CONSTANT,VARIABLE};

#define MAXLINE 1024

/* ---------------------------------------------------------------------- */

CollideVSS::CollideVSS(SPARTA *sparta, int narg, char **arg) :
  Collide(sparta, narg, arg)
{
  if (narg < 3) error->all(FLERR,"Illegal collide command");

  // optional args

  relaxflag = CONSTANT;

  int iarg = 3;
  while (iarg < narg) {
    if (strcmp(arg[iarg],"relax") == 0) {
      if (iarg+2 > narg) error->all(FLERR,"Illegal collide command");
      if (strcmp(arg[iarg+1],"constant") == 0) relaxflag = CONSTANT;
      else if (strcmp(arg[iarg+1],"variable") == 0) relaxflag = VARIABLE;
      else error->all(FLERR,"Illegal collide command");
      iarg += 2;
    } else error->all(FLERR,"Illegal collide command");
  }

  // proc 0 reads file to extract params for current species
  // broadcasts params to all procs

  nparams = particle->nspecies;
  if (nparams == 0)
    error->all(FLERR,"Cannot use collide command with no species defined");

  memory->create(params,nparams,nparams,"collide:params");
  if (comm->me == 0) read_param_file(arg[2]);
  MPI_Bcast(params[0],nparams*nparams*sizeof(Params),MPI_BYTE,0,world);

  // allocate per-species prefactor array

  memory->create(prefactor,nparams,nparams,"collide:prefactor");
}

/* ---------------------------------------------------------------------- */

CollideVSS::~CollideVSS()
{
  if (copymode) return;

  memory->destroy(params);
  memory->destroy(prefactor);
}

/* ---------------------------------------------------------------------- */

void CollideVSS::init()
{
  // initially read-in per-species params must match current species list

  if (nparams != particle->nspecies)
    error->all(FLERR,"VSS parameters do not match current species");

  Collide::init();
}

/* ----------------------------------------------------------------------
   estimate a good value for vremax for a group pair in any grid cell
   called by Collide parent in init()
------------------------------------------------------------------------- */

double CollideVSS::vremax_init(int igroup, int jgroup)
{
  // parent has set mixture ptr

  double *vscale = mixture->vscale;
  int *mix2group = mixture->mix2group;
  int nspecies = particle->nspecies;

  double vrmgroup = 0.0;

  for (int isp = 0; isp < nspecies; isp++) {
    if (mix2group[isp] != igroup) continue;
    for (int jsp = 0; jsp < nspecies; jsp++) {
      if (mix2group[jsp] != jgroup) continue;

      double cxs = params[isp][jsp].diam*params[isp][jsp].diam*MY_PI;
      prefactor[isp][jsp] = cxs * pow(2.0*update->boltz*params[isp][jsp].tref/
        params[isp][jsp].mr,params[isp][jsp].omega-0.5) /
        tgamma(2.5-params[isp][jsp].omega);
      double beta = MAX(vscale[isp],vscale[jsp]);
      double vrm = 2.0 * cxs * beta;
      vrmgroup = MAX(vrmgroup,vrm);
    }
  }

  return vrmgroup;
}

/* ---------------------------------------------------------------------- */

double CollideVSS::attempt_collision(int icell, int np, double volume)
{
  double fnum = update->fnum;
  double dt = update->dt;

  double nattempt;

  if (remainflag) {
    nattempt = 0.5 * np * (np-1) *
      vremax[icell][0][0] * dt * fnum / volume + remain[icell][0][0];
    remain[icell][0][0] = nattempt - static_cast<int> (nattempt);
  } else {
    nattempt = 0.5 * np * (np-1) *
      vremax[icell][0][0] * dt * fnum / volume + random->uniform();
  }

  return nattempt;
}

/* ---------------------------------------------------------------------- */

double CollideVSS::attempt_collision(int icell, int igroup, int jgroup,
                                     double volume)
{
 double fnum = update->fnum;
 double dt = update->dt;

 double nattempt;

 // return 2x the value for igroup != jgroup, since no J,I pairing

 double npairs;
 if (igroup == jgroup) npairs = 0.5 * ngroup[igroup] * (ngroup[igroup]-1);
 else npairs = ngroup[igroup] * (ngroup[jgroup]);
 //else npairs = 0.5 * ngroup[igroup] * (ngroup[jgroup]);

 nattempt = npairs * vremax[icell][igroup][jgroup] * dt * fnum / volume;

 if (remainflag) {
   nattempt += remain[icell][igroup][jgroup];
   remain[icell][igroup][jgroup] = nattempt - static_cast<int> (nattempt);
 } else nattempt += random->uniform();

 return nattempt;
}

/* ----------------------------------------------------------------------
   determine if collision actually occurs
   1 = yes, 0 = no
   update vremax either way
------------------------------------------------------------------------- */

int CollideVSS::test_collision(int icell, int igroup, int jgroup,
                               Particle::OnePart *ip, Particle::OnePart *jp)
{
  double *vi = ip->v;
  double *vj = jp->v;
  int ispecies = ip->ispecies;
  int jspecies = jp->ispecies;
  double du  = vi[0] - vj[0];
  double dv  = vi[1] - vj[1];
  double dw  = vi[2] - vj[2];
  double vr2 = du*du + dv*dv + dw*dw;
  double vro  = pow(vr2,1.0-params[ispecies][jspecies].omega);

  // although the vremax is calculated for the group,
  // the individual collisions calculated species dependent vre

  double vre = vro*prefactor[ispecies][jspecies];
  vremax[icell][igroup][jgroup] = MAX(vre,vremax[icell][igroup][jgroup]);
  if (vre/vremax[icell][igroup][jgroup] < random->uniform()) return 0;
  precoln.vr2 = vr2;
  return 1;
}

/* ---------------------------------------------------------------------- */

void CollideVSS::setup_collision(Particle::OnePart *ip, Particle::OnePart *jp)
{
  Particle::Species *species = particle->species;

  int isp = ip->ispecies;
  int jsp = jp->ispecies;

  precoln.vr = sqrt(precoln.vr2);

  precoln.ave_rotdof = 0.5 * (species[isp].rotdof + species[jsp].rotdof);
  precoln.ave_vibdof = 0.5 * (species[isp].vibdof + species[jsp].vibdof);
  precoln.ave_dof = (precoln.ave_rotdof  + precoln.ave_vibdof)/2.;

  double imass = precoln.imass = species[isp].mass;
  double jmass = precoln.jmass = species[jsp].mass;

  precoln.etrans = 0.5 * params[isp][jsp].mr * precoln.vr2;
  precoln.erot = ip->erot + jp->erot;
  precoln.evib = ip->evib + jp->evib;

  precoln.eint   = precoln.erot + precoln.evib;
  precoln.etotal = precoln.etrans + precoln.eint;

  // COM velocity calculated using reactant masses

  double divisor = 1.0 / (imass+jmass);
  double *vi = ip->v;
  double *vj = jp->v;
  precoln.ucmf = ((imass*vi[0])+(jmass*vj[0])) * divisor;
  precoln.vcmf = ((imass*vi[1])+(jmass*vj[1])) * divisor;
  precoln.wcmf = ((imass*vi[2])+(jmass*vj[2])) * divisor;

  postcoln.etrans = precoln.etrans;
  postcoln.erot = 0.0;
  postcoln.evib = 0.0;
  postcoln.eint = 0.0;
  postcoln.etotal = precoln.etotal;
}

/* ---------------------------------------------------------------------- */

int CollideVSS::perform_collision(Particle::OnePart *&ip,
                                  Particle::OnePart *&jp,
                                  Particle::OnePart *&kp)
{
  int m,reaction,kspecies;
  double x[3],v[3];
  Particle::OnePart *p3;

  // if gas-phase chemistry defined, attempt and perform reaction
  // if a 3rd particle is created, its kspecies >= 0 is returned
  // if 2nd particle is removed, its jspecies is set to -1
  // reaction = 0 if no reaction occurs
  // reaction = 1 to N for which reaction occurs
  // reaction is returned to caller
  
  if (react)
    reaction = react->attempt(ip,jp,precoln.etrans,precoln.erot,
                              precoln.evib,postcoln.etotal,kspecies);
  else reaction = 0;

  // just collision, no reaction
    
  if (!reaction) {
    if (precoln.ave_dof > 0.0) EEXCHANGE_NonReactingEDisposal(ip,jp);
    SCATTER_TwoBodyScattering(ip,jp);
    return reaction;
  }

  // reaction took place
  // repartition energy and perform velocity scattering for I,J,K particles
  // reaction may have changed species of I,J particles
  // J,K particles may have been removed or created by reaction

  kp = NULL;

<<<<<<< HEAD
  // add 3rd K particle if reaction created it
  // index of new K particle = nlocal-1
  // if add_particle() performs a realloc:
  //   make copy of x,v, then repoint ip,jp to new particles data struct
  
  if (kspecies >= 0) {
    int id = MAXSMALLINT*random->uniform();

    Particle::OnePart *particles = particle->particles;
    memcpy(x,ip->x,3*sizeof(double));
    memcpy(v,ip->v,3*sizeof(double));
    int reallocflag =
      particle->add_particle(id,kspecies,ip->icell,x,v,0.0,0.0);
    if (reallocflag) {
      ip = particle->particles + (ip - particles);
      jp = particle->particles + (jp - particles);
    }
    
    kp = &particle->particles[particle->nlocal-1];
    EEXCHANGE_ReactingEDisposal(ip,jp,kp);
    SCATTER_ThreeBodyScattering(ip,jp,kp);
=======
  if (reactflag) {

    // add 3rd K particle if reaction created it
    // index of new K particle = nlocal-1
    // if add_particle() performs a realloc:
    //   make copy of x,v, then repoint ip,jp to new particles data struct
    //   unless electron

    if (kspecies >= 0) {
      int id = MAXSMALLINT*random->uniform();

      Particle::OnePart *particles = particle->particles;
      memcpy(x,ip->x,3*sizeof(double));
      memcpy(v,ip->v,3*sizeof(double));
      int ielectron_flag = (ambiflag && ip->ispecies == ambispecies);
      int jelectron_flag = (ambiflag && jp->ispecies == ambispecies);
      int reallocflag =
        particle->add_particle(id,kspecies,ip->icell,x,v,0.0,0.0);
      if (reallocflag) {
        if (!ielectron_flag)
          ip = particle->particles + (ip - particles);
        if (!jelectron_flag)
          jp = particle->particles + (jp - particles);
      }

      kp = &particle->particles[particle->nlocal-1];
      EEXCHANGE_ReactingEDisposal(ip,jp,kp);
      SCATTER_ThreeBodyScattering(ip,jp,kp);

    // remove 2nd J particle if recombination reaction removed it
    // p3 is 3rd particle participating in energy exchange
>>>>>>> 946ffe28

  // remove 2nd J particle if recombination reaction removed it
  // p3 is 3rd particle participating in energy exchange

  } else if (jp->ispecies < 0) {
    double *vi = ip->v;
    double *vj = jp->v;

    double divisor = 1.0 / (precoln.imass + precoln.jmass);
    double ucmf = ((precoln.imass*vi[0]) + (precoln.jmass*vj[0])) * divisor;
    double vcmf = ((precoln.imass*vi[1]) + (precoln.jmass*vj[1])) * divisor;
    double wcmf = ((precoln.imass*vi[2]) + (precoln.jmass*vj[2])) * divisor;

    vi[0] = ucmf;
    vi[1] = vcmf;
    vi[2] = wcmf;

    jp = NULL;
    p3 = react->recomb_part3;

    // properly account for 3rd body energy with another call to setup_collision()
    // it needs relative velocity of recombined species and 3rd body

    double *vp3 = p3->v;
    double du  = vi[0] - vp3[0];
    double dv  = vi[1] - vp3[1];
    double dw  = vi[2] - vp3[2];
    double vr2 = du*du + dv*dv + dw*dw;
    precoln.vr2 = vr2;

    // internal energy of ip particle is already included
    //   in postcoln.etotal returned from react->attempt()
    // but still need to add 3rd body internal energy

    double partial_energy =  postcoln.etotal + p3->erot + p3->evib;

    ip->erot = 0;
    ip->evib = 0;
    p3->erot = 0;
    p3->evib = 0;

    // returned postcoln.etotal will increment only the
    //   relative translational energy between recombined species and 3rd body
    // add back partial_energy to get full total energy

    setup_collision(ip,p3);
    postcoln.etotal += partial_energy;

    if (precoln.ave_dof > 0.0) EEXCHANGE_ReactingEDisposal(ip,p3,jp);
    SCATTER_TwoBodyScattering(ip,p3);

  } else {
    EEXCHANGE_ReactingEDisposal(ip,jp,kp);
    SCATTER_TwoBodyScattering(ip,jp);
  }
  
  return reaction;
}

/* ---------------------------------------------------------------------- */

void CollideVSS::SCATTER_TwoBodyScattering(Particle::OnePart *ip,
                                           Particle::OnePart *jp)
{
  double ua,vb,wc;
  double vrc[3];

  Particle::Species *species = particle->species;
  double *vi = ip->v;
  double *vj = jp->v;
  int isp = ip->ispecies;
  int jsp = jp->ispecies;
  double mass_i = species[isp].mass;
  double mass_j = species[jsp].mass;

  double alpha_r = 1.0 / params[isp][jsp].alpha;

  double eps = random->uniform() * 2*MY_PI;
  if (fabs(alpha_r - 1.0) < 0.001) {
    double vr = sqrt(2.0 * postcoln.etrans / params[isp][jsp].mr);
    double cosX = 2.0*random->uniform() - 1.0;
    double sinX = sqrt(1.0 - cosX*cosX);
    ua = vr*cosX;
    vb = vr*sinX*cos(eps);
    wc = vr*sinX*sin(eps);
  } else {
    double scale = sqrt((2.0 * postcoln.etrans) / (params[isp][jsp].mr * precoln.vr2));
    double cosX = 2.0*pow(random->uniform(),alpha_r) - 1.0;
    double sinX = sqrt(1.0 - cosX*cosX);
    vrc[0] = vi[0]-vj[0];
    vrc[1] = vi[1]-vj[1];
    vrc[2] = vi[2]-vj[2];
    double d = sqrt(vrc[1]*vrc[1]+vrc[2]*vrc[2]);
    if (d > 1.0e-6) {
      ua = scale * ( cosX*vrc[0] + sinX*d*sin(eps) );
      vb = scale * ( cosX*vrc[1] + sinX*(precoln.vr*vrc[2]*cos(eps) -
                                         vrc[0]*vrc[1]*sin(eps))/d );
      wc = scale * ( cosX*vrc[2] - sinX*(precoln.vr*vrc[1]*cos(eps) +
                                         vrc[0]*vrc[2]*sin(eps))/d );
    } else {
      ua = scale * ( cosX*vrc[0] );
      vb = scale * ( sinX*vrc[0]*cos(eps) );
      wc = scale * ( sinX*vrc[0]*sin(eps) );
    }
  }

  // new velocities for the products

  double divisor = 1.0 / (mass_i + mass_j);
  vi[0] = precoln.ucmf + (mass_j*divisor)*ua;
  vi[1] = precoln.vcmf + (mass_j*divisor)*vb;
  vi[2] = precoln.wcmf + (mass_j*divisor)*wc;
  vj[0] = precoln.ucmf - (mass_i*divisor)*ua;
  vj[1] = precoln.vcmf - (mass_i*divisor)*vb;
  vj[2] = precoln.wcmf - (mass_i*divisor)*wc;
}

/* ---------------------------------------------------------------------- */

void CollideVSS::EEXCHANGE_NonReactingEDisposal(Particle::OnePart *ip,
                                                Particle::OnePart *jp)
{

  double State_prob,Fraction_Rot,Fraction_Vib,E_Dispose;
  int i,rotdof,vibdof,max_level,ivib;

  Particle::OnePart *p;
  Particle::Species *species = particle->species;

  double AdjustFactor = 0.99999999;
  postcoln.erot = 0.0;
  postcoln.evib = 0.0;
  double pevib = 0.0;

  // handle each kind of energy disposal for non-reacting reactants

  if (precoln.ave_dof == 0) {
    ip->erot = 0.0;
    jp->erot = 0.0;
    ip->evib = 0.0;
    jp->evib = 0.0;

  } else {
    E_Dispose = precoln.etrans;

    for (i = 0; i < 2; i++) {
      if (i == 0) p = ip;
      else p = jp;

      int sp = p->ispecies;
      rotdof = species[sp].rotdof;
      double rotn_phi = species[sp].rotrel;

      if (rotdof) {
        if (relaxflag == VARIABLE) rotn_phi = rotrel(sp,E_Dispose+p->erot);
        if (rotn_phi >= random->uniform()) {
          if (rotstyle == NONE) {
            p->erot = 0.0;
          } else if (rotstyle != NONE && rotdof == 2) {
            E_Dispose += p->erot;
            Fraction_Rot =
              1- pow(random->uniform(),
                     (1/(2.5-params[ip->ispecies][jp->ispecies].omega)));
            p->erot = Fraction_Rot * E_Dispose;
            E_Dispose -= p->erot;
          } else {
            E_Dispose += p->erot;
            p->erot = E_Dispose *
              sample_bl(random,0.5*species[sp].rotdof-1.0,
                        1.5-params[ip->ispecies][jp->ispecies].omega);
            E_Dispose -= p->erot;
          }
        }
      }
      postcoln.erot += p->erot;

      vibdof = species[sp].vibdof;
      double vibn_phi = species[sp].vibrel[0];

      if (vibdof) {
        if (relaxflag == VARIABLE) vibn_phi = vibrel(sp,E_Dispose+p->evib);
        if (vibn_phi >= random->uniform()) {
          if (vibstyle == NONE) {
            p->evib = 0.0;

          } else if (vibdof == 2) {
            if (vibstyle == SMOOTH) {
              E_Dispose += p->evib;
              Fraction_Vib =
                1.0 - pow(random->uniform(),
                          (1.0/(2.5-params[ip->ispecies][jp->ispecies].omega)));
              p->evib= Fraction_Vib * E_Dispose;
              E_Dispose -= p->evib;

            } else if (vibstyle == DISCRETE) {
              E_Dispose += p->evib;
              max_level = static_cast<int>
                (E_Dispose / (update->boltz * species[sp].vibtemp[0]));
              do {
                ivib = static_cast<int>
                  (random->uniform()*(max_level+AdjustFactor));
                p->evib = ivib * update->boltz * species[sp].vibtemp[0];
                State_prob = pow((1.0 - p->evib / E_Dispose),
                                 (1.5 - params[ip->ispecies][jp->ispecies].omega));
              } while (State_prob < random->uniform());
              E_Dispose -= p->evib;
            }

          } else if (vibdof > 2) {
            if (vibstyle == SMOOTH) {
              E_Dispose += p->evib;
              p->evib = E_Dispose *
                sample_bl(random,0.5*species[sp].vibdof-1.0,
                          1.5-params[ip->ispecies][jp->ispecies].omega);
              E_Dispose -= p->evib;

            } else if (vibstyle == DISCRETE) {
              p->evib = 0.0;

              int nmode = particle->species[sp].nvibmode;
              int **vibmode =
                particle->eiarray[particle->ewhich[index_vibmode]];
              int pindex = p - particle->particles;

              for (int imode = 0; imode < nmode; imode++) {
                ivib = vibmode[pindex][imode];
                E_Dispose += ivib * update->boltz *
                  particle->species[sp].vibtemp[imode];
                max_level = static_cast<int>
                  (E_Dispose / (update->boltz * species[sp].vibtemp[imode]));

                do {
                  ivib = static_cast<int>
                    (random->uniform()*(max_level+AdjustFactor));
                  pevib = ivib * update->boltz * species[sp].vibtemp[imode];
                  State_prob = pow((1.0 - pevib / E_Dispose),
                                   (1.5 - params[ip->ispecies][jp->ispecies].omega));
                } while (State_prob < random->uniform());

                vibmode[pindex][imode] = ivib;
                p->evib += pevib;
                E_Dispose -= pevib;
              }
            }
          } // end of vibstyle/vibdof if
        }
        postcoln.evib += p->evib;
      } // end of vibdof if
    }
  }

  // compute portion of energy left over for scattering

  postcoln.eint = postcoln.erot + postcoln.evib;
  postcoln.etrans = E_Dispose;
}

/* ---------------------------------------------------------------------- */

void CollideVSS::SCATTER_ThreeBodyScattering(Particle::OnePart *ip,
                                               Particle::OnePart *jp,
                                               Particle::OnePart *kp)
{
  double vrc[3],ua,vb,wc;

  Particle::Species *species = particle->species;
  int isp = ip->ispecies;
  int jsp = jp->ispecies;
  int ksp = kp->ispecies;
  double mass_i = species[isp].mass;
  double mass_j = species[jsp].mass;
  double mass_k = species[ksp].mass;
  double mass_ij = mass_i + mass_j;
  double *vi = ip->v;
  double *vj = jp->v;
  double *vk = kp->v;

  double alpha_r = 1.0 / params[isp][jsp].alpha;
  double mr = mass_ij * mass_k / (mass_ij + mass_k);
  postcoln.eint = ip->erot + jp->erot + ip->evib + jp->evib
                + kp->erot + kp->evib;

  double cosX = 2.0*pow(random->uniform(), alpha_r) - 1.0;
  double sinX = sqrt(1.0 - cosX*cosX);
  double eps = random->uniform() * 2*MY_PI;

  if (fabs(alpha_r - 1.0) < 0.001) {
    double vr = sqrt(2*postcoln.etrans/mr);
    ua = vr*cosX;
    vb = vr*sinX*cos(eps);
    wc = vr*sinX*sin(eps);
  } else {
    double scale = sqrt((2.0*postcoln.etrans) / (mr*precoln.vr2));
    vrc[0] = vi[0]-vj[0];
    vrc[1] = vi[1]-vj[1];
    vrc[2] = vi[2]-vj[2];
    double d = sqrt(vrc[1]*vrc[1]+vrc[2]*vrc[2]);
    if (d > 1.E-6 ) {
      ua = scale * (cosX*vrc[0] + sinX*d*sin(eps));
      vb = scale * (cosX*vrc[1] + sinX*(precoln.vr*vrc[2]*cos(eps) -
                                        vrc[0]*vrc[1]*sin(eps))/d);
      wc = scale * (cosX*vrc[2] - sinX*(precoln.vr*vrc[1]*cos(eps) +
                                        vrc[0]*vrc[2]*sin(eps))/d);
    } else {
      ua = scale * cosX*vrc[0];
      vb = scale * sinX*vrc[0]*cos(eps);
      wc = scale * sinX*vrc[0]*sin(eps);
    }
  }

  // new velocities for the products

  double divisor = 1.0 / (mass_ij + mass_k);
  vi[0] = precoln.ucmf + (mass_k*divisor)*ua;
  vi[1] = precoln.vcmf + (mass_k*divisor)*vb;
  vi[2] = precoln.wcmf + (mass_k*divisor)*wc;
  vk[0] = precoln.ucmf - (mass_ij*divisor)*ua;
  vk[1] = precoln.vcmf - (mass_ij*divisor)*vb;
  vk[2] = precoln.wcmf - (mass_ij*divisor)*wc;
  vj[0] = vi[0];
  vj[1] = vi[1];
  vj[2] = vi[2];
}

/* ---------------------------------------------------------------------- */

void CollideVSS::EEXCHANGE_ReactingEDisposal(Particle::OnePart *ip,
                                             Particle::OnePart *jp,
                                             Particle::OnePart *kp)
{
  double State_prob,Fraction_Rot,Fraction_Vib;
  int i,numspecies,rotdof,vibdof,max_level,ivib;
  double aveomega,pevib;

  Particle::OnePart *p;
  Particle::Species *species = particle->species;
  double AdjustFactor = 0.99999999;

  if (!kp) {
    ip->erot = 0.0;
    jp->erot = 0.0;
    ip->evib = 0.0;
    jp->evib = 0.0;
    numspecies = 2;
    aveomega = params[ip->ispecies][jp->ispecies].omega;
  } else {
    ip->erot = 0.0;
    jp->erot = 0.0;
    kp->erot = 0.0;
    ip->evib = 0.0;
    jp->evib = 0.0;
    kp->evib = 0.0;
    numspecies = 3;
    aveomega = (params[ip->ispecies][ip->ispecies].omega + params[jp->ispecies][jp->ispecies].omega +
                params[kp->ispecies][kp->ispecies].omega)/3;
  }

  // handle each kind of energy disposal for non-reacting reactants
  // clean up memory for the products

  double E_Dispose = postcoln.etotal;

  for (i = 0; i < numspecies; i++) {
    if (i == 0) p = ip;
    else if (i == 1) p = jp;
    else p = kp;

    int sp = p->ispecies;
    rotdof = species[sp].rotdof;

    if (rotdof) {
      if (rotstyle == NONE) {
        p->erot = 0.0;
      } else if (rotdof == 2) {
        Fraction_Rot =
          1- pow(random->uniform(),(1/(2.5-aveomega)));
        p->erot = Fraction_Rot * E_Dispose;
        E_Dispose -= p->erot;

      } else if (rotdof > 2) {
        p->erot = E_Dispose *
          sample_bl(random,0.5*species[sp].rotdof-1.0,
                    1.5-aveomega);
        E_Dispose -= p->erot;
      }
    }

    vibdof = species[sp].vibdof;

    if (vibdof) {
      if (vibstyle == NONE) {
        p->evib = 0.0;
      } else if (vibdof == 2 && vibstyle == DISCRETE) {
        max_level = static_cast<int>
          (E_Dispose / (update->boltz * species[sp].vibtemp[0]));
        do {
          ivib = static_cast<int>
            (random->uniform()*(max_level+AdjustFactor));
          p->evib = (double)
            (ivib * update->boltz * species[sp].vibtemp[0]);
          State_prob = pow((1.0 - p->evib / E_Dispose),
                           (1.5 - aveomega));
        } while (State_prob < random->uniform());
        E_Dispose -= p->evib;

      } else if (vibdof == 2 && vibstyle == SMOOTH) {
        Fraction_Vib =
          1.0 - pow(random->uniform(),(1.0 / (2.5-aveomega)));
        p->evib = Fraction_Vib * E_Dispose;
        E_Dispose -= p->evib;

      } else if (vibdof > 2 && vibstyle == SMOOTH) {
          p->evib = E_Dispose *
          sample_bl(random,0.5*species[sp].vibdof-1.0,
                   1.5-aveomega);
          E_Dispose -= p->evib;
      } else if (vibdof > 2 && vibstyle == DISCRETE) {
          p->evib = 0.0;

          int nmode = particle->species[sp].nvibmode;
          int **vibmode = particle->eiarray[particle->ewhich[index_vibmode]];
          int pindex = p - particle->particles;

          for (int imode = 0; imode < nmode; imode++) {
            ivib = vibmode[pindex][imode];
            E_Dispose += ivib * update->boltz *
            particle->species[sp].vibtemp[imode];
            max_level = static_cast<int>
            (E_Dispose / (update->boltz * species[sp].vibtemp[imode]));
            do {
              ivib = static_cast<int>
              (random->uniform()*(max_level+AdjustFactor));
              pevib = ivib * update->boltz * species[sp].vibtemp[imode];
              State_prob = pow((1.0 - pevib / E_Dispose),
                               (1.5 - aveomega));
            } while (State_prob < random->uniform());

            vibmode[pindex][imode] = ivib;
            p->evib += pevib;
            E_Dispose -= pevib;
          }
        }
      }
    }

  // compute post-collision internal energies

  postcoln.erot = ip->erot + jp->erot;
  postcoln.evib = ip->evib + jp->evib;

  if (kp) {
    postcoln.erot += kp->erot;
    postcoln.evib += kp->evib;
  }

  // compute portion of energy left over for scattering

  postcoln.eint = postcoln.erot + postcoln.evib;
  postcoln.etrans = E_Dispose;
}

/* ---------------------------------------------------------------------- */

double CollideVSS::sample_bl(RanKnuth *random, double Exp_1, double Exp_2)
{
  double Exp_s = Exp_1 + Exp_2;
  double x,y;
  do {
    x = random->uniform();
    y = pow(x*Exp_s/Exp_1, Exp_1)*pow((1.0-x)*Exp_s/Exp_2, Exp_2);
  } while (y < random->uniform());
  return x;
}

/* ----------------------------------------------------------------------
   compute a variable rotational relaxation parameter
------------------------------------------------------------------------- */

double CollideVSS::rotrel(int isp, double Ec)
{
  // Because we are only relaxing one of the particles in each call, we only
  //  include its DoF, consistent with Bird 2013 (3.32)

  double Tr = Ec /(update->boltz *
                   (2.5-params[isp][isp].omega +
                    particle->species[isp].rotdof/2.0));
  double rotphi = (1.0+params[isp][isp].rotc2/sqrt(Tr) +
                   params[isp][isp].rotc3/Tr) / params[isp][isp].rotc1;
  return rotphi;
}

/* ----------------------------------------------------------------------
   compute a variable vibrational relaxation parameter
------------------------------------------------------------------------- */

double CollideVSS::vibrel(int isp, double Ec)
{
  double Tr = Ec /(update->boltz * (3.5-params[isp][isp].omega));
  double vibphi = 1.0 / (params[isp][isp].vibc1/pow(Tr,params[isp][isp].omega) *
                         exp(params[isp][isp].vibc2/pow(Tr,1.0/3.0)));
  return vibphi;
}

/* ----------------------------------------------------------------------
   read list of species defined in species file
   store info in filespecies and nfilespecies
   only invoked by proc 0
------------------------------------------------------------------------- */

void CollideVSS::read_param_file(char *fname)
{
  FILE *fp = fopen(fname,"r");
  if (fp == NULL) {
    char str[128];
    sprintf(str,"Cannot open VSS parameter file %s",fname);
    error->one(FLERR,str);
  }

  // set all species diameters to -1, so can detect if not read
  // set all cross-species parameters to -1 to catch no-reads, as
  // well as user-selected average

  for (int i = 0; i < nparams; i++) {
    params[i][i].diam = -1.0;
    for ( int j = i+1; j<nparams; j++) {
      params[i][j].diam = params[i][j].omega = params[i][j].tref = -1.0;
      params[i][j].alpha = params[i][j].rotc1 = params[i][j].rotc2 = -1.0;
      params[i][j].rotc3 = params[i][j].vibc1 = params[i][j].vibc2 = -1.0;
    }
  }

  // read file line by line
  // skip blank lines or comment lines starting with '#'
  // all other lines must have at least REQWORDS, which depends on VARIABLE flag

  int REQWORDS = 5;
  if (relaxflag == VARIABLE) REQWORDS = 9;
  char **words = new char*[REQWORDS+1]; // one extra word in cross-species lines
  char line[MAXLINE];
  int isp,jsp;

  while (fgets(line,MAXLINE,fp)) {
    int pre = strspn(line," \t\n\r");
    if (pre == strlen(line) || line[pre] == '#') continue;

    int nwords = wordparse(REQWORDS+1,line,words);
    if (nwords < REQWORDS)
      error->one(FLERR,"Incorrect line format in VSS parameter file");

    isp = particle->find_species(words[0]);
    if (isp < 0) continue;

    jsp = particle->find_species(words[1]);

    // if we don't match a species with second word, but it's not a number,
    // skip the line (it involves a species we aren't using)
    if ( jsp < 0 &&  !(atof(words[1]) > 0) ) continue;

    if (jsp < 0 ) {
      params[isp][isp].diam = atof(words[1]);
      params[isp][isp].omega = atof(words[2]);
      params[isp][isp].tref = atof(words[3]);
      params[isp][isp].alpha = atof(words[4]);
      if (relaxflag == VARIABLE) {
        params[isp][isp].rotc1 = atof(words[5]);
        params[isp][isp].rotc2 = atof(words[6]);
        params[isp][isp].rotc3 = (MY_PI+MY_PI2*MY_PI2)*params[isp][isp].rotc2;
        params[isp][isp].rotc2 = (MY_PI*MY_PIS/2.)*sqrt(params[isp][isp].rotc2);
        params[isp][isp].vibc1 = atof(words[7]);
        params[isp][isp].vibc2 = atof(words[8]);
      }
    }else {
      if (nwords < REQWORDS+1)  // one extra word in cross-species lines
        error->one(FLERR,"Incorrect line format in VSS parameter file");
      params[isp][jsp].diam = params[jsp][isp].diam = atof(words[2]);
      params[isp][jsp].omega = params[jsp][isp].omega = atof(words[3]);
      params[isp][jsp].tref = params[jsp][isp].tref = atof(words[4]);
      params[isp][jsp].alpha = params[jsp][isp].alpha = atof(words[5]);
      if (relaxflag == VARIABLE) {
        params[isp][jsp].rotc1 = params[jsp][isp].rotc1 = atof(words[6]);
        params[isp][jsp].rotc2 = atof(words[7]);
        params[isp][jsp].rotc3 = params[jsp][isp].rotc3 =
                        (MY_PI+MY_PI2*MY_PI2)*params[isp][jsp].rotc2;
        if(params[isp][jsp].rotc2 > 0)
                params[isp][jsp].rotc2 = params[jsp][isp].rotc2 =
                                (MY_PI*MY_PIS/2.)*sqrt(params[isp][jsp].rotc2);
        params[isp][jsp].vibc1 = params[jsp][isp].vibc1= atof(words[8]);
        params[isp][jsp].vibc2 = params[jsp][isp].vibc2= atof(words[9]);
      }
    }
  }

  delete [] words;
  fclose(fp);

  // check that params were read for all species
  for (int i = 0; i < nparams; i++) {

    if (params[i][i].diam < 0.0) {
      char str[128];
      sprintf(str,"Species %s did not appear in VSS parameter file",
              particle->species[i].id);
      error->one(FLERR,str);
    }
  }

  for ( int i = 0; i<nparams; i++) {
    params[i][i].mr = particle->species[i].mass / 2;
    for ( int j = i+1; j<nparams; j++) {
      params[i][j].mr = params[j][i].mr = particle->species[i].mass *
        particle->species[j].mass / (particle->species[i].mass + particle->species[j].mass);

      if(params[i][j].diam < 0) params[i][j].diam = params[j][i].diam =
                                  0.5*(params[i][i].diam + params[j][j].diam);
      if(params[i][j].omega < 0) params[i][j].omega = params[j][i].omega =
                                   0.5*(params[i][i].omega + params[j][j].omega);
      if(params[i][j].tref < 0) params[i][j].tref = params[j][i].tref =
                                  0.5*(params[i][i].tref + params[j][j].tref);
      if(params[i][j].alpha < 0) params[i][j].alpha = params[j][i].alpha =
                                   0.5*(params[i][i].alpha + params[j][j].alpha);

      if (relaxflag == VARIABLE) {
        if(params[i][j].rotc1 < 0) params[i][j].rotc1 = params[j][i].rotc1 =
                                     0.5*(params[i][i].rotc1 + params[j][j].rotc1);
        if(params[i][j].rotc2 < 0) params[i][j].rotc2 = params[j][i].rotc2 =
                                     0.5*(params[i][i].rotc2 + params[j][j].rotc2);
        if(params[i][j].rotc3 < 0) params[i][j].rotc3 = params[j][i].rotc3 =
                                     0.5*(params[i][i].rotc3 + params[j][j].rotc3);
        if(params[i][j].vibc1 < 0) params[i][j].vibc1 = params[j][i].vibc1 =
                                     0.5*(params[i][i].vibc1 + params[j][j].vibc1);
        if(params[i][j].vibc2 < 0) params[i][j].vibc2 = params[j][i].vibc2 =
                                     0.5*(params[i][i].vibc2 + params[j][j].vibc2);
      }
    }
  }
}

/* ----------------------------------------------------------------------
   parse up to n=maxwords whitespace-delimited words in line
   store ptr to each word in words and count number of words
------------------------------------------------------------------------- */

int CollideVSS::wordparse(int maxwords, char *line, char **words)
{
  int nwords = 1;
  char * word;

  words[0] = strtok(line," \t\n");
  while ((word = strtok(NULL," \t\n")) != NULL && nwords < maxwords) {
    words[nwords++] = word;
  }
  return nwords;
}

/* ----------------------------------------------------------------------
   return a per-species parameter to caller
------------------------------------------------------------------------- */

double CollideVSS::extract(int isp, int jsp, const char *name)
{
  if (strcmp(name,"diam") == 0) return params[isp][jsp].diam;
  else if (strcmp(name,"omega") == 0) return params[isp][jsp].omega;
  else if (strcmp(name,"tref") == 0) return params[isp][jsp].tref;
  else error->all(FLERR,"Request for unknown parameter from collide");
  return 0.0;
}<|MERGE_RESOLUTION|>--- conflicted
+++ resolved
@@ -286,11 +286,11 @@
 
   kp = NULL;
 
-<<<<<<< HEAD
   // add 3rd K particle if reaction created it
   // index of new K particle = nlocal-1
   // if add_particle() performs a realloc:
   //   make copy of x,v, then repoint ip,jp to new particles data struct
+  //   unless electron
   
   if (kspecies >= 0) {
     int id = MAXSMALLINT*random->uniform();
@@ -298,49 +298,20 @@
     Particle::OnePart *particles = particle->particles;
     memcpy(x,ip->x,3*sizeof(double));
     memcpy(v,ip->v,3*sizeof(double));
+    int ielectron_flag = (ambiflag && ip->ispecies == ambispecies);
+    int jelectron_flag = (ambiflag && jp->ispecies == ambispecies);
     int reallocflag =
       particle->add_particle(id,kspecies,ip->icell,x,v,0.0,0.0);
     if (reallocflag) {
-      ip = particle->particles + (ip - particles);
-      jp = particle->particles + (jp - particles);
+      if (!ielectron_flag)
+        ip = particle->particles + (ip - particles);
+      if (!jelectron_flag)
+        jp = particle->particles + (jp - particles);
     }
     
     kp = &particle->particles[particle->nlocal-1];
     EEXCHANGE_ReactingEDisposal(ip,jp,kp);
     SCATTER_ThreeBodyScattering(ip,jp,kp);
-=======
-  if (reactflag) {
-
-    // add 3rd K particle if reaction created it
-    // index of new K particle = nlocal-1
-    // if add_particle() performs a realloc:
-    //   make copy of x,v, then repoint ip,jp to new particles data struct
-    //   unless electron
-
-    if (kspecies >= 0) {
-      int id = MAXSMALLINT*random->uniform();
-
-      Particle::OnePart *particles = particle->particles;
-      memcpy(x,ip->x,3*sizeof(double));
-      memcpy(v,ip->v,3*sizeof(double));
-      int ielectron_flag = (ambiflag && ip->ispecies == ambispecies);
-      int jelectron_flag = (ambiflag && jp->ispecies == ambispecies);
-      int reallocflag =
-        particle->add_particle(id,kspecies,ip->icell,x,v,0.0,0.0);
-      if (reallocflag) {
-        if (!ielectron_flag)
-          ip = particle->particles + (ip - particles);
-        if (!jelectron_flag)
-          jp = particle->particles + (jp - particles);
-      }
-
-      kp = &particle->particles[particle->nlocal-1];
-      EEXCHANGE_ReactingEDisposal(ip,jp,kp);
-      SCATTER_ThreeBodyScattering(ip,jp,kp);
-
-    // remove 2nd J particle if recombination reaction removed it
-    // p3 is 3rd particle participating in energy exchange
->>>>>>> 946ffe28
 
   // remove 2nd J particle if recombination reaction removed it
   // p3 is 3rd particle participating in energy exchange
