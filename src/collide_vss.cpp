--- conflicted
+++ resolved
@@ -120,13 +120,8 @@
 
       double cxs = params[isp][jsp].diam*params[isp][jsp].diam*MY_PI;
       prefactor[isp][jsp] = cxs * pow(2.0*update->boltz*params[isp][jsp].tref/
-<<<<<<< HEAD
-                                      params[isp][jsp].mr,params[isp][jsp].omega-0.5) /
-                                      tgamma(2.5-params[isp][jsp].omega);
-=======
         params[isp][jsp].mr,params[isp][jsp].omega-0.5) /
         tgamma(2.5-params[isp][jsp].omega);
->>>>>>> 38eb7b49
       double beta = MAX(vscale[isp],vscale[jsp]);
       double vrm = 2.0 * cxs * beta;
       vrmgroup = MAX(vrmgroup,vrm);
@@ -159,11 +154,7 @@
 /* ---------------------------------------------------------------------- */
 
 double CollideVSS::attempt_collision(int icell, int igroup, int jgroup,
-<<<<<<< HEAD
                                      double volume, double dt)
-=======
-                                     double volume)
->>>>>>> 38eb7b49
 {
  double fnum = update->fnum;
 
