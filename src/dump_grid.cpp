/* ----------------------------------------------------------------------
   SPARTA - Stochastic PArallel Rarefied-gas Time-accurate Analyzer
   http://sparta.sandia.gov
   Steve Plimpton, sjplimp@gmail.com, Michael Gallis, magalli@sandia.gov
   Sandia National Laboratories

   Copyright (2014) Sandia Corporation.  Under the terms of Contract
   DE-AC04-94AL85000 with Sandia Corporation, the U.S. Government retains
   certain rights in this software.  This software is distributed under
   the GNU General Public License.

   See the README file in the top-level SPARTA directory.
------------------------------------------------------------------------- */

#include "math.h"
#include "stdlib.h"
#include "string.h"
#include "dump_grid.h"
#include "update.h"
#include "domain.h"
#include "grid.h"
#include "modify.h"
#include "compute.h"
#include "fix.h"
#include "input.h"
#include "variable.h"
#include "memory.h"
#include "error.h"

using namespace SPARTA_NS;

// customize by adding keyword

<<<<<<< HEAD
enum{DOUBLE,INT,BIGINT,UINT,BIGUINT,STRING};    // same as Dump
=======
enum{ID,PROC,XLO,YLO,ZLO,XHI,YHI,ZHI,XC,YC,ZC,VOL,
     CUSTOM,COMPUTE,FIX,VARIABLE};
enum{INT,DOUBLE,BIGINT,STRING};        // same as Dump
>>>>>>> f7491aba

#define INVOKED_PER_GRID 16
#define CHUNK 8

/* ---------------------------------------------------------------------- */

DumpGrid::DumpGrid(SPARTA *sparta, int narg, char **arg) :
  Dump(sparta, narg, arg)
{
  if (narg == 5) error->all(FLERR,"No dump grid attributes specified");

  clearstep = 1;
  buffer_allow = 1;
  buffer_flag = 1;

  dimension = domain->dimension;

  int igroup = grid->find_group(arg[2]);
  if (igroup < 0) error->all(FLERR,"Dump grid group ID does not exist");
  groupbit = grid->bitmask[igroup];

  nevery = atoi(arg[3]);

  // expand args if any have wildcard character "*"
  // ok to include trailing optional args,
  //   so long as they do not have "*" between square brackets
  // nfield may be shrunk below if extra optional args exist

  int expand = 0;
  char **earg;
  int nargnew = nfield = input->expand_args(narg-5,&arg[5],1,earg);

  if (earg != &arg[5]) expand = 1;

  // allocate field vectors

  pack_choice = new FnPtrPack[nfield];
  vtype = new int[nfield];
  field2index = new int[nfield];
  argindex = new int[nfield];

  // custom props, computes, fixes, variables which the dump accesses

  ncustom = 0;
  id_custom = NULL;
  custom = NULL;

  ncompute = 0;
  id_compute = NULL;
  compute = NULL;

  nfix = 0;
  id_fix = NULL;
  fix = NULL;

  nvariable = 0;
  id_variable = NULL;
  variable = NULL;
  vbuf = NULL;

  // process attributes
  // ioptional = start of additional optional args in expanded args

  int ioptional = parse_fields(nfield,earg);

  if (ioptional < nfield)
    error->all(FLERR,"Invalid attribute in dump grid command");

  // noptional = # of optional args
  // reset nfield to subtract off optional args
  // reset ioptional to what it would be in original arg list

  int noptional = nfield - ioptional;
  nfield -= noptional;
  size_one = nfield;
  ioptional = narg - noptional;

  // max length of per-grid variable vectors

  maxgrid = 0;

  // setup format strings

  vformat = new char*[nfield];

  format_default = new char[4*nfield+1];
  format_default[0] = '\0';

  for (int i = 0; i < nfield; i++) {
    if (vtype[i] == DOUBLE) strcat(format_default,"%g ");
    else if (vtype[i] == INT) strcat(format_default,"%d ");
    else if (vtype[i] == BIGINT) strcat(format_default,BIGINT_FORMAT " ");
    else if (vtype[i] == UINT) strcat(format_default,"%u ");
    else if (vtype[i] == BIGUINT) strcat(format_default,BIGUINT_FORMAT " ");
    else if (vtype[i] == STRING) strcat(format_default,"%s ");
    vformat[i] = NULL;
  }

  format_column_user = new char*[size_one];
  for (int i = 0; i < size_one; i++) format_column_user[i] = NULL;

  // setup column string

  int n = 0;
  for (int iarg = 0; iarg < nfield; iarg++) n += strlen(earg[iarg]) + 2;
  columns = new char[n];
  columns[0] = '\0';
  for (int iarg = 0; iarg < nfield; iarg++) {
    strcat(columns,earg[iarg]);
    strcat(columns," ");
  }

  // if wildcard expansion occurred, free earg memory from expand_args()
  // wait to do this until after column string is created

  if (expand) {
    for (int i = 0; i < nargnew; i++) delete [] earg[i];
    memory->sfree(earg);
  }

  ncpart = 0;
  cpart = NULL;
}

/* ---------------------------------------------------------------------- */

DumpGrid::~DumpGrid()
{
  delete [] pack_choice;
  delete [] vtype;
  delete [] field2index;
  delete [] argindex;

  for (int i = 0; i < ncustom; i++) delete [] id_custom[i];
  memory->sfree(id_custom);
  delete [] custom;

  for (int i = 0; i < ncompute; i++) delete [] id_compute[i];
  memory->sfree(id_compute);
  delete [] compute;

  for (int i = 0; i < nfix; i++) delete [] id_fix[i];
  memory->sfree(id_fix);
  delete [] fix;

  for (int i = 0; i < nvariable; i++) delete [] id_variable[i];
  memory->sfree(id_variable);
  delete [] variable;
  for (int i = 0; i < nvariable; i++) memory->destroy(vbuf[i]);
  delete [] vbuf;

  for (int i = 0; i < nfield; i++) delete [] vformat[i];
  delete [] vformat;

  delete [] columns;

  memory->destroy(cpart);
}

/* ---------------------------------------------------------------------- */

void DumpGrid::init_style()
{
  // setup function ptrs

  if (binary) header_choice = &DumpGrid::header_binary;
  else header_choice = &DumpGrid::header_item;

  if (binary) write_choice = &DumpGrid::write_binary;
  else if (buffer_flag == 1) write_choice = &DumpGrid::write_string;
  else write_choice = &DumpGrid::write_text;

  // check that each grid custom attribute still exists

  int icustom;
  for (int i = 0; i < ncustom; i++) {
    icustom = grid->find_custom(id_custom[i]);
    if (icustom < 0)
      error->all(FLERR,"Could not find dump grid custom attribute");
    custom[i] = icustom;
  }

  // find current ptr for each compute,fix,variable
  // check that fix frequency is acceptable

  int icompute;
  for (int i = 0; i < ncompute; i++) {
    icompute = modify->find_compute(id_compute[i]);
    if (icompute < 0)
      error->all(FLERR,"Could not find dump grid compute ID");
    compute[i] = modify->compute[icompute];
  }

  int ifix;
  for (int i = 0; i < nfix; i++) {
    ifix = modify->find_fix(id_fix[i]);
    if (ifix < 0) error->all(FLERR,"Could not find dump grid fix ID");
    fix[i] = modify->fix[ifix];
    if (nevery % modify->fix[ifix]->per_grid_freq)
      error->all(FLERR,"Dump grid and fix not computed at compatible times");
  }

  int ivariable;
  for (int i = 0; i < nvariable; i++) {
    ivariable = input->variable->find(id_variable[i]);
    if (ivariable < 0)
      error->all(FLERR,"Could not find dump grid variable name");
    variable[i] = ivariable;
  }

  // create cpart index of owned grid cells with particles in grid group

  reset_grid_count();

  // open single file, one time only

  if (multifile == 0) openfile();
}

/* ---------------------------------------------------------------------- */

void DumpGrid::write_header(bigint ndump)
{
  if (multiproc) (this->*header_choice)(ndump);
  else if (me == 0) (this->*header_choice)(ndump);
}

/* ---------------------------------------------------------------------- */

void DumpGrid::header_binary(bigint ndump)
{
  fwrite(&update->ntimestep,sizeof(bigint),1,fp);
  fwrite(&ndump,sizeof(bigint),1,fp);
  fwrite(domain->bflag,6*sizeof(int),1,fp);
  fwrite(&boxxlo,sizeof(double),1,fp);
  fwrite(&boxxhi,sizeof(double),1,fp);
  fwrite(&boxylo,sizeof(double),1,fp);
  fwrite(&boxyhi,sizeof(double),1,fp);
  fwrite(&boxzlo,sizeof(double),1,fp);
  fwrite(&boxzhi,sizeof(double),1,fp);
  fwrite(&nfield,sizeof(int),1,fp);
  if (multiproc) fwrite(&nclusterprocs,sizeof(int),1,fp);
  else fwrite(&nprocs,sizeof(int),1,fp);
}

/* ---------------------------------------------------------------------- */

void DumpGrid::header_item(bigint ndump)
{
  fprintf(fp,"ITEM: TIMESTEP\n");
  fprintf(fp,BIGINT_FORMAT "\n",update->ntimestep);
  fprintf(fp,"ITEM: NUMBER OF CELLS\n");
  fprintf(fp,BIGINT_FORMAT "\n",ndump);
  fprintf(fp,"ITEM: BOX BOUNDS %s\n",boundstr);
  fprintf(fp,"%g %g\n",boxxlo,boxxhi);
  fprintf(fp,"%g %g\n",boxylo,boxyhi);
  fprintf(fp,"%g %g\n",boxzlo,boxzhi);
  fprintf(fp,"ITEM: CELLS %s\n",columns);
}

/* ---------------------------------------------------------------------- */

int DumpGrid::count()
{
  // grow variable vbuf arrays if needed

  int nglocal = grid->nlocal;
  if (nglocal > maxgrid) {
    maxgrid = grid->maxlocal;
    for (int i = 0; i < nvariable; i++) {
      memory->destroy(vbuf[i]);
      memory->create(vbuf[i],maxgrid,"dump:vbuf");
    }
  }

  // invoke Computes for per-grid quantities

  if (ncompute) {
    for (int i = 0; i < ncompute; i++)
      if (!(compute[i]->invoked_flag & INVOKED_PER_GRID)) {
        compute[i]->compute_per_grid();
        compute[i]->invoked_flag |= INVOKED_PER_GRID;
      }
  }

  // evaluate grid-style Variables for per-grid quantities

  if (nvariable)
    for (int i = 0; i < nvariable; i++)
      input->variable->compute_grid(variable[i],vbuf[i],1,0);

  // return # of grid cells with particles

  return ncpart;
}

/* ---------------------------------------------------------------------- */

void DumpGrid::pack()
{
  for (int n = 0; n < size_one; n++) (this->*pack_choice[n])(n);
}

/* ---------------------------------------------------------------------- */

void DumpGrid::write_data(int n, double *mybuf)
{
  (this->*write_choice)(n,mybuf);
}

/* ---------------------------------------------------------------------- */

void DumpGrid::write_binary(int n, double *mybuf)
{
  n *= size_one;
  fwrite(&n,sizeof(int),1,fp);
  fwrite(mybuf,sizeof(double),n,fp);
}

/* ---------------------------------------------------------------------- */

void DumpGrid::write_string(int n, double *mybuf)
{
  fwrite(mybuf,sizeof(char),n,fp);
}

/* ---------------------------------------------------------------------- */

void DumpGrid::write_text(int n, double *mybuf)
{
  int i,j;
  char str[32];

  int m = 0;
  for (i = 0; i < n; i++) {
    for (j = 0; j < size_one; j++) {
      if (vtype[j] == DOUBLE) fprintf(fp,vformat[j],mybuf[m]);
      else if (vtype[j] == INT) fprintf(fp,vformat[j],(int) ubuf(mybuf[m]).i);
      else if (vtype[j] == BIGINT) fprintf(fp,vformat[j],(bigint) ubuf(mybuf[m]).i);
      else if (vtype[j] == UINT) fprintf(fp,vformat[j],(uint32_t) ubuf(mybuf[m]).i); 
      else if (vtype[j] == BIGUINT) fprintf(fp,vformat[j],(uint64_t) ubuf(mybuf[m]).i);
      else if (vtype[j] == STRING) {
        if (sizeof(cellint) == sizeof(smallint))
          grid->id_num2str((uint32_t) ubuf(mybuf[m]).i,str);
        else
          grid->id_num2str((uint64_t) ubuf(mybuf[m]).i,str);
        fprintf(fp,vformat[j],str);
      }
      m++;
    }
    fprintf(fp,"\n");
  }
}

/* ---------------------------------------------------------------------- */

int DumpGrid::parse_fields(int narg, char **arg)
{
  // customize by adding to if statement

  int i;
  for (int iarg = 0; iarg < narg; iarg++) {
    i = iarg;
    argindex[i] = -1;

    if (strcmp(arg[iarg],"id") == 0) {
      pack_choice[i] = &DumpGrid::pack_id;
      if (sizeof(cellint) == sizeof(smallint)) vtype[i] = UINT;
      else vtype[i] = BIGUINT;
    } else if (strcmp(arg[iarg],"idstr") == 0) {
      pack_choice[i] = &DumpGrid::pack_id;
      vtype[i] = STRING;
    } else if (strcmp(arg[iarg],"split") == 0) {
      pack_choice[i] = &DumpGrid::pack_split;
      vtype[i] = INT;
    } else if (strcmp(arg[iarg],"proc") == 0) {
      pack_choice[i] = &DumpGrid::pack_proc;
      vtype[i] = INT;

    } else if (strcmp(arg[iarg],"xlo") == 0) {
      pack_choice[i] = &DumpGrid::pack_xlo;
      vtype[i] = DOUBLE;
    } else if (strcmp(arg[iarg],"ylo") == 0) {
      pack_choice[i] = &DumpGrid::pack_ylo;
      vtype[i] = DOUBLE;
    } else if (strcmp(arg[iarg],"zlo") == 0) {
      if (dimension == 2)
        error->all(FLERR,"Invalid dump grid field for 2d simulation");
      pack_choice[i] = &DumpGrid::pack_zlo;
      vtype[i] = DOUBLE;
    } else if (strcmp(arg[iarg],"xhi") == 0) {
      pack_choice[i] = &DumpGrid::pack_xhi;
      vtype[i] = DOUBLE;
    } else if (strcmp(arg[iarg],"yhi") == 0) {
      pack_choice[i] = &DumpGrid::pack_yhi;
      vtype[i] = DOUBLE;
    } else if (strcmp(arg[iarg],"zhi") == 0) {
      if (dimension == 2)
        error->all(FLERR,"Invalid dump grid field for 2d simulation");
      pack_choice[i] = &DumpGrid::pack_zhi;
      vtype[i] = DOUBLE;
    } else if (strcmp(arg[iarg],"xc") == 0) {
      pack_choice[i] = &DumpGrid::pack_xc;
      vtype[i] = DOUBLE;
    } else if (strcmp(arg[iarg],"yc") == 0) {
      pack_choice[i] = &DumpGrid::pack_yc;
      vtype[i] = DOUBLE;
    } else if (strcmp(arg[iarg],"zc") == 0) {
      if (dimension == 2)
        error->all(FLERR,"Invalid dump grid field for 2d simulation");
      pack_choice[i] = &DumpGrid::pack_zc;
      vtype[i] = DOUBLE;
    } else if (strcmp(arg[iarg],"vol") == 0) {
      pack_choice[i] = &DumpGrid::pack_vol;
      vtype[i] = DOUBLE;

    // custom grid vector or array
    // if no trailing [], then arg is set to 0, else arg is int between []

    } else if (strncmp(arg[iarg],"g_",2) == 0) {
      pack_choice[i] = &DumpGrid::pack_custom;

      int n = strlen(arg[iarg]);
      char *suffix = new char[n];
      strcpy(suffix,&arg[iarg][2]);

      char *ptr = strchr(suffix,'[');
      if (ptr) {
        if (suffix[strlen(suffix)-1] != ']')
          error->all(FLERR,"Invalid attribute in dump grid command");
        argindex[i] = atoi(ptr+1);
        *ptr = '\0';
      } else argindex[i] = 0;

      n = grid->find_custom(suffix);
      if (n < 0)
        error->all(FLERR,"Could not find dump grid custom attribute");

      vtype[i] = grid->etype[n];
      if (argindex[i] == 0 && grid->esize[n] > 0)
        error->all(FLERR,
                   "Dump grid custom attribute does not store "
                   "per-grid vector");
      if (argindex[i] > 0 && grid->esize[n] == 0)
        error->all(FLERR,
                   "Dump grid custom attribute does not store "
                   "per-grid array");
      if (argindex[i] > 0 && argindex[i] > grid->esize[n])
        error->all(FLERR,
                   "Dump grid custom attribute is accessed out-of-range");

      field2index[i] = add_custom(suffix);
      delete [] suffix;

    // compute value = c_ID
    // if no trailing [], then index = 0, else index = int between []

    } else if (strncmp(arg[iarg],"c_",2) == 0) {
      pack_choice[i] = &DumpGrid::pack_compute;
      vtype[i] = DOUBLE;

      int n = strlen(arg[iarg]);
      char *suffix = new char[n];
      strcpy(suffix,&arg[iarg][2]);

      char *ptr = strchr(suffix,'[');
      if (ptr) {
        if (suffix[strlen(suffix)-1] != ']')
          error->all(FLERR,"Invalid attribute in dump grid command");
        argindex[i] = atoi(ptr+1);
        *ptr = '\0';
      } else argindex[i] = 0;

      n = modify->find_compute(suffix);
      if (n < 0) error->all(FLERR,"Could not find dump grid compute ID");
      if (modify->compute[n]->per_grid_flag == 0)
        error->all(FLERR,"Dump grid compute does not compute per-grid info");
      if (argindex[i] == 0 && modify->compute[n]->size_per_grid_cols != 0)
        error->all(FLERR,"Dump grid compute does not calculate "
                   "per-grid vector");
      if (argindex[i] > 0 && modify->compute[n]->size_per_grid_cols == 0)
        error->all(FLERR,"Dump grid compute does not calculate per-grid array");
      if (argindex[i] > 0 &&
          argindex[i] > modify->compute[n]->size_per_grid_cols)
        error->all(FLERR,"Dump grid compute array is accessed out-of-range");

      field2index[i] = add_compute(suffix);
      delete [] suffix;

    // fix value = f_ID
    // if no trailing [], then index = 0, else index = int between []
    // if index = 0 and compute stores array, expand to one value per column

    } else if (strncmp(arg[iarg],"f_",2) == 0) {
      pack_choice[i] = &DumpGrid::pack_fix;
      vtype[i] = DOUBLE;

      int n = strlen(arg[iarg]);
      char *suffix = new char[n];
      strcpy(suffix,&arg[iarg][2]);

      char *ptr = strchr(suffix,'[');
      if (ptr) {
        if (suffix[strlen(suffix)-1] != ']')
          error->all(FLERR,"Invalid attribute in dump grid command");
        argindex[i] = atoi(ptr+1);
        *ptr = '\0';
      } else argindex[i] = 0;

      n = modify->find_fix(suffix);
      if (n < 0) error->all(FLERR,"Could not find dump grid fix ID");
      if (modify->fix[n]->per_grid_flag == 0)
        error->all(FLERR,"Dump grid fix does not compute per-grid info");
      if (argindex[i] == 0 && modify->fix[n]->size_per_grid_cols != 0)
        error->all(FLERR,"Dump grid fix does not calculate a per-grid vector");
      if (argindex[i] > 0 && modify->fix[n]->size_per_grid_cols == 0)
        error->all(FLERR,"Dump grid fix does not calculate per-grid array");
      if (argindex[i] > 0 && argindex[i] > modify->fix[n]->size_per_grid_cols)
        error->all(FLERR,"Dump grid fix array is accessed out-of-range");

      field2index[i] = add_fix(suffix);
      delete [] suffix;

    // variable value = v_name

    } else if (strncmp(arg[iarg],"v_",2) == 0) {
      pack_choice[i] = &DumpGrid::pack_variable;
      vtype[i] = DOUBLE;

      int n = strlen(arg[iarg]);
      char *suffix = new char[n];
      strcpy(suffix,&arg[iarg][2]);

      argindex[i] = 0;

      n = input->variable->find(suffix);
      if (n < 0) error->all(FLERR,"Could not find dump grid variable name");
      if (input->variable->grid_style(n) == 0)
        error->all(FLERR,"Dump grid variable is not grid-style variable");

      field2index[i] = add_variable(suffix);
      delete [] suffix;

    } else return iarg;
  }

  return narg;
}

/* ----------------------------------------------------------------------
   add Custom ID to list of grid custom attribute IDs used by dump
   return index of where this custom attribute is in list
   if already in list, do not add, just return index, else add to list
------------------------------------------------------------------------- */

int DumpGrid::add_custom(char *id)
{
  int icustom;
  for (icustom = 0; icustom < ncustom; icustom++)
    if (strcmp(id,id_custom[icustom]) == 0) break;
  if (icustom < ncustom) return icustom;

  id_custom = (char **)
    memory->srealloc(id_custom,(ncustom+1)*sizeof(char *),"dump:id_custom");
  delete [] custom;
  custom = new int[ncustom+1];

  int n = strlen(id) + 1;
  id_custom[ncustom] = new char[n];
  strcpy(id_custom[ncustom],id);
  ncustom++;
  return ncustom-1;
}

/* ----------------------------------------------------------------------
   add Compute to list of Compute objects used by dump
   return index of where this Compute is in list
   if already in list, do not add, just return index, else add to list
------------------------------------------------------------------------- */

int DumpGrid::add_compute(char *id)
{
  int icompute;
  for (icompute = 0; icompute < ncompute; icompute++)
    if (strcmp(id,id_compute[icompute]) == 0) break;
  if (icompute < ncompute) return icompute;

  id_compute = (char **)
    memory->srealloc(id_compute,(ncompute+1)*sizeof(char *),"dump:id_compute");
  delete [] compute;
  compute = new Compute*[ncompute+1];

  int n = strlen(id) + 1;
  id_compute[ncompute] = new char[n];
  strcpy(id_compute[ncompute],id);
  ncompute++;
  return ncompute-1;
}

/* ----------------------------------------------------------------------
   add Fix to list of Fix objects used by dump
   return index of where this Fix is in list
   if already in list, do not add, just return index, else add to list
------------------------------------------------------------------------- */

int DumpGrid::add_fix(char *id)
{
  int ifix;
  for (ifix = 0; ifix < nfix; ifix++)
    if (strcmp(id,id_fix[ifix]) == 0) break;
  if (ifix < nfix) return ifix;

  id_fix = (char **)
    memory->srealloc(id_fix,(nfix+1)*sizeof(char *),"dump:id_fix");
  delete [] fix;
  fix = new Fix*[nfix+1];

  int n = strlen(id) + 1;
  id_fix[nfix] = new char[n];
  strcpy(id_fix[nfix],id);
  nfix++;
  return nfix-1;
}

/* ----------------------------------------------------------------------
   add Variable to list of Variables used by dump
   return index of where this Variable is in list
   if already in list, do not add, just return index, else add to list
------------------------------------------------------------------------- */

int DumpGrid::add_variable(char *id)
{
  int ivariable;
  for (ivariable = 0; ivariable < nvariable; ivariable++)
    if (strcmp(id,id_variable[ivariable]) == 0) break;
  if (ivariable < nvariable) return ivariable;

  id_variable = (char **)
    memory->srealloc(id_variable,(nvariable+1)*sizeof(char *),
                     "dump:id_variable");
  delete [] variable;
  variable = new int[nvariable+1];
  delete [] vbuf;
  vbuf = new double*[nvariable+1];
  for (int i = 0; i <= nvariable; i++) vbuf[i] = NULL;

  int n = strlen(id) + 1;
  id_variable[nvariable] = new char[n];
  strcpy(id_variable[nvariable],id);
  nvariable++;
  return nvariable-1;
}

/* ----------------------------------------------------------------------
   create cpart array to index owned grid cells with particles in grid group
   called by init or by any operation which changes the grid during a run
     e.g. fix balance, fix adapt, fix ablate
------------------------------------------------------------------------- */

void DumpGrid::reset_grid_count()
{
  memory->destroy(cpart);
  int nglocal = grid->nlocal;
  memory->create(cpart,nglocal,"dump:cpart");

  Grid::ChildCell *cells = grid->cells;
  Grid::ChildInfo *cinfo = grid->cinfo;

  ncpart = 0;
  for (int i = 0; i < nglocal; i++) {
    if (!(cinfo[i].mask & groupbit)) continue;
    if (cells[i].nsplit > 1) continue;
    cpart[ncpart++] = i;
  }
}

/* ----------------------------------------------------------------------
   return # of bytes of allocated memory
------------------------------------------------------------------------- */

bigint DumpGrid::memory_usage()
{
  bigint bytes = Dump::memory_usage();
  bytes += memory->usage(cpart,grid->nlocal);
  return bytes;
}

/* ----------------------------------------------------------------------
   extraction of Compute, Fix, Variable results
------------------------------------------------------------------------- */

void DumpGrid::pack_compute(int n)
{
  int index = argindex[n];
  Compute *c = compute[field2index[n]];

  // if one of post_process flags is set,
  //   invoke post_process_grid() or invoke post_process_tally()
  // else extract from compute's vector_grid and array_grid directly
  // dump buf only stores values for grid cells with particles
  //   use cpart indices to extract needed subset

  if (c->post_process_grid_flag)
    c->post_process_grid(index,1,NULL,NULL,NULL,1);
  else if (c->post_process_isurf_grid_flag)
    c->post_process_isurf_grid();

  if (index == 0 || c->post_process_grid_flag) {
    double *vector = c->vector_grid;
    for (int i = 0; i < ncpart; i++) {
      buf[n] = vector[cpart[i]];
      n += size_one;
    }
  } else {
    index--;
    double **array = c->array_grid;
    for (int i = 0; i < ncpart; i++) {
      buf[n] = array[cpart[i]][index];
      n += size_one;
    }
  }
}

/* ---------------------------------------------------------------------- */

void DumpGrid::pack_fix(int n)
{
  double *vector = fix[field2index[n]]->vector_grid;
  double **array = fix[field2index[n]]->array_grid;
  int index = argindex[n];

  if (index == 0) {
    for (int i = 0; i < ncpart; i++) {
      buf[n] = vector[cpart[i]];
      n += size_one;
    }
  } else {
    index--;
    for (int i = 0; i < ncpart; i++) {
      buf[n] = array[cpart[i]][index];
      n += size_one;
    }
  }
}

/* ---------------------------------------------------------------------- */

void DumpGrid::pack_variable(int n)
{
  double *vector = vbuf[field2index[n]];

  for (int i = 0; i < ncpart; i++) {
    buf[n] = vector[cpart[i]];
    n += size_one;
  }
}

/* ----------------------------------------------------------------------
   extraction of grid custom attribute
------------------------------------------------------------------------- */

void DumpGrid::pack_custom(int n)
{
  int index = custom[field2index[n]];

  if (grid->etype[index] == INT) {
    if (grid->esize[index] == 0) {
      int *vector = grid->eivec[grid->ewhich[index]];
      for (int i = 0; i < ncpart; i++) {
        buf[n] = vector[cpart[i]];
        n += size_one;
      }
    } else {
      int icol = argindex[n]-1;
      int **array = grid->eiarray[grid->ewhich[index]];
      for (int i = 0; i < ncpart; i++) {
        buf[n] = array[cpart[i]][icol];
        n += size_one;
      }
    }
  } else {
    if (grid->esize[index] == 0) {
      double *vector = grid->edvec[grid->ewhich[index]];
      for (int i = 0; i < ncpart; i++) {
        buf[n] = vector[cpart[i]];
        n += size_one;
      }
    } else {
      int icol = argindex[n]-1;
      double **array = grid->edarray[grid->ewhich[index]];
      for (int i = 0; i < ncpart; i++) {
        buf[n] = array[cpart[i]][icol];
        n += size_one;
      }
    }
  }
}

/* ----------------------------------------------------------------------
   one method for every attribute dump grid can output
   the grid property is packed into buf starting at n with stride size_one
   customize a new attribute by adding a method
------------------------------------------------------------------------- */

void DumpGrid::pack_id(int n)
{
  Grid::ChildCell *cells = grid->cells;

  for (int i = 0; i < ncpart; i++) {
    buf[n] = ubuf(cells[cpart[i]].id).d;
    n += size_one;
  }
}

/* ---------------------------------------------------------------------- */

void DumpGrid::pack_split(int n)
{
  Grid::ChildCell *cells = grid->cells;

  for (int i = 0; i < ncpart; i++) {
    
    // convert to human readable format:
    //   split = 0: unsplit cell
    //   split = 1..N: split cell index + 1
    
    buf[n] = ubuf(-cells[cpart[i]].nsplit + 1).d;
    n += size_one;
  }
}

/* ---------------------------------------------------------------------- */

void DumpGrid::pack_proc(int n)
{
  Grid::ChildCell *cells = grid->cells;

  for (int i = 0; i < ncpart; i++) {
    buf[n] = ubuf(cells[cpart[i]].proc).d;
    n += size_one;
  }
}

/* ---------------------------------------------------------------------- */

void DumpGrid::pack_xlo(int n)
{
  Grid::ChildCell *cells = grid->cells;

  for (int i = 0; i < ncpart; i++) {
    buf[n] = cells[cpart[i]].lo[0];
    n += size_one;
  }
}

/* ---------------------------------------------------------------------- */

void DumpGrid::pack_ylo(int n)
{
  Grid::ChildCell *cells = grid->cells;

  for (int i = 0; i < ncpart; i++) {
    buf[n] = cells[cpart[i]].lo[1];
    n += size_one;
  }
}

/* ---------------------------------------------------------------------- */

void DumpGrid::pack_zlo(int n)
{
  Grid::ChildCell *cells = grid->cells;

  for (int i = 0; i < ncpart; i++) {
    buf[n] = cells[cpart[i]].lo[2];
    n += size_one;
  }
}

/* ---------------------------------------------------------------------- */

void DumpGrid::pack_xhi(int n)
{
  Grid::ChildCell *cells = grid->cells;

  for (int i = 0; i < ncpart; i++) {
    buf[n] = cells[cpart[i]].hi[0];
    n += size_one;
  }
}

/* ---------------------------------------------------------------------- */

void DumpGrid::pack_yhi(int n)
{
  Grid::ChildCell *cells = grid->cells;

  for (int i = 0; i < ncpart; i++) {
    buf[n] = cells[cpart[i]].hi[1];
    n += size_one;
  }
}

/* ---------------------------------------------------------------------- */

void DumpGrid::pack_zhi(int n)
{
  Grid::ChildCell *cells = grid->cells;

  for (int i = 0; i < ncpart; i++) {
    buf[n] = cells[cpart[i]].hi[2];
    n += size_one;
  }
}

/* ---------------------------------------------------------------------- */

void DumpGrid::pack_xc(int n)
{
  Grid::ChildCell *cells = grid->cells;

  for (int i = 0; i < ncpart; i++) {
    buf[n] = 0.5 * (cells[cpart[i]].lo[0] + cells[cpart[i]].hi[0]);
    n += size_one;
  }
}

/* ---------------------------------------------------------------------- */

void DumpGrid::pack_yc(int n)
{
  Grid::ChildCell *cells = grid->cells;

  for (int i = 0; i < ncpart; i++) {
    buf[n] = 0.5 * (cells[cpart[i]].lo[1] + cells[cpart[i]].hi[1]);
    n += size_one;
  }
}

/* ---------------------------------------------------------------------- */

void DumpGrid::pack_zc(int n)
{
  Grid::ChildCell *cells = grid->cells;

  for (int i = 0; i < ncpart; i++) {
    buf[n] = 0.5 * (cells[cpart[i]].lo[2] + cells[cpart[i]].hi[2]);
    n += size_one;
  }
}

/* ---------------------------------------------------------------------- */

void DumpGrid::pack_vol(int n)
{
  Grid::ChildInfo *cinfo = grid->cinfo;

  for (int i = 0; i < ncpart; i++) {
    buf[n] = cinfo[cpart[i]].volume;
    n += size_one;
  }
}<|MERGE_RESOLUTION|>--- conflicted
+++ resolved
@@ -31,13 +31,9 @@
 
 // customize by adding keyword
 
-<<<<<<< HEAD
 enum{DOUBLE,INT,BIGINT,UINT,BIGUINT,STRING};    // same as Dump
-=======
 enum{ID,PROC,XLO,YLO,ZLO,XHI,YHI,ZHI,XC,YC,ZC,VOL,
      CUSTOM,COMPUTE,FIX,VARIABLE};
-enum{INT,DOUBLE,BIGINT,STRING};        // same as Dump
->>>>>>> f7491aba
 
 #define INVOKED_PER_GRID 16
 #define CHUNK 8
