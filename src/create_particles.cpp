--- conflicted
+++ resolved
@@ -772,7 +772,6 @@
         sqrttempscale = sqrt(tempscale);
       }
 
-<<<<<<< HEAD
       vn = vscale[isp] * sqrttempscale * sqrt(-log(random->uniform()));
       vr = vscale[isp] * sqrttempscale * sqrt(-log(random->uniform()));
       theta1 = MY_2PI * random->uniform();
@@ -790,36 +789,6 @@
           v[1] = vstream_custom[icell][1] + vr*cos(theta2);
           v[2] = vstream_custom[icell][2] + vr*sin(theta2);
           vstream_update_custom = vstream_custom[icell];
-=======
-      if (bkw) {
-        double vmp = vscale[isp];
-        double vmax = 3.0*vmp;
-        double kTm = vmp*vmp*0.5;
-        double A = (1.0 + beta0)/kTm*0.5;
-        double pmax = exp(-A*vmp*vmp)*(1.+beta0*(A*vmp*vmp-1.5));
-        pmax *= 3;
-
-        int found = 0;
-        double vv, pvv;
-        double cx, cy, cz, rrr, theta;
-        while (!found) {
-          vv = vmax*pow(random->uniform(),(1./3.));
-          pvv = exp(-A*vv*vv)*(1.+beta0*(A*vv*vv-1.5));
-          if (pvv > pmax) error->one(FLERR,"probabilty not bounded");
-
-          if (pvv > pmax*random->uniform()) {
-            cz = 2*random->uniform()-1.;
-            rrr = sqrt(1-cz*cz);
-            theta = 2*MY_PI*random->uniform();
-            cx = rrr*cos(theta);
-            cy = rrr*sin(theta);
-
-            v[0] = vv*cx;
-            v[1] = vv*cy;
-            v[2] = vv*cz;
-            found = 1;
-          }
->>>>>>> 79db0e61
         }
       } else {
         vn = vscale[isp] * sqrttempscale * sqrt(-log(random->uniform()));
