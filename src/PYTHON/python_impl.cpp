/* ----------------------------------------------------------------------
   SPARTA - Stochastic PArallel Rarefied-gas Time-accurate Analyzer
   http://sparta.github.io
   Steve Plimpton, sjplimp@gmail.com, Michael Gallis, magalli@sandia.gov
   Sandia National Laboratories

   Copyright (2014) Sandia Corporation.  Under the terms of Contract
   DE-AC04-94AL85000 with Sandia Corporation, the U.S. Government retains
   certain rights in this software.  This software is distributed under
   the GNU General Public License.

   See the README file in the top-level SPARTA directory.
------------------------------------------------------------------------- */

/* ----------------------------------------------------------------------
   Contributing authors: Richard Berger (LANL) and Axel Kohlmeyer (Temple U)
------------------------------------------------------------------------- */

#include "python_impl.h"

#include "error.h"
#include "input.h"
#include "memory.h"
#include "python_compat.h"
#include "python_utils.h"
#include "utils.h"
#include "variable.h"

#include <Python.h>    // IWYU pragma: export
#include <cstring>

using namespace SPARTA_NS;

enum { NONE, INT, DOUBLE, STRING, PTR };

/* ---------------------------------------------------------------------- */

PythonImpl::PythonImpl(SPARTA *sparta) : Pointers(sparta)
{
  // pfuncs stores interface info for each Python function

  nfunc = 0;
  pfuncs = nullptr;

#if PY_MAJOR_VERSION >= 3 && !defined(Py_LIMITED_API)
  // check for PYTHONUNBUFFERED environment variable
  const char *PYTHONUNBUFFERED = getenv("PYTHONUNBUFFERED");
  // Force the stdout and stderr streams to be unbuffered.
  bool unbuffered = PYTHONUNBUFFERED != nullptr && strcmp(PYTHONUNBUFFERED, "1") == 0;

#if (PY_VERSION_HEX >= 0x030800f0)
  PyConfig config;
  PyConfig_InitPythonConfig(&config);
  config.buffered_stdio = !unbuffered;
#else
  // Python Global configuration variable
  Py_UnbufferedStdioFlag = unbuffered;
#endif
#endif

#if PY_VERSION_HEX >= 0x030800f0 && !defined(Py_LIMITED_API)
  Py_InitializeFromConfig(&config);
  PyConfig_Clear(&config);
#else
  Py_Initialize();
#endif

  // only needed for Python 2.x and Python 3 < 3.7
  // With Python 3.7 this function is now called by Py_Initialize()
  // Deprecated since version 3.9, will be removed in version 3.11
#if PY_VERSION_HEX < 0x030700f0
  if (!PyEval_ThreadsInitialized()) PyEval_InitThreads();
#endif

  PyUtils::GIL lock;

  PyObject *pModule = PyImport_AddModule("__main__");
  if (!pModule) error->all(FLERR, "Could not initialize embedded Python");

  pyMain = (void *) pModule;
}

/* ---------------------------------------------------------------------- */

PythonImpl::~PythonImpl()
{
  if (pyMain) {
    // clean up
    PyUtils::GIL lock;

    for (int i = 0; i < nfunc; i++) {
      delete[] pfuncs[i].name;
      deallocate(i);
      Py_CLEAR(pfuncs[i].pFunc);
    }
  }

  memory->sfree(pfuncs);
}

/* ---------------------------------------------------------------------- */

void PythonImpl::command(int narg, char **arg)
{
  if (narg < 2) error->all(FLERR,"Illegal python command");

  // if invoke is only keyword, invoke the previously defined function

  if (narg == 2 && strcmp(arg[1], "invoke") == 0) {
    int ifunc = find(arg[0]);
<<<<<<< HEAD
    if (ifunc < 0) error->all(FLERR, "Python command invoke of unknown function");
=======
    if (ifunc < 0) {
      char msg[128];
      sprintf(msg, "Python invoke of unknown function: %s", arg[0]);
      error->all(FLERR, msg);
    }
>>>>>>> 184c79dc

    char *str = nullptr;
    if (pfuncs[ifunc].noutput) {
      str = input->variable->python_style(pfuncs[ifunc].ovarname, pfuncs[ifunc].name);
<<<<<<< HEAD
      if (!str)
        error->all(FLERR,"Python command variable does not match "
                   "variable registered with Python function");
=======
      if (!str) {
        char msg[128];
        sprintf(msg,
                   "Python variable %s does not match variable %s "
                   "registered with Python function %s",
                   arg[0], pfuncs[ifunc].ovarname, pfuncs[ifunc].name);
        error->all(FLERR, msg);
      }
>>>>>>> 184c79dc
    }

    invoke_function(ifunc, str);
    return;
  }

  // if source is only keyword, execute the python code in file

  if ((narg > 1) && (strcmp(arg[0], "source") == 0)) {
    int err = -1;

    if ((narg > 2) && (strcmp(arg[1], "here") == 0)) {
      err = execute_string(arg[2]);
    } else {
<<<<<<< HEAD
      err = execute_file(arg[1]);
      if (err)
        error->all(FLERR, "Could not open python source file for processing");
=======
      int file_is_readable = 0;
      FILE *fp = fopen(arg[1], "r");
      if (fp) {
        fclose(fp);
        file_is_readable = 1;
      }
      if (file_is_readable)
        err = execute_file(arg[1]);
      else {
        char msg[128];
        sprintf(msg, "Could not open python source file %s for processing", arg[1]);
        error->all(FLERR, msg);
      }
>>>>>>> 184c79dc
    }
    if (err) error->all(FLERR, "Failure in python source command");

    return;
  }

  // parse optional args, invoke is not allowed in this mode

  int ninput = 0;
  int noutput = 0;
  char **istr = nullptr;
  char *ostr = nullptr;
  char *format = nullptr;
  int length_longstr = 0;
  char *pyfile = nullptr;
  char *herestr = nullptr;
  int existflag = 0;

  int iarg = 1;
  while (iarg < narg) {
<<<<<<< HEAD
    if (strcmp(arg[iarg],"input") == 0) {
      if (iarg+2 > narg) error->all(FLERR, "Invalid python input command");
      ninput = utils::inumeric(FLERR, arg[iarg + 1], false, sparta);
      if (ninput < 0) error->all(FLERR, "Invalid python input command");
=======
    if (strcmp(arg[iarg], "input") == 0) {
      if (iarg + 2 > narg) utils::missing_cmd_args(FLERR, "python input", error);
      ninput = utils::inumeric(FLERR, arg[iarg + 1], false, sparta);
      if (ninput < 0) {
        char msg[128];
        sprintf(msg, "Invalid number of python input arguments: %i", ninput);
        error->all(FLERR, msg);
      }
>>>>>>> 184c79dc
      iarg += 2;
      delete[] istr;
      istr = new char *[ninput];
      if (iarg+ninput > narg) error->all(FLERR, "Invalid python input command");
      for (int i = 0; i < ninput; i++) istr[i] = arg[iarg + i];
      iarg += ninput;
    } else if (strcmp(arg[iarg], "return") == 0) {
      if (iarg+2 > narg) error->all(FLERR, "Invalid python return command");
      noutput = 1;
      ostr = arg[iarg + 1];
      iarg += 2;
    } else if (strcmp(arg[iarg], "format") == 0) {
      if (iarg+2 > narg) error->all(FLERR, "Invalid python format command");
      format = utils::strdup(arg[iarg + 1]);
      iarg += 2;
    } else if (strcmp(arg[iarg], "length") == 0) {
<<<<<<< HEAD
      if (iarg+2 > narg) error->all(FLERR, "Invalid python length command");
=======
      if (iarg + 2 > narg) utils::missing_cmd_args(FLERR, "python length", error);
>>>>>>> 184c79dc
      length_longstr = utils::inumeric(FLERR, arg[iarg + 1], false, sparta);
      if (length_longstr <= 0) error->all(FLERR, "Invalid python return value length");
      iarg += 2;
    } else if (strcmp(arg[iarg], "file") == 0) {
      if (iarg+2 > narg) error->all(FLERR, "Invalid python file command");
      delete[] pyfile;
      pyfile = utils::strdup(arg[iarg + 1]);
      iarg += 2;
    } else if (strcmp(arg[iarg], "here") == 0) {
      if (iarg+2 > narg) error->all(FLERR, "Invalid python here command");
      herestr = arg[iarg + 1];
      iarg += 2;
    } else if (strcmp(arg[iarg], "exists") == 0) {
      existflag = 1;
      iarg++;
<<<<<<< HEAD
    } else
      error->all(FLERR,"Unrecognized python command keyword");
=======
    } else {
      char msg[128];
      sprintf(msg, "Unknown python command keyword: %s", arg[iarg]);
      error->all(FLERR, msg);
    }
>>>>>>> 184c79dc
  }

  if (pyfile && herestr)
    error->all(FLERR, "Must not use python 'file' and 'here' keywords at the same time");
  if (pyfile && existflag)
    error->all(FLERR, "Must not use python 'file' and 'exists' keywords at the same time");
  if (herestr && existflag)
    error->all(FLERR, "Must not use python 'here' and 'exists' keywords at the same time");

  // create or overwrite entry in pfuncs vector with name = arg[0]

  int ifunc = create_entry(arg[0], ninput, noutput, length_longstr, istr, ostr, format);

  PyUtils::GIL lock;

  // send Python code to Python interpreter
  // file: read the file via PyRun_SimpleFile()
  // here: process the here string directly
  // exist: do nothing, assume code has already been run

  if (pyfile) {
    FILE *fp = fopen(pyfile, "r");

    if (fp == nullptr) {
      PyUtils::Print_Errors();
<<<<<<< HEAD
      error->all(FLERR, "Could not open Python file");
=======
      char msg[128];
      sprintf(msg, "Could not open Python file: %s", pyfile);
      error->all(FLERR, msg);
>>>>>>> 184c79dc
    }

    int err = PyRun_SimpleFile(fp, pyfile);
    if (err) {
      PyUtils::Print_Errors();
<<<<<<< HEAD
      error->all(FLERR, "Could not process Python file");
=======
      char msg[128];
      sprintf(msg, "Could not open Python file: %s", pyfile);
      error->all(FLERR, msg);
>>>>>>> 184c79dc
    }
    fclose(fp);

  } else if (herestr) {
    int err = PyRun_SimpleString(herestr);
    if (err) {
      PyUtils::Print_Errors();
<<<<<<< HEAD
      error->all(FLERR, "Could not process Python here string");
=======
      char msg[128];
      sprintf(msg, "Could not process Python string: %s", herestr);
      error->all(FLERR, msg);
>>>>>>> 184c79dc
    }
  }

  // pFunc = function object for requested function

  auto pModule = (PyObject *) pyMain;
  PyObject *pFunc = PyObject_GetAttrString(pModule, pfuncs[ifunc].name);

  if (!pFunc) {
    PyUtils::Print_Errors();
<<<<<<< HEAD
    error->all(FLERR, "Could not find Python function");
=======
    char msg[128];
    sprintf(msg, "Could not find Python function %s", pfuncs[ifunc].name);
    error->all(FLERR, msg);
>>>>>>> 184c79dc
  }

  if (!PyCallable_Check(pFunc)) {
    PyUtils::Print_Errors();
<<<<<<< HEAD
    error->all(FLERR, "Python function is not callable");
=======
    char msg[128];
    sprintf(msg, "Python function %s is not callable", pfuncs[ifunc].name);
    error->all(FLERR, msg);
>>>>>>> 184c79dc
  }

  pfuncs[ifunc].pFunc = (void *) pFunc;

  // clean-up input storage

  delete[] istr;
  delete[] format;
  delete[] pyfile;
}

/* ------------------------------------------------------------------ */

void PythonImpl::invoke_function(int ifunc, char *result)
{
  PyUtils::GIL lock;
  PyObject *pValue;
  char *str;

  auto pFunc = (PyObject *) pfuncs[ifunc].pFunc;

  // create Python tuple of input arguments

  int ninput = pfuncs[ifunc].ninput;
  PyObject *pArgs = PyTuple_New(ninput);

<<<<<<< HEAD
  if (!pArgs)
    error->all(FLERR, "Could not prepare arguments for Python function");
=======
  if (!pArgs) {
    char msg[128];
    sprintf(msg, "Could not prepare arguments for Python function %s", pfuncs[ifunc].name);
    error->all(FLERR, msg);
  }
>>>>>>> 184c79dc

  for (int i = 0; i < ninput; i++) {
    int itype = pfuncs[ifunc].itype[i];
    if (itype == INT) {
      if (pfuncs[ifunc].ivarflag[i]) {
        str = input->variable->retrieve(pfuncs[ifunc].svalue[i]);
<<<<<<< HEAD
        if (!str)
          error->all(FLERR, "Could not evaluate Python function input variable");
=======
        if (!str) {
          char msg[128];
          sprintf(msg, "Could not evaluate Python function %s input variable: %s",
                     pfuncs[ifunc].name, pfuncs[ifunc].svalue[i]);
          error->all(FLERR, msg);
        }
>>>>>>> 184c79dc
        pValue = PY_INT_FROM_LONG(PY_LONG_FROM_STRING(str));
      } else {
        pValue = PY_INT_FROM_LONG(pfuncs[ifunc].ivalue[i]);
      }
    } else if (itype == DOUBLE) {
      if (pfuncs[ifunc].ivarflag[i]) {
        str = input->variable->retrieve(pfuncs[ifunc].svalue[i]);
<<<<<<< HEAD
        if (!str)
          error->all(FLERR, "Could not evaluate Python function input variable");
=======
        if (!str) {
          char msg[128];
          sprintf(msg, "Could not evaluate Python function %s input variable: %s",
                     pfuncs[ifunc].name, pfuncs[ifunc].svalue[i]);
          error->all(FLERR, msg);
        }
>>>>>>> 184c79dc
        pValue = PyFloat_FromDouble(std::stod(str));
      } else {
        pValue = PyFloat_FromDouble(pfuncs[ifunc].dvalue[i]);
      }
    } else if (itype == STRING) {
      if (pfuncs[ifunc].ivarflag[i]) {
        str = input->variable->retrieve(pfuncs[ifunc].svalue[i]);
<<<<<<< HEAD
        if (!str)
          error->all(FLERR, "Could not evaluate Python function input variable");
=======
        if (!str) {
          char msg[128];
          sprintf(msg, "Could not evaluate Python function %s input variable: %s",
                     pfuncs[ifunc].name, pfuncs[ifunc].svalue[i]);
          error->all(FLERR, msg);
        }
>>>>>>> 184c79dc
        pValue = PyUnicode_FromString(str);
      } else {
        pValue = PyUnicode_FromString(pfuncs[ifunc].svalue[i]);
      }
    } else if (itype == PTR) {
      pValue = PyCapsule_New((void *)sparta, nullptr, nullptr);
    } else {
<<<<<<< HEAD
      error->all(FLERR, "Unsupported Python variable type");
=======
          char msg[128];
          sprintf(msg, "Unsupported variable type: %i", itype);
          error->all(FLERR, msg);
>>>>>>> 184c79dc
    }
    PyTuple_SetItem(pArgs, i, pValue);
  }

  // call the Python function
  // error check with one() since only some procs may fail

  pValue = PyObject_CallObject(pFunc, pArgs);
  Py_CLEAR(pArgs);

  if (!pValue) {
    PyUtils::Print_Errors();
<<<<<<< HEAD
    error->one(FLERR, "Python evaluation of function failed");
=======
    char msg[128];
    sprintf(msg, "Python evaluation of function %s failed", pfuncs[ifunc].name);
    error->all(FLERR, msg);
>>>>>>> 184c79dc
  }

  // function returned a value
  // assign it to result string stored by python-style variable
  // or if user specified a length, assign it to longstr

  char python2str[64];
  
  if (pfuncs[ifunc].noutput) {
    int otype = pfuncs[ifunc].otype;
    if (otype == INT) {
<<<<<<< HEAD
      sprintf(python2str,"%ld",PY_INT_AS_LONG(pValue));
      strncpy(result, python2str, Variable::VALUELENGTH - 1);
    } else if (otype == DOUBLE) { 
      sprintf(python2str,"%.15g",PyFloat_AsDouble(pValue));
      strncpy(result, python2str, Variable::VALUELENGTH - 1);
=======
      char value[128];
      sprintf(value, "%ld", PY_INT_AS_LONG(pValue));
      strncpy(result, value, Variable::VALUELENGTH - 1);
    } else if (otype == DOUBLE) {
      char value[128];
      sprintf(value, "%.15g", PyFloat_AsDouble(pValue));
      strncpy(result, value, Variable::VALUELENGTH - 1);
>>>>>>> 184c79dc
    } else if (otype == STRING) {
      const char *pystr = PyUnicode_AsUTF8(pValue);
      if (pfuncs[ifunc].longstr)
        strncpy(pfuncs[ifunc].longstr, pystr, pfuncs[ifunc].length_longstr);
      else
        strncpy(result, pystr, Variable::VALUELENGTH - 1);
    }
  }
  Py_CLEAR(pValue);
}

/* ------------------------------------------------------------------ */

int PythonImpl::find(const char *name)
{
  for (int i = 0; i < nfunc; i++)
    if (strcmp(name, pfuncs[i].name) == 0) return i;
  return -1;
}

/* ------------------------------------------------------------------ */

int PythonImpl::variable_match(const char *name, const char *varname, int numeric)
{
  int ifunc = find(name);
  if (ifunc < 0) return -1;
  if (pfuncs[ifunc].noutput == 0) return -2;
  if (strcmp(pfuncs[ifunc].ovarname, varname) != 0) return -3;
  if (numeric && pfuncs[ifunc].otype == STRING) return -4;
  return ifunc;
}

/* ------------------------------------------------------------------ */

char *PythonImpl::long_string(int ifunc)
{
  return pfuncs[ifunc].longstr;
}

/* ------------------------------------------------------------------ */

int PythonImpl::create_entry(char *name, int ninput, int noutput,
                             int length_longstr, char **istr,
                             char *ostr, char *format)
{
  // ifunc = index to entry by name in pfuncs vector, can be old or new
  // free old vectors if overwriting old pfunc

  int ifunc = find(name);

  if (ifunc < 0) {
    ifunc = nfunc;
    nfunc++;
    pfuncs = (PyFunc *) memory->srealloc(pfuncs, nfunc * sizeof(struct PyFunc), "python:pfuncs");
    pfuncs[ifunc].name = utils::strdup(name);
  } else
    deallocate(ifunc);

  pfuncs[ifunc].ninput = ninput;
  pfuncs[ifunc].noutput = noutput;

  if (!format && ninput + noutput)
    error->all(FLERR, "Missing python format keyword");
<<<<<<< HEAD
  else if (format && ((int) strlen(format) != ninput + noutput))
    error->all(FLERR, "Python command input/output and format are inconsistent");
=======
  else if (format && ((int) strlen(format) != ninput + noutput)) {
    char msg[128];
    sprintf(msg, "Input/output arguments (%i) and format characters (%zu) are inconsistent",
               (ninput + noutput), strlen(format));
    error->all(FLERR, msg);
  }
>>>>>>> 184c79dc

  // process inputs as values or variables

  pfuncs[ifunc].itype = new int[ninput];
  pfuncs[ifunc].ivarflag = new int[ninput];
  pfuncs[ifunc].ivalue = new int[ninput];
  pfuncs[ifunc].dvalue = new double[ninput];
  pfuncs[ifunc].svalue = new char *[ninput];

  for (int i = 0; i < ninput; i++) {
    pfuncs[ifunc].svalue[i] = nullptr;
    char type = format[i];
    if (type == 'i') {
      pfuncs[ifunc].itype[i] = INT;
      if (utils::strmatch(istr[i], "^v_")) {
        pfuncs[ifunc].ivarflag[i] = 1;
        pfuncs[ifunc].svalue[i] = utils::strdup(istr[i] + 2);
      } else {
        pfuncs[ifunc].ivarflag[i] = 0;
        pfuncs[ifunc].ivalue[i] = utils::inumeric(FLERR, istr[i], false, sparta);
      }
    } else if (type == 'f') {
      pfuncs[ifunc].itype[i] = DOUBLE;
      if (utils::strmatch(istr[i], "^v_")) {
        pfuncs[ifunc].ivarflag[i] = 1;
        pfuncs[ifunc].svalue[i] = utils::strdup(istr[i] + 2);
      } else {
        pfuncs[ifunc].ivarflag[i] = 0;
        pfuncs[ifunc].dvalue[i] = utils::numeric(FLERR, istr[i], false, sparta);
      }
    } else if (type == 's') {
      pfuncs[ifunc].itype[i] = STRING;
      if (utils::strmatch(istr[i], "^v_")) {
        pfuncs[ifunc].ivarflag[i] = 1;
        pfuncs[ifunc].svalue[i] = utils::strdup(istr[i] + 2);
      } else {
        pfuncs[ifunc].ivarflag[i] = 0;
        pfuncs[ifunc].svalue[i] = utils::strdup(istr[i]);
      }
    } else if (type == 'p') {
      pfuncs[ifunc].ivarflag[i] = 0;
      pfuncs[ifunc].itype[i] = PTR;
      if (strcmp(istr[i], "SELF") != 0) error->all(FLERR, "Invalid python command");

<<<<<<< HEAD
    } else
      error->all(FLERR, "Invalid python format character");
=======
    } else {
      char msg[128];
      sprintf(msg, "Invalid python format character: %i", type);
      error->all(FLERR, msg);
    }
>>>>>>> 184c79dc
  }

  // process output as value or variable

  pfuncs[ifunc].ovarname = nullptr;
  pfuncs[ifunc].longstr = nullptr;
  if (!noutput) return ifunc;

  char type = format[ninput];
  if (type == 'i')
    pfuncs[ifunc].otype = INT;
  else if (type == 'f')
    pfuncs[ifunc].otype = DOUBLE;
  else if (type == 's')
    pfuncs[ifunc].otype = STRING;
<<<<<<< HEAD
  else
    error->all(FLERR, "Invalid python return format character");
=======
  else {
    char msg[128];
    sprintf(msg, "Invalid python return format character: %i", type);
    error->all(FLERR, msg);
  }
>>>>>>> 184c79dc

  if (length_longstr) {
    if (pfuncs[ifunc].otype != STRING)
      error->all(FLERR, "Python command length keyword cannot be used unless output is a string");
    pfuncs[ifunc].length_longstr = length_longstr;
    pfuncs[ifunc].longstr = new char[length_longstr + 1];
    pfuncs[ifunc].longstr[length_longstr] = '\0';
  }

  if (strstr(ostr, "v_") != ostr) error->all(FLERR, "Invalid python command");
  pfuncs[ifunc].ovarname = utils::strdup(ostr + 2);

  return ifunc;
}

/* ---------------------------------------------------------------------- */

int PythonImpl::execute_string(char *cmd)
{
  PyUtils::GIL lock;
  int err = PyRun_SimpleString(cmd);
  if (err) PyUtils::Print_Errors();
  return err;
}

/* ---------------------------------------------------------------------- */

int PythonImpl::execute_file(char *fname)
{
  FILE *fp = fopen(fname, "r");
  if (fp == nullptr) return -1;

  PyUtils::GIL lock;
  int err = PyRun_SimpleFile(fp, fname);
  if (err) PyUtils::Print_Errors();

  if (fp) fclose(fp);
  return err;
}

/* ------------------------------------------------------------------ */

void PythonImpl::deallocate(int i)
{
  delete[] pfuncs[i].itype;
  delete[] pfuncs[i].ivarflag;
  delete[] pfuncs[i].ivalue;
  delete[] pfuncs[i].dvalue;
  for (int j = 0; j < pfuncs[i].ninput; j++) delete[] pfuncs[i].svalue[j];
  delete[] pfuncs[i].svalue;
  delete[] pfuncs[i].ovarname;
  delete[] pfuncs[i].longstr;
}

/* ------------------------------------------------------------------ */

bool PythonImpl::has_minimum_version(int major, int minor)
{
  return (PY_MAJOR_VERSION == major && PY_MINOR_VERSION >= minor) || (PY_MAJOR_VERSION > major);
}

/* ------------------------------------------------------------------ */

void PythonImpl::finalize()
{
  if (Py_IsInitialized()) Py_Finalize();
}<|MERGE_RESOLUTION|>--- conflicted
+++ resolved
@@ -108,24 +108,15 @@
 
   if (narg == 2 && strcmp(arg[1], "invoke") == 0) {
     int ifunc = find(arg[0]);
-<<<<<<< HEAD
-    if (ifunc < 0) error->all(FLERR, "Python command invoke of unknown function");
-=======
     if (ifunc < 0) {
       char msg[128];
       sprintf(msg, "Python invoke of unknown function: %s", arg[0]);
       error->all(FLERR, msg);
     }
->>>>>>> 184c79dc
 
     char *str = nullptr;
     if (pfuncs[ifunc].noutput) {
       str = input->variable->python_style(pfuncs[ifunc].ovarname, pfuncs[ifunc].name);
-<<<<<<< HEAD
-      if (!str)
-        error->all(FLERR,"Python command variable does not match "
-                   "variable registered with Python function");
-=======
       if (!str) {
         char msg[128];
         sprintf(msg,
@@ -134,7 +125,6 @@
                    arg[0], pfuncs[ifunc].ovarname, pfuncs[ifunc].name);
         error->all(FLERR, msg);
       }
->>>>>>> 184c79dc
     }
 
     invoke_function(ifunc, str);
@@ -149,11 +139,6 @@
     if ((narg > 2) && (strcmp(arg[1], "here") == 0)) {
       err = execute_string(arg[2]);
     } else {
-<<<<<<< HEAD
-      err = execute_file(arg[1]);
-      if (err)
-        error->all(FLERR, "Could not open python source file for processing");
-=======
       int file_is_readable = 0;
       FILE *fp = fopen(arg[1], "r");
       if (fp) {
@@ -167,7 +152,6 @@
         sprintf(msg, "Could not open python source file %s for processing", arg[1]);
         error->all(FLERR, msg);
       }
->>>>>>> 184c79dc
     }
     if (err) error->all(FLERR, "Failure in python source command");
 
@@ -188,12 +172,6 @@
 
   int iarg = 1;
   while (iarg < narg) {
-<<<<<<< HEAD
-    if (strcmp(arg[iarg],"input") == 0) {
-      if (iarg+2 > narg) error->all(FLERR, "Invalid python input command");
-      ninput = utils::inumeric(FLERR, arg[iarg + 1], false, sparta);
-      if (ninput < 0) error->all(FLERR, "Invalid python input command");
-=======
     if (strcmp(arg[iarg], "input") == 0) {
       if (iarg + 2 > narg) utils::missing_cmd_args(FLERR, "python input", error);
       ninput = utils::inumeric(FLERR, arg[iarg + 1], false, sparta);
@@ -202,7 +180,6 @@
         sprintf(msg, "Invalid number of python input arguments: %i", ninput);
         error->all(FLERR, msg);
       }
->>>>>>> 184c79dc
       iarg += 2;
       delete[] istr;
       istr = new char *[ninput];
@@ -219,11 +196,7 @@
       format = utils::strdup(arg[iarg + 1]);
       iarg += 2;
     } else if (strcmp(arg[iarg], "length") == 0) {
-<<<<<<< HEAD
-      if (iarg+2 > narg) error->all(FLERR, "Invalid python length command");
-=======
       if (iarg + 2 > narg) utils::missing_cmd_args(FLERR, "python length", error);
->>>>>>> 184c79dc
       length_longstr = utils::inumeric(FLERR, arg[iarg + 1], false, sparta);
       if (length_longstr <= 0) error->all(FLERR, "Invalid python return value length");
       iarg += 2;
@@ -239,16 +212,11 @@
     } else if (strcmp(arg[iarg], "exists") == 0) {
       existflag = 1;
       iarg++;
-<<<<<<< HEAD
-    } else
-      error->all(FLERR,"Unrecognized python command keyword");
-=======
     } else {
       char msg[128];
       sprintf(msg, "Unknown python command keyword: %s", arg[iarg]);
       error->all(FLERR, msg);
     }
->>>>>>> 184c79dc
   }
 
   if (pyfile && herestr)
@@ -274,25 +242,17 @@
 
     if (fp == nullptr) {
       PyUtils::Print_Errors();
-<<<<<<< HEAD
-      error->all(FLERR, "Could not open Python file");
-=======
       char msg[128];
       sprintf(msg, "Could not open Python file: %s", pyfile);
       error->all(FLERR, msg);
->>>>>>> 184c79dc
     }
 
     int err = PyRun_SimpleFile(fp, pyfile);
     if (err) {
       PyUtils::Print_Errors();
-<<<<<<< HEAD
-      error->all(FLERR, "Could not process Python file");
-=======
       char msg[128];
       sprintf(msg, "Could not open Python file: %s", pyfile);
       error->all(FLERR, msg);
->>>>>>> 184c79dc
     }
     fclose(fp);
 
@@ -300,13 +260,9 @@
     int err = PyRun_SimpleString(herestr);
     if (err) {
       PyUtils::Print_Errors();
-<<<<<<< HEAD
-      error->all(FLERR, "Could not process Python here string");
-=======
       char msg[128];
       sprintf(msg, "Could not process Python string: %s", herestr);
       error->all(FLERR, msg);
->>>>>>> 184c79dc
     }
   }
 
@@ -317,24 +273,16 @@
 
   if (!pFunc) {
     PyUtils::Print_Errors();
-<<<<<<< HEAD
-    error->all(FLERR, "Could not find Python function");
-=======
     char msg[128];
     sprintf(msg, "Could not find Python function %s", pfuncs[ifunc].name);
     error->all(FLERR, msg);
->>>>>>> 184c79dc
   }
 
   if (!PyCallable_Check(pFunc)) {
     PyUtils::Print_Errors();
-<<<<<<< HEAD
-    error->all(FLERR, "Python function is not callable");
-=======
     char msg[128];
     sprintf(msg, "Python function %s is not callable", pfuncs[ifunc].name);
     error->all(FLERR, msg);
->>>>>>> 184c79dc
   }
 
   pfuncs[ifunc].pFunc = (void *) pFunc;
@@ -361,33 +309,23 @@
   int ninput = pfuncs[ifunc].ninput;
   PyObject *pArgs = PyTuple_New(ninput);
 
-<<<<<<< HEAD
-  if (!pArgs)
-    error->all(FLERR, "Could not prepare arguments for Python function");
-=======
   if (!pArgs) {
     char msg[128];
     sprintf(msg, "Could not prepare arguments for Python function %s", pfuncs[ifunc].name);
     error->all(FLERR, msg);
   }
->>>>>>> 184c79dc
 
   for (int i = 0; i < ninput; i++) {
     int itype = pfuncs[ifunc].itype[i];
     if (itype == INT) {
       if (pfuncs[ifunc].ivarflag[i]) {
         str = input->variable->retrieve(pfuncs[ifunc].svalue[i]);
-<<<<<<< HEAD
-        if (!str)
-          error->all(FLERR, "Could not evaluate Python function input variable");
-=======
         if (!str) {
           char msg[128];
           sprintf(msg, "Could not evaluate Python function %s input variable: %s",
                      pfuncs[ifunc].name, pfuncs[ifunc].svalue[i]);
           error->all(FLERR, msg);
         }
->>>>>>> 184c79dc
         pValue = PY_INT_FROM_LONG(PY_LONG_FROM_STRING(str));
       } else {
         pValue = PY_INT_FROM_LONG(pfuncs[ifunc].ivalue[i]);
@@ -395,17 +333,12 @@
     } else if (itype == DOUBLE) {
       if (pfuncs[ifunc].ivarflag[i]) {
         str = input->variable->retrieve(pfuncs[ifunc].svalue[i]);
-<<<<<<< HEAD
-        if (!str)
-          error->all(FLERR, "Could not evaluate Python function input variable");
-=======
         if (!str) {
           char msg[128];
           sprintf(msg, "Could not evaluate Python function %s input variable: %s",
                      pfuncs[ifunc].name, pfuncs[ifunc].svalue[i]);
           error->all(FLERR, msg);
         }
->>>>>>> 184c79dc
         pValue = PyFloat_FromDouble(std::stod(str));
       } else {
         pValue = PyFloat_FromDouble(pfuncs[ifunc].dvalue[i]);
@@ -413,17 +346,12 @@
     } else if (itype == STRING) {
       if (pfuncs[ifunc].ivarflag[i]) {
         str = input->variable->retrieve(pfuncs[ifunc].svalue[i]);
-<<<<<<< HEAD
-        if (!str)
-          error->all(FLERR, "Could not evaluate Python function input variable");
-=======
         if (!str) {
           char msg[128];
           sprintf(msg, "Could not evaluate Python function %s input variable: %s",
                      pfuncs[ifunc].name, pfuncs[ifunc].svalue[i]);
           error->all(FLERR, msg);
         }
->>>>>>> 184c79dc
         pValue = PyUnicode_FromString(str);
       } else {
         pValue = PyUnicode_FromString(pfuncs[ifunc].svalue[i]);
@@ -431,13 +359,9 @@
     } else if (itype == PTR) {
       pValue = PyCapsule_New((void *)sparta, nullptr, nullptr);
     } else {
-<<<<<<< HEAD
-      error->all(FLERR, "Unsupported Python variable type");
-=======
-          char msg[128];
-          sprintf(msg, "Unsupported variable type: %i", itype);
-          error->all(FLERR, msg);
->>>>>>> 184c79dc
+      char msg[128];
+      sprintf(msg, "Unsupported variable type: %i", itype);
+      error->all(FLERR, msg);
     }
     PyTuple_SetItem(pArgs, i, pValue);
   }
@@ -450,13 +374,9 @@
 
   if (!pValue) {
     PyUtils::Print_Errors();
-<<<<<<< HEAD
-    error->one(FLERR, "Python evaluation of function failed");
-=======
     char msg[128];
     sprintf(msg, "Python evaluation of function %s failed", pfuncs[ifunc].name);
     error->all(FLERR, msg);
->>>>>>> 184c79dc
   }
 
   // function returned a value
@@ -468,13 +388,6 @@
   if (pfuncs[ifunc].noutput) {
     int otype = pfuncs[ifunc].otype;
     if (otype == INT) {
-<<<<<<< HEAD
-      sprintf(python2str,"%ld",PY_INT_AS_LONG(pValue));
-      strncpy(result, python2str, Variable::VALUELENGTH - 1);
-    } else if (otype == DOUBLE) { 
-      sprintf(python2str,"%.15g",PyFloat_AsDouble(pValue));
-      strncpy(result, python2str, Variable::VALUELENGTH - 1);
-=======
       char value[128];
       sprintf(value, "%ld", PY_INT_AS_LONG(pValue));
       strncpy(result, value, Variable::VALUELENGTH - 1);
@@ -482,7 +395,6 @@
       char value[128];
       sprintf(value, "%.15g", PyFloat_AsDouble(pValue));
       strncpy(result, value, Variable::VALUELENGTH - 1);
->>>>>>> 184c79dc
     } else if (otype == STRING) {
       const char *pystr = PyUnicode_AsUTF8(pValue);
       if (pfuncs[ifunc].longstr)
@@ -546,17 +458,12 @@
 
   if (!format && ninput + noutput)
     error->all(FLERR, "Missing python format keyword");
-<<<<<<< HEAD
-  else if (format && ((int) strlen(format) != ninput + noutput))
-    error->all(FLERR, "Python command input/output and format are inconsistent");
-=======
   else if (format && ((int) strlen(format) != ninput + noutput)) {
     char msg[128];
     sprintf(msg, "Input/output arguments (%i) and format characters (%zu) are inconsistent",
                (ninput + noutput), strlen(format));
     error->all(FLERR, msg);
   }
->>>>>>> 184c79dc
 
   // process inputs as values or variables
 
@@ -601,16 +508,11 @@
       pfuncs[ifunc].itype[i] = PTR;
       if (strcmp(istr[i], "SELF") != 0) error->all(FLERR, "Invalid python command");
 
-<<<<<<< HEAD
-    } else
-      error->all(FLERR, "Invalid python format character");
-=======
     } else {
       char msg[128];
       sprintf(msg, "Invalid python format character: %i", type);
       error->all(FLERR, msg);
     }
->>>>>>> 184c79dc
   }
 
   // process output as value or variable
@@ -626,16 +528,11 @@
     pfuncs[ifunc].otype = DOUBLE;
   else if (type == 's')
     pfuncs[ifunc].otype = STRING;
-<<<<<<< HEAD
-  else
-    error->all(FLERR, "Invalid python return format character");
-=======
   else {
     char msg[128];
     sprintf(msg, "Invalid python return format character: %i", type);
     error->all(FLERR, msg);
   }
->>>>>>> 184c79dc
 
   if (length_longstr) {
     if (pfuncs[ifunc].otype != STRING)
