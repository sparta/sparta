--- conflicted
+++ resolved
@@ -86,12 +86,8 @@
   scale = atof(arg[4]);
   if (scale < 0.0) error->all(FLERR,"Illegal fix ablate command");
 
-<<<<<<< HEAD
   int iarg = 6;
-=======
-  int iarg;
-
->>>>>>> dd138dac
+
   if ((strncmp(arg[5],"c_",2) == 0) || (strncmp(arg[5],"f_",2) == 0)) {
     if (arg[5][0] == 'c') which = COMPUTE;
     else if (arg[5][0] == 'f') which = FIX;
@@ -125,23 +121,17 @@
     iarg = 6;
 
   } else if (strcmp(arg[5],"random") == 0) {
-<<<<<<< HEAD
     iarg++;
-=======
->>>>>>> dd138dac
+
     if (narg < 7) error->all(FLERR,"Illegal fix ablate command");
     which = RANDOM;
     maxrandom = atoi(arg[6]);
 
-<<<<<<< HEAD
   } else if (strcmp(arg[5],"uniform") == 0) {
     iarg++; // one additional input
     if (narg < 7) error->all(FLERR,"Illegal fix ablate command");
     which = UNIFORM;
     maxrandom = atoi(arg[6]);
-=======
-    iarg = 7;
->>>>>>> dd138dac
 
   } else error->all(FLERR,"Illegal fix ablate command");
 
@@ -610,12 +600,8 @@
     }
   }
 
-<<<<<<< HEAD
-  // handle small corner values
-=======
   // sync shared corner point values
   // adjust individual corner point values too close to threshold
->>>>>>> dd138dac
 
   if (innerflag) epsilon_adjust_inner();
   else epsilon_adjust();
@@ -1217,23 +1203,16 @@
 }
 
 /* ----------------------------------------------------------------------
-<<<<<<< HEAD
-   version of decrement() function for inner indices
-=======
    ensure each corner point value is not too close to threshold
    this avoids creating tiny or zero-size surface elements
    corner_inside_min and corner_outside_max are set in store_corners()
      via epsilon method or isosurface stuffing method
->>>>>>> dd138dac
 ------------------------------------------------------------------------- */
 
 void FixAblate::decrement_inner()
 {
-<<<<<<< HEAD
-=======
   int i,icell;
 
->>>>>>> dd138dac
   Grid::ChildCell *cells = grid->cells;
   Grid::ChildInfo *cinfo = grid->cinfo;
 
@@ -1251,7 +1230,6 @@
     if (cells[icell].nsplit <= 0) continue;
 
     for (i = 0; i < ncorner; i++)
-<<<<<<< HEAD
       for (j = 0; j < ninner; j++)
         idelta[icell][i][j] = 0.0;
 
@@ -1305,12 +1283,7 @@
         total -= minvalue;
       }
     }
-=======
-      if (cvalues[icell][i] >= thresh && cvalues[icell][i] < corner_inside_min)
-        cvalues[icell][i] = corner_outside_max;
-      else if (cvalues[icell][i] < thresh && cvalues[icell][i] > corner_outside_max)
-        cvalues[icell][i] = corner_outside_max;;
->>>>>>> dd138dac
+
   }
 }
 
