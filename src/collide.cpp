--- conflicted
+++ resolved
@@ -361,9 +361,1349 @@
   // copy Update list of gas/gas collision computes
   // done once after Update->setup()
 
-<<<<<<< HEAD
   glist_active = update->glist_active;
-=======
+}
+
+/* ----------------------------------------------------------------------
+   NTC algorithm
+------------------------------------------------------------------------- */
+
+void Collide::collisions()
+{
+  // if requested, reset vrwmax & remain
+
+  if (update->ntimestep == vre_next) {
+    reset_vremax();
+    vre_next += vre_every;
+  }
+
+  // copy Update count of gas/gas collision computes active on this timestep
+
+  ngas_tally = update->ngas_tally;
+
+  // counters
+
+  ncollide_one = nattempt_one = nreact_one = 0;
+  ndelete = 0;
+
+  // perform collisions:
+  // variant for ambipolar approximation or not
+  // variant for nearcp flag or not
+  // variant for ngas_tally active or not
+  // variant for single group or multiple groups
+
+  if (!ambiflag) {
+    if (!nearcp) {
+      if (!ngas_tally) {
+        if (ngroups == 1) collisions_one<0,0>();
+        else collisions_group<0,0>();
+      } else if (ngas_tally) {
+        if (ngroups == 1) collisions_one<0,1>();
+        else collisions_group<0,1>();
+      }
+    } else if (nearcp) {
+      if (!ngas_tally) {
+        if (ngroups == 1) collisions_one<1,0>();
+        else collisions_group<1,0>();
+      } else if (ngas_tally) {
+        if (ngroups == 1) collisions_one<1,1>();
+        else collisions_group<1,1>();
+      }
+    }
+  } else if (ambiflag) {
+    if (!ngas_tally) {
+      if (ngroups == 1) collisions_one_ambipolar<0>();
+      else collisions_group_ambipolar<0>();
+    } else if (!ngas_tally) {
+      if (ngroups == 1) collisions_one_ambipolar<1>();
+      else collisions_group_ambipolar<1>();
+    }
+  }
+
+  // remove any particles deleted in chemistry reactions
+  // if reactions occurred, particles are no longer sorted
+  // e.g. compress_reactions may have reallocated particle->next vector
+
+  if (ndelete) particle->compress_reactions(ndelete,dellist);
+  if (react) particle->sorted = 0;
+  if (swpmflag) particle->sorted = 0;
+
+  // accumulate running totals
+
+  nattempt_running += nattempt_one;
+  ncollide_running += ncollide_one;
+  nreact_running += nreact_one;
+}
+
+/* ----------------------------------------------------------------------
+   NTC algorithm for a single group
+------------------------------------------------------------------------- */
+
+template < int NEARCP, int GASTALLY > void Collide::collisions_one()
+{
+  int i,j,k,m,n,ip,np;
+  int nattempt,reactflag;
+  double attempt,volume;
+  Particle::OnePart iorig,jorig;
+  Particle::OnePart *ipart,*jpart,*kpart;
+
+  // loop over cells I own
+
+  Grid::ChildInfo *cinfo = grid->cinfo;
+
+  Particle::OnePart *particles = particle->particles;
+  int *next = particle->next;
+
+  for (int icell = 0; icell < nglocal; icell++) {
+    np = cinfo[icell].count;
+    if (np <= 1) continue;
+
+    if (NEARCP) {
+      if (np > max_nn) realloc_nn(np,nn_last_partner);
+      memset(nn_last_partner,0,np*sizeof(int));
+    }
+
+    ip = cinfo[icell].first;
+    volume = cinfo[icell].volume / cinfo[icell].weight;
+    if (volume == 0.0) error->one(FLERR,"Collision cell volume is zero");
+
+    // setup particle list for this cell
+
+    if (np > npmax) {
+      while (np > npmax) npmax += DELTAPART;
+      memory->destroy(plist);
+      memory->create(plist,npmax,"collide:plist");
+    }
+
+    n = 0;
+    while (ip >= 0) {
+      plist[n++] = ip;
+      ip = next[ip];
+    }
+
+    // attempt = exact collision attempt count for all particles in cell
+    // nattempt = rounded attempt with RN
+    // if no attempts, continue to next grid cell
+
+    attempt = attempt_collision(icell,np,volume);
+    nattempt = static_cast<int> (attempt);
+
+    if (!nattempt) continue;
+    nattempt_one += nattempt;
+
+    // perform collisions
+    // select random pair of particles, cannot be same
+    // test if collision actually occurs
+
+    for (int iattempt = 0; iattempt < nattempt; iattempt++) {
+      i = np * random->uniform();
+      if (NEARCP) j = find_nn(i,np);
+      else {
+        j = np * random->uniform();
+        while (i == j) j = np * random->uniform();
+      }
+
+      ipart = &particles[plist[i]];
+      jpart = &particles[plist[j]];
+
+      // test if collision actually occurs
+      // continue to next collision if no reaction
+
+      if (!test_collision(icell,0,0,ipart,jpart)) continue;
+
+      if (NEARCP) {
+        nn_last_partner[i] = j+1;
+        nn_last_partner[j] = i+1;
+      }
+
+      // if recombination reaction is possible for this IJ pair
+      // pick a 3rd particle to participate and set cell number density
+      // unless boost factor turns it off, or there is no 3rd particle
+
+      if (recombflag && recomb_ijflag[ipart->ispecies][jpart->ispecies]) {
+        if (random->uniform() > react->recomb_boost_inverse)
+          react->recomb_species = -1;
+        else if (np <= 2)
+          react->recomb_species = -1;
+        else {
+          k = np * random->uniform();
+          while (k == i || k == j) k = np * random->uniform();
+          react->recomb_part3 = &particles[plist[k]];
+          react->recomb_species = react->recomb_part3->ispecies;
+          react->recomb_density = np * update->fnum / volume;
+        }
+      }
+
+      // perform collision and possible reaction
+      // if GASTALLY: tally prep with iorig/jorig, then trigger tally
+
+      if (GASTALLY) {
+        memcpy(&iorig,ipart,sizeof(Particle::OnePart));
+        memcpy(&jorig,jpart,sizeof(Particle::OnePart));
+      }
+
+      setup_collision(ipart,jpart);
+      reactflag = perform_collision(ipart,jpart,kpart);
+      ncollide_one++;
+
+      if (GASTALLY)
+        for (m = 0; m < ngas_tally; m++)
+          glist_active[m]->gas_tally(icell,reactflag,
+                                     &iorig,&jorig,ipart,jpart,kpart);
+
+      if (reactflag) nreact_one++;
+      else continue;
+
+      // if jpart destroyed: delete from plist, add particle to deletion list
+      // exit attempt loop if only single particle left
+
+      if (!jpart) {
+        if (ndelete == maxdelete) {
+          maxdelete += DELTADELETE;
+          memory->grow(dellist,maxdelete,"collide:dellist");
+        }
+        dellist[ndelete++] = plist[j];
+        np--;
+        plist[j] = plist[np];
+        if (NEARCP) nn_last_partner[j] = nn_last_partner[np];
+        if (np < 2) break;
+      }
+
+      // if kpart created, add to plist
+      // kpart was just added to particle list, so index = nlocal-1
+      // particle data structs may have been realloced by kpart
+
+      if (kpart) {
+        if (np == npmax) {
+          npmax += DELTAPART;
+          memory->grow(plist,npmax,"collide:plist");
+        }
+        if (NEARCP) set_nn(np);
+        plist[np++] = particle->nlocal-1;
+        particles = particle->particles;
+      }
+    }
+  }
+}
+
+/* ----------------------------------------------------------------------
+   NTC algorithm for multiple groups, loop over pairs of groups
+   pre-compute # of attempts per group pair
+------------------------------------------------------------------------- */
+
+template < int NEARCP, int GASTALLY > void Collide::collisions_group()
+{
+  int i,j,k,m,n,ii,jj,ip,np,isp,ng;
+  int pindex,ipair,igroup,jgroup,newgroup,ngmax;
+  int nattempt,reactflag;
+  int *ni,*nj,*ilist,*jlist;
+  int *nn_igroup,*nn_jgroup;
+  double attempt,volume;
+  Particle::OnePart iorig,jorig;
+  Particle::OnePart *ipart,*jpart,*kpart;
+
+  // loop over cells I own
+
+  Grid::ChildInfo *cinfo = grid->cinfo;
+
+  Particle::OnePart *particles = particle->particles;
+  int *next = particle->next;
+  int *species2group = mixture->species2group;
+
+  for (int icell = 0; icell < nglocal; icell++) {
+    np = cinfo[icell].count;
+    if (np <= 1) continue;
+
+    ip = cinfo[icell].first;
+    volume = cinfo[icell].volume / cinfo[icell].weight;
+    if (volume == 0.0) error->one(FLERR,"Collision cell volume is zero");
+
+    // reallocate plist and p2g if necessary
+
+    if (np > npmax) {
+      while (np > npmax) npmax += DELTAPART;
+      memory->destroy(plist);
+      memory->create(plist,npmax,"collide:plist");
+      memory->destroy(p2g);
+      memory->create(p2g,npmax,2,"collide:p2g");
+    }
+
+    // plist = particle list for entire cell
+    // glist[igroup][i] = index in plist of Ith particle in Igroup
+    // ngroup[igroup] = particle count in Igroup
+    // p2g[i][0] = Igroup for Ith particle in plist
+    // p2g[i][1] = index within glist[igroup] of Ith particle in plist
+
+    for (i = 0; i < ngroups; i++) ngroup[i] = 0;
+    n = 0;
+
+    while (ip >= 0) {
+      isp = particles[ip].ispecies;
+      igroup = species2group[isp];
+      if (ngroup[igroup] == maxgroup[igroup]) {
+        maxgroup[igroup] += DELTAPART;
+        memory->grow(glist[igroup],maxgroup[igroup],"collide:glist");
+      }
+      ng = ngroup[igroup];
+      glist[igroup][ng] = n;
+      p2g[n][0] = igroup;
+      p2g[n][1] = ng;
+      plist[n] = ip;
+      ngroup[igroup]++;
+      n++;
+      ip = next[ip];
+    }
+
+    if (NEARCP) {
+      ngmax = 0;
+      for (i = 0; i < ngroups; i++) ngmax = MAX(ngmax,ngroup[i]);
+      if (ngmax > max_nn) {
+        realloc_nn(ngmax,nn_last_partner_igroup);
+        realloc_nn(ngmax,nn_last_partner_jgroup);
+      }
+    }
+
+    // attempt = exact collision attempt count for a pair of groups
+    // double loop over N^2 / 2 pairs of groups
+    // nattempt = rounded attempt with RN
+    // NOTE: not using RN for rounding of nattempt
+    // gpair = list of group pairs when nattempt > 0
+
+    npair = 0;
+    for (igroup = 0; igroup < ngroups; igroup++)
+      for (jgroup = igroup; jgroup < ngroups; jgroup++) {
+        attempt = attempt_collision(icell,igroup,jgroup,volume);
+        nattempt = static_cast<int> (attempt);
+
+        if (nattempt) {
+          gpair[npair][0] = igroup;
+          gpair[npair][1] = jgroup;
+          gpair[npair][2] = nattempt;
+          nattempt_one += nattempt;
+          npair++;
+        }
+      }
+
+    // perform collisions for each pair of groups in gpair list
+    // select random particle in each group
+    // if igroup = jgroup, cannot be same particle
+    // test if collision actually occurs
+    // if chemistry occurs, move output I,J,K particles to new group lists
+    // if chemistry occurs, exit attempt loop if group counts become too small
+    // Ni and Nj are pointers to value in ngroup vector
+    //   b/c need to stay current as chemistry occurs
+    // NOTE: OK to use pre-computed nattempt when Ngroup may have changed via react?
+
+    for (ipair = 0; ipair < npair; ipair++) {
+      igroup = gpair[ipair][0];
+      jgroup = gpair[ipair][1];
+      nattempt = gpair[ipair][2];
+
+      ni = &ngroup[igroup];
+      nj = &ngroup[jgroup];
+      ilist = glist[igroup];
+      jlist = glist[jgroup];
+
+      // re-test for no possible attempts
+      // could have changed due to reactions in previous group pairs
+
+      if (*ni == 0 || *nj == 0) continue;
+      if (igroup == jgroup && *ni == 1) continue;
+
+      if (NEARCP) {
+        nn_igroup = nn_last_partner_igroup;
+        if (igroup == jgroup) nn_jgroup = nn_last_partner_igroup;
+        else nn_jgroup = nn_last_partner_jgroup;
+        memset(nn_igroup,0,(*ni)*sizeof(int));
+        if (igroup != jgroup) memset(nn_jgroup,0,(*nj)*sizeof(int));
+      }
+
+      for (int iattempt = 0; iattempt < nattempt; iattempt++) {
+        i = *ni * random->uniform();
+        if (NEARCP) j = find_nn_group(i,ilist,*nj,jlist,plist,nn_igroup,nn_jgroup);
+        else {
+          j = *nj * random->uniform();
+          if (igroup == jgroup)
+            while (i == j) j = *nj * random->uniform();
+        }
+
+        ipart = &particles[plist[ilist[i]]];
+        jpart = &particles[plist[jlist[j]]];
+
+        // test if collision actually occurs
+        // continue to next collision if no reaction
+
+        if (!test_collision(icell,igroup,jgroup,ipart,jpart)) continue;
+
+        if (NEARCP) {
+          nn_igroup[i] = j+1;
+          nn_jgroup[j] = i+1;
+        }
+
+        // if recombination reaction is possible for this IJ pair
+        // pick a 3rd particle to participate and set cell number density
+        // unless boost factor turns it off, or there is no 3rd particle
+
+        if (recombflag && recomb_ijflag[ipart->ispecies][jpart->ispecies]) {
+          if (random->uniform() > react->recomb_boost_inverse)
+            react->recomb_species = -1;
+          else if (np <= 2)
+            react->recomb_species = -1;
+          else {
+            ii = ilist[i];
+            jj = jlist[j];
+            k = np * random->uniform();
+            while (k == ii || k == jj) k = np * random->uniform();
+            react->recomb_part3 = &particles[plist[k]];
+            react->recomb_species = react->recomb_part3->ispecies;
+            react->recomb_density = np * update->fnum / volume;
+          }
+        }
+
+        // perform collision and possible reaction
+        // if GASTALLY: tally prep with iorig/jorig, then trigger tally
+
+        if (GASTALLY) {
+          memcpy(&iorig,ipart,sizeof(Particle::OnePart));
+          memcpy(&jorig,jpart,sizeof(Particle::OnePart));
+        }
+
+        setup_collision(ipart,jpart);
+        reactflag = perform_collision(ipart,jpart,kpart);
+        ncollide_one++;
+
+        if (GASTALLY)
+          for (m = 0; m < ngas_tally; m++)
+            glist_active[m]->gas_tally(icell,reactflag,
+                                       &iorig,&jorig,ipart,jpart,kpart);
+
+        if (reactflag) nreact_one++;
+        else continue;
+
+        // ipart may now be in different group
+        // reset ilist,jlist after addgroup() in case it realloced glist
+
+        newgroup = species2group[ipart->ispecies];
+        if (newgroup != igroup) {
+          addgroup(newgroup,ilist[i]);
+          delgroup(igroup,i);
+          ilist = glist[igroup];
+          jlist = glist[jgroup];
+          // this line needed if jgroup=igroup and delgroup() moved J particle
+          if (jgroup == igroup && j == *ni) j = i;
+        }
+
+        // jpart may now be in different group or destroyed
+        // if new group: reset ilist,jlist after addgroup() in case it realloced glist
+        // if destroyed: delete from plist and group, add particle to deletion list
+
+        if (jpart) {
+          newgroup = species2group[jpart->ispecies];
+          if (newgroup != jgroup) {
+            addgroup(newgroup,jlist[j]);
+            delgroup(jgroup,j);
+            ilist = glist[igroup];
+            jlist = glist[jgroup];
+          }
+
+        } else {
+          if (ndelete == maxdelete) {
+            maxdelete += DELTADELETE;
+            memory->grow(dellist,maxdelete,"collide:dellist");
+          }
+          pindex = jlist[j];
+          dellist[ndelete++] = plist[pindex];
+
+          delgroup(jgroup,j);
+
+          plist[pindex] = plist[np-1];
+          p2g[pindex][0] = p2g[np-1][0];
+          p2g[pindex][1] = p2g[np-1][1];
+          if (pindex < np-1) glist[p2g[pindex][0]][p2g[pindex][1]] = pindex;
+          np--;
+
+          if (NEARCP) nn_jgroup[j] = nn_jgroup[*nj];
+        }
+
+        // if kpart created, add to plist and group list
+        // kpart was just added to particle list, so index = nlocal-1
+        // reset ilist,jlist after addgroup() in case it realloced
+        // particles data struct may also have been realloced
+
+        if (kpart) {
+          newgroup = species2group[kpart->ispecies];
+
+          if (NEARCP) {
+            if (newgroup == igroup || newgroup == jgroup) {
+              n = ngroup[newgroup];
+              set_nn_group(n);
+              nn_igroup = nn_last_partner_igroup;
+              if (igroup == jgroup) nn_jgroup = nn_last_partner_igroup;
+              else nn_jgroup = nn_last_partner_jgroup;
+              nn_igroup[n] = 0;
+              nn_jgroup[n] = 0;
+            }
+          }
+
+          if (np == npmax) {
+            npmax += DELTAPART;
+            memory->grow(plist,npmax,"collide:plist");
+            memory->grow(p2g,npmax,2,"collide:p2g");
+          }
+          plist[np++] = particle->nlocal-1;
+
+          addgroup(newgroup,np-1);
+          ilist = glist[igroup];
+          jlist = glist[jgroup];
+          particles = particle->particles;
+        }
+
+        // test to exit attempt loop due to groups becoming too small
+
+        if (*ni <= 1) {
+          if (*ni == 0) break;
+          if (igroup == jgroup) break;
+        }
+        if (*nj <= 1) {
+          if (*nj == 0) break;
+          if (igroup == jgroup) break;
+        }
+      }
+    }
+  }
+}
+
+/* ----------------------------------------------------------------------
+   NTC algorithm for a single group with ambipolar approximation
+------------------------------------------------------------------------- */
+
+template < int GASTALLY > void Collide::collisions_one_ambipolar()
+{
+  int i,j,k,m,n,ip,np,nelectron,nptotal,ispecies,jspecies,tmp;
+  int nattempt,reactflag;
+  double attempt,volume;
+  Particle::OnePart iorig,jorig;
+  Particle::OnePart *ipart,*jpart,*kpart,*p,*ep;
+
+  // ambipolar vectors
+
+  int *ionambi = particle->eivec[particle->ewhich[index_ionambi]];
+  double **velambi = particle->edarray[particle->ewhich[index_velambi]];
+
+  // loop over cells I own
+
+  Grid::ChildInfo *cinfo = grid->cinfo;
+
+  Particle::OnePart *particles = particle->particles;
+  int *next = particle->next;
+  int nbytes = sizeof(Particle::OnePart);
+
+  for (int icell = 0; icell < nglocal; icell++) {
+    np = cinfo[icell].count;
+    if (np <= 1) continue;
+
+    ip = cinfo[icell].first;
+    volume = cinfo[icell].volume / cinfo[icell].weight;
+    if (volume == 0.0) error->one(FLERR,"Collision cell volume is zero");
+
+    // setup particle list for this cell
+
+    if (np > npmax) {
+      while (np > npmax) npmax += DELTAPART;
+      memory->destroy(plist);
+      memory->create(plist,npmax,"collide:plist");
+    }
+
+    n = 0;
+    while (ip >= 0) {
+      plist[n++] = ip;
+      ip = next[ip];
+    }
+
+    // setup elist of ionized electrons for this cell
+    // create them in separate array since will never become real particles
+
+    if (np >= maxelectron) {
+      while (maxelectron < np) maxelectron += DELTAELECTRON;
+      memory->sfree(elist);
+      elist = (Particle::OnePart *)
+        memory->smalloc(maxelectron*nbytes,"collide:elist");
+    }
+
+    // create electrons for ambipolar ions
+
+    nelectron = 0;
+    for (i = 0; i < np; i++) {
+      if (ionambi[plist[i]]) {
+        p = &particles[plist[i]];
+        ep = &elist[nelectron];
+        memcpy(ep,p,nbytes);
+        memcpy(ep->v,velambi[plist[i]],3*sizeof(double));
+        ep->ispecies = ambispecies;
+        nelectron++;
+      }
+    }
+
+    // attempt = exact collision attempt count for all particles in cell
+    // nptotal = includes neutrals, ions, electrons
+    // nattempt = rounded attempt with RN
+
+    nptotal = np + nelectron;
+    attempt = attempt_collision(icell,nptotal,volume);
+    nattempt = static_cast<int> (attempt);
+
+    if (!nattempt) continue;
+    nattempt_one += nattempt;
+
+    // perform collisions
+    // select random pair of particles, cannot be same
+    // test if collision actually occurs
+    // if chemistry occurs, exit attempt loop if group count goes to 0
+
+    for (int iattempt = 0; iattempt < nattempt; iattempt++) {
+      i = nptotal * random->uniform();
+      j = nptotal * random->uniform();
+      while (i == j) j = nptotal * random->uniform();
+
+      // ipart,jpart = heavy particles or electrons
+
+      if (i < np) ipart = &particles[plist[i]];
+      else ipart = &elist[i-np];
+      if (j < np) jpart = &particles[plist[j]];
+      else jpart = &elist[j-np];
+
+      // check for e/e pair
+      // count as collision, but do not perform it
+
+      if (ipart->ispecies == ambispecies && jpart->ispecies == ambispecies) {
+        ncollide_one++;
+        continue;
+      }
+
+      // if particle I is electron
+      // swap with J, since electron must be 2nd in any ambipolar reaction
+      // just need to swap i/j, ipart/jpart
+      // don't have to worry if an ambipolar ion is I or J
+
+      if (ipart->ispecies == ambispecies) {
+        tmp = i;
+        i = j;
+        j = tmp;
+        p = ipart;
+        ipart = jpart;
+        jpart = p;
+      }
+
+      // test if collision actually occurs
+
+      if (!test_collision(icell,0,0,ipart,jpart)) continue;
+
+      // if recombination reaction is possible for this IJ pair
+      // pick a 3rd particle to participate and set cell number density
+      // unless boost factor turns it off, or there is no 3rd particle
+      // 3rd particle cannot be an electron, so select from Np
+
+      if (recombflag && recomb_ijflag[ipart->ispecies][jpart->ispecies]) {
+        if (random->uniform() > react->recomb_boost_inverse)
+          react->recomb_species = -1;
+        else if (np == 1)
+          react->recomb_species = -1;
+        else if (np == 2 && jpart->ispecies != ambispecies)
+          react->recomb_species = -1;
+        else {
+          k = np * random->uniform();
+          while (k == i || k == j) k = np * random->uniform();
+          react->recomb_part3 = &particles[plist[k]];
+          react->recomb_species = react->recomb_part3->ispecies;
+          react->recomb_density = np * update->fnum / volume;
+        }
+      }
+
+      // perform collision
+      // ijspecies = species before collision chemistry
+      // if GASTALLY: tally prep with iorig/jorig, then trigger tally
+
+      if (GASTALLY) {
+        memcpy(&iorig,ipart,sizeof(Particle::OnePart));
+        memcpy(&jorig,jpart,sizeof(Particle::OnePart));
+      }
+
+      jspecies = jpart->ispecies;
+      setup_collision(ipart,jpart);
+      reactflag = perform_collision(ipart,jpart,kpart);
+      ncollide_one++;
+
+      if (GASTALLY)
+        for (m = 0; m < ngas_tally; m++)
+          glist_active[m]->gas_tally(icell,reactflag,
+                                     &iorig,&jorig,ipart,jpart,kpart);
+
+      if (reactflag) nreact_one++;
+      else continue;
+
+      // reset ambipolar ion flags due to collision
+      // must do now before particle count reset below can break out of loop
+      // first reset ionambi if kpart was added since ambi_reset() uses it
+
+      if (kpart) ionambi = particle->eivec[particle->ewhich[index_ionambi]];
+      if (jspecies == ambispecies)
+        ambi_reset(plist[i],-1,jspecies,ipart,jpart,kpart,ionambi);
+      else
+        ambi_reset(plist[i],plist[j],jspecies,ipart,jpart,kpart,ionambi);
+
+      // if kpart created:
+      // particles and custom data structs may have been realloced by kpart
+      // add kpart to plist or elist
+      // kpart was just added to particle list, so index = nlocal-1
+      // must come before jpart code below since it modifies nlocal
+
+      if (kpart) {
+        particles = particle->particles;
+        ionambi = particle->eivec[particle->ewhich[index_ionambi]];
+        velambi = particle->edarray[particle->ewhich[index_velambi]];
+
+        if (kpart->ispecies != ambispecies) {
+          if (np == npmax) {
+            npmax += DELTAPART;
+            memory->grow(plist,npmax,"collide:plist");
+          }
+          plist[np++] = particle->nlocal-1;
+
+        } else {
+          if (nelectron == maxelectron) {
+            maxelectron += DELTAELECTRON;
+            elist = (Particle::OnePart *)
+              memory->srealloc(elist,maxelectron*nbytes,"collide:elist");
+          }
+          ep = &elist[nelectron];
+          memcpy(ep,kpart,nbytes);
+          ep->ispecies = ambispecies;
+          nelectron++;
+          particle->nlocal--;
+        }
+      }
+
+      // if jpart exists, was originally not an electron, now is an electron:
+      //   ionization reaction converted 2 neutrals to one ion
+      //   add to elist, remove from plist, flag J for deletion
+      // if jpart exists, was originally an electron, now is not an electron:
+      //   exchange reaction converted ion + electron to two neutrals
+      //   add neutral J to master particle list, remove from elist, add to plist
+      // if jpart destroyed, was an electron:
+      //   recombination reaction converted ion + electron to one neutral
+      //   remove electron from elist
+      // else if jpart destroyed:
+      //   non-ambipolar recombination reaction
+      //   remove from plist, flag J for deletion
+
+      if (jpart) {
+        if (jspecies != ambispecies && jpart->ispecies == ambispecies) {
+          if (nelectron == maxelectron) {
+            maxelectron += DELTAELECTRON;
+            elist = (Particle::OnePart *)
+              memory->srealloc(elist,maxelectron*nbytes,"collide:elist");
+          }
+          ep = &elist[nelectron];
+          memcpy(ep,jpart,nbytes);
+          ep->ispecies = ambispecies;
+          nelectron++;
+          jpart = NULL;
+
+        } else if (jspecies == ambispecies && jpart->ispecies != ambispecies) {
+          int reallocflag = particle->add_particle();
+          if (reallocflag) {
+            particles = particle->particles;
+            ionambi = particle->eivec[particle->ewhich[index_ionambi]];
+            velambi = particle->edarray[particle->ewhich[index_velambi]];
+          }
+
+          int index = particle->nlocal-1;
+          memcpy(&particles[index],jpart,nbytes);
+          particles[index].id = MAXSMALLINT*random->uniform();
+          ionambi[index] = 0;
+
+          if (nelectron-1 != j-np) memcpy(&elist[j-np],&elist[nelectron-1],nbytes);
+          nelectron--;
+
+          if (np == npmax) {
+            npmax += DELTAPART;
+            memory->grow(plist,npmax,"collide:plist");
+          }
+          plist[np++] = index;
+        }
+      }
+
+      if (!jpart && jspecies == ambispecies) {
+        if (nelectron-1 != j-np) memcpy(&elist[j-np],&elist[nelectron-1],nbytes);
+        nelectron--;
+
+      } else if (!jpart) {
+        if (ndelete == maxdelete) {
+          maxdelete += DELTADELETE;
+          memory->grow(dellist,maxdelete,"collide:dellist");
+        }
+        dellist[ndelete++] = plist[j];
+        plist[j] = plist[np-1];
+        np--;
+      }
+
+      // update particle counts
+      // quit if no longer enough particles for another collision
+
+      nptotal = np + nelectron;
+      if (nptotal < 2) break;
+    }
+
+    // done with collisions/chemistry for one grid cell
+    // recombine ambipolar ions with their matching electrons
+    //   by copying electron velocity into velambi
+    // which ion is combined with which electron does not matter
+    // error if ion count does not match electron count
+
+    int melectron = 0;
+    for (n = 0; n < np; n++) {
+      i = plist[n];
+      if (ionambi[i]) {
+        if (melectron < nelectron) {
+          ep = &elist[melectron];
+          memcpy(velambi[i],ep->v,3*sizeof(double));
+        }
+        melectron++;
+      }
+    }
+    if (melectron != nelectron)
+      error->one(FLERR,"Collisions in cell did not conserve electron count");
+  }
+}
+
+/* ----------------------------------------------------------------------
+   NTC algorithm for multiple groups with ambipolar approximation
+   loop over pairs of groups, pre-compute # of attempts per group pair
+------------------------------------------------------------------------- */
+
+template < int GASTALLY > void Collide::collisions_group_ambipolar()
+{
+  int i,j,k,m,n,ii,jj,ip,np,isp,ng;
+  int pindex,ipair,igroup,jgroup,newgroup,ispecies,jspecies,tmp;
+  int nattempt,reactflag,nelectron;
+  int *ni,*nj,*ilist,*jlist,*tmpvec;
+  double attempt,volume;
+  Particle::OnePart iorig,jorig;
+  Particle::OnePart *ipart,*jpart,*kpart,*p,*ep;
+
+  // ambipolar vectors
+
+  int *ionambi = particle->eivec[particle->ewhich[index_ionambi]];
+  double **velambi = particle->edarray[particle->ewhich[index_velambi]];
+
+  // loop over cells I own
+
+  Grid::ChildInfo *cinfo = grid->cinfo;
+
+  Particle::OnePart *particles = particle->particles;
+  int *next = particle->next;
+  int nbytes = sizeof(Particle::OnePart);
+  int *species2group = mixture->species2group;
+  int egroup = species2group[ambispecies];
+
+  for (int icell = 0; icell < nglocal; icell++) {
+    np = cinfo[icell].count;
+    if (np <= 1) continue;
+
+    ip = cinfo[icell].first;
+    volume = cinfo[icell].volume / cinfo[icell].weight;
+    if (volume == 0.0) error->one(FLERR,"Collision cell volume is zero");
+
+    // reallocate plist and p2g if necessary
+
+    if (np > npmax) {
+      while (np > npmax) npmax += DELTAPART;
+      memory->destroy(plist);
+      memory->create(plist,npmax,"collide:plist");
+      memory->destroy(p2g);
+      memory->create(p2g,npmax,2,"collide:p2g");
+    }
+
+    // setup elist of ionized electrons for this cell
+    // create them in separate array since will never become real particles
+
+    if (np >= maxelectron) {
+      while (maxelectron < np) maxelectron += DELTAELECTRON;
+      memory->sfree(elist);
+      elist = (Particle::OnePart *)
+        memory->smalloc(maxelectron*nbytes,"collide:elist");
+    }
+
+    // plist = particle list for entire cell
+    // glist[igroup][i] = index in plist of Ith particle in Igroup
+    // ngroup[igroup] = particle count in Igroup
+    // p2g[i][0] = Igroup for Ith particle in plist
+    // p2g[i][1] = index within glist[igroup] of Ith particle in plist
+    // also populate elist with ionized electrons, now separated from ions
+    // ngroup[egroup] = nelectron
+
+    for (i = 0; i < ngroups; i++) ngroup[i] = 0;
+    n = 0;
+    nelectron = 0;
+
+    while (ip >= 0) {
+      isp = particles[ip].ispecies;
+      igroup = species2group[isp];
+      if (ngroup[igroup] == maxgroup[igroup]) {
+        maxgroup[igroup] += DELTAPART;
+        memory->grow(glist[igroup],maxgroup[igroup],"collide:glist");
+      }
+      ng = ngroup[igroup];
+      glist[igroup][ng] = n;
+      p2g[n][0] = igroup;
+      p2g[n][1] = ng;
+      plist[n] = ip;
+      ngroup[igroup]++;
+
+      if (ionambi[ip]) {
+        p = &particles[ip];
+        ep = &elist[nelectron];
+        memcpy(ep,p,nbytes);
+        memcpy(ep->v,velambi[ip],3*sizeof(double));
+        ep->ispecies = ambispecies;
+        nelectron++;
+
+        if (ngroup[egroup] == maxgroup[egroup]) {
+          maxgroup[egroup] += DELTAPART;
+          memory->grow(glist[egroup],maxgroup[egroup],"collide:grouplist");
+        }
+        ng = ngroup[egroup];
+        glist[egroup][ng] = nelectron-1;
+        ngroup[egroup]++;
+      }
+
+      n++;
+      ip = next[ip];
+    }
+
+    // attempt = exact collision attempt count for a pair of groups
+    // double loop over N^2 / 2 pairs of groups
+    // temporarily include nelectrons in count for egroup
+    // nattempt = rounded attempt with RN
+    // NOTE: not using RN for rounding of nattempt
+    // gpair = list of group pairs when nattempt > 0
+    //         flip igroup/jgroup if igroup = egroup
+    // egroup/egroup collisions are not included in gpair
+
+    npair = 0;
+    for (igroup = 0; igroup < ngroups; igroup++)
+      for (jgroup = igroup; jgroup < ngroups; jgroup++) {
+        if (igroup == egroup && jgroup == egroup) continue;
+        attempt = attempt_collision(icell,igroup,jgroup,volume);
+        nattempt = static_cast<int> (attempt);
+
+        if (nattempt) {
+          if (igroup == egroup) {
+              gpair[npair][0] = jgroup;
+              gpair[npair][1] = igroup;
+            } else {
+              gpair[npair][0] = igroup;
+              gpair[npair][1] = jgroup;
+            }
+          gpair[npair][2] = nattempt;
+          nattempt_one += nattempt;
+          npair++;
+        }
+      }
+
+    // perform collisions for each pair of groups in gpair list
+    // select random particle in each group
+    // if igroup = jgroup, cannot be same particle
+    // test if collision actually occurs
+    // if chemistry occurs, move output I,J,K particles to new group lists
+    // if chemistry occurs, exit attempt loop if group counts become too small
+    // Ni and Nj are pointers to value in ngroup vector
+    //   b/c need to stay current as chemistry occurs
+    // NOTE: OK to use pre-computed nattempt when Ngroup may have changed via react?
+
+    for (ipair = 0; ipair < npair; ipair++) {
+      igroup = gpair[ipair][0];
+      jgroup = gpair[ipair][1];
+      nattempt = gpair[ipair][2];
+
+      ni = &ngroup[igroup];
+      nj = &ngroup[jgroup];
+      ilist = glist[igroup];
+      jlist = glist[jgroup];
+
+      // re-test for no possible attempts
+      // could have changed due to reactions in previous group pairs
+
+      if (*ni == 0 || *nj == 0) continue;
+      if (igroup == jgroup && *ni == 1) continue;
+
+      for (int iattempt = 0; iattempt < nattempt; iattempt++) {
+        i = *ni * random->uniform();
+        j = *nj * random->uniform();
+        if (igroup == jgroup)
+          while (i == j) j = *nj * random->uniform();
+
+        // ipart/jpart can be from particles or elist
+
+        if (igroup == egroup) ipart = &elist[i];
+        else ipart = &particles[plist[ilist[i]]];
+        if (jgroup == egroup) jpart = &elist[j];
+        else jpart = &particles[plist[jlist[j]]];
+
+        // NOTE: unlike single group, no possibility of e/e collision
+        //       means collision stats may be different
+
+        //if (ipart->ispecies == ambispecies && jpart->ispecies == ambispecies) {
+        //  ncollide_one++;
+        //  continue;
+        //}
+
+        // test if collision actually occurs
+
+        if (!test_collision(icell,igroup,jgroup,ipart,jpart)) continue;
+
+        // if recombination reaction is possible for this IJ pair
+        // pick a 3rd particle to participate and set cell number density
+        // unless boost factor turns it off, or there is no 3rd particle
+        // 3rd particle will never be an electron since plist has no electrons
+        // if jgroup == egroup, no need to check k for match to jj
+
+        if (recombflag && recomb_ijflag[ipart->ispecies][jpart->ispecies]) {
+          if (random->uniform() > react->recomb_boost_inverse)
+            react->recomb_species = -1;
+          else if (np <= 2)
+            react->recomb_species = -1;
+          else {
+            ii = ilist[i];
+            if (jgroup == egroup) jj = -1;
+            else jj = jlist[j];
+            k = np * random->uniform();
+            while (k == ii || k == jj) k = np * random->uniform();
+            react->recomb_part3 = &particles[plist[k]];
+            react->recomb_species = react->recomb_part3->ispecies;
+            react->recomb_density = np * update->fnum / volume;
+          }
+        }
+
+        // perform collision
+        // ijspecies = species before collision chemistry
+        // if GASTALLY: tally prep with iorig/jorig, then trigger tally
+
+        if (GASTALLY) {
+          memcpy(&iorig,ipart,sizeof(Particle::OnePart));
+          memcpy(&jorig,jpart,sizeof(Particle::OnePart));
+        }
+
+        ispecies = ipart->ispecies;
+        jspecies = jpart->ispecies;
+        setup_collision(ipart,jpart);
+        reactflag = perform_collision(ipart,jpart,kpart);
+        ncollide_one++;
+
+        if (GASTALLY)
+          for (m = 0; m < ngas_tally; m++)
+            glist_active[m]->gas_tally(icell,reactflag,
+                                       &iorig,&jorig,ipart,jpart,kpart);
+
+        if (reactflag) nreact_one++;
+        else continue;
+
+        // reset ambipolar ion flags due to reaction
+        // must do now before group reset below can break out of loop
+        // first reset ionambi if kpart was added since ambi_reset() uses it
+
+        if (kpart) ionambi = particle->eivec[particle->ewhich[index_ionambi]];
+        if (jgroup == egroup)
+          ambi_reset(plist[ilist[i]],-1,jspecies,ipart,jpart,kpart,ionambi);
+        else
+          ambi_reset(plist[ilist[i]],plist[jlist[j]],jspecies,
+                     ipart,jpart,kpart,ionambi);
+
+        // ipart may now be in different group
+        // reset ilist,jlist after addgroup() in case it realloced glist
+
+        newgroup = species2group[ipart->ispecies];
+        if (newgroup != igroup) {
+          addgroup(newgroup,ilist[i]);
+          delgroup(igroup,i);
+          ilist = glist[igroup];
+          jlist = glist[jgroup];
+          // this line needed if jgroup=igroup and delgroup() moved J particle
+          if (jlist == ilist && j == *ni) j = i;
+        }
+
+        // if kpart created:
+        // particles and custom data structs may have been realloced by kpart
+        // add kpart to plist or elist and to group
+        // kpart was just added to particle list, so index = nlocal-1
+        // must come before jpart code below since it modifies nlocal
+
+        if (kpart) {
+          particles = particle->particles;
+          ionambi = particle->eivec[particle->ewhich[index_ionambi]];
+          velambi = particle->edarray[particle->ewhich[index_velambi]];
+
+          newgroup = species2group[kpart->ispecies];
+
+          if (newgroup != egroup) {
+            if (np == npmax) {
+              npmax += DELTAPART;
+              memory->grow(plist,npmax,"collide:plist");
+              memory->grow(p2g,npmax,2,"collide:p2g");
+            }
+            plist[np++] = particle->nlocal-1;
+            addgroup(newgroup,np-1);
+            ilist = glist[igroup];
+            jlist = glist[jgroup];
+
+          } else {
+            if (nelectron == maxelectron) {
+              maxelectron += DELTAELECTRON;
+              elist = (Particle::OnePart *)
+                memory->srealloc(elist,maxelectron*nbytes,"collide:elist");
+            }
+            ep = &elist[nelectron];
+            memcpy(ep,kpart,nbytes);
+            ep->ispecies = ambispecies;
+            nelectron++;
+            particle->nlocal--;
+
+            if (ngroup[egroup] == maxgroup[egroup]) {
+              maxgroup[egroup] += DELTAPART;
+              memory->grow(glist[egroup],maxgroup[egroup],"collide:grouplist");
+            }
+            ng = ngroup[egroup];
+            glist[egroup][ng] = nelectron-1;
+            ngroup[egroup]++;
+          }
+        }
+
+        // jpart may now be in a different group or destroyed
+        // if jpart exists, now in a different group, neither group is egroup:
+        //   add/del group, reset ilist,jlist after addgroup() in case glist realloced
+        // if jpart exists, was originally not an electron, now is an electron:
+        //   ionization reaction converted 2 neutrals to one ion
+        //   add to elist, remove from plist, flag J for deletion
+        // if jpart exists, was originally an electron, now is not an electron:
+        //   exchange reaction converted ion + electron to two neutrals
+        //   add neutral J to master particle list, remove from elist, add to plist
+        // if jpart destroyed, was an electron:
+        //   recombination reaction converted ion + electron to one neutral
+        //   remove electron from elist
+        // else if jpart destroyed:
+        //   non-ambipolar recombination reaction
+        //   remove from plist and group, add particle to deletion list
+
+        if (jpart) {
+          newgroup = species2group[jpart->ispecies];
+
+          if (newgroup == jgroup) {
+            // nothing to do
+
+          } else if (jgroup != egroup && newgroup != egroup) {
+            addgroup(newgroup,jlist[j]);
+            delgroup(jgroup,j);
+            ilist = glist[igroup];
+            jlist = glist[jgroup];
+
+          } else if (jgroup != egroup && jpart->ispecies == ambispecies) {
+            if (nelectron == maxelectron) {
+              maxelectron += DELTAELECTRON;
+              elist = (Particle::OnePart *)
+                memory->srealloc(elist,maxelectron*nbytes,"collide:elist");
+            }
+            ep = &elist[nelectron];
+            memcpy(ep,jpart,nbytes);
+            ep->ispecies = ambispecies;
+            nelectron++;
+
+            if (ngroup[egroup] == maxgroup[egroup]) {
+              maxgroup[egroup] += DELTAPART;
+              memory->grow(glist[egroup],maxgroup[egroup],"collide:grouplist");
+            }
+            ng = ngroup[egroup];
+            glist[egroup][ng] = nelectron-1;
+            ngroup[egroup]++;
+
+            jpart = NULL;
+
+          } else if (jgroup == egroup && jpart->ispecies != ambispecies) {
+            int reallocflag = particle->add_particle();
+            if (reallocflag) {
+              particles = particle->particles;
+              ionambi = particle->eivec[particle->ewhich[index_ionambi]];
+              velambi = particle->edarray[particle->ewhich[index_velambi]];
+            }
+
+            int index = particle->nlocal-1;
+            memcpy(&particles[index],jpart,nbytes);
+            particles[index].id = MAXSMALLINT*random->uniform();
+            ionambi[index] = 0;
+
+            if (nelectron-1 != j) memcpy(&elist[j],&elist[nelectron-1],nbytes);
+            nelectron--;
+            ngroup[egroup]--;
+
+            if (np == npmax) {
+              npmax += DELTAPART;
+              memory->grow(plist,npmax,"collide:plist");
+              memory->grow(p2g,npmax,2,"collide:p2g");
+            }
+            plist[np++] = index;
+            addgroup(newgroup,np-1);
+            ilist = glist[igroup];
+            jlist = glist[jgroup];
+          }
+        }
+
+        if (!jpart && jspecies == ambispecies) {
+          if (nelectron-1 != j) memcpy(&elist[j],&elist[nelectron-1],nbytes);
+          nelectron--;
+          ngroup[egroup]--;
+
+        } else if (!jpart) {
+          if (ndelete == maxdelete) {
+            maxdelete += DELTADELETE;
+            memory->grow(dellist,maxdelete,"collide:dellist");
+          }
+          pindex = jlist[j];
+          dellist[ndelete++] = plist[pindex];
+
+          delgroup(jgroup,j);
+
+          plist[pindex] = plist[np-1];
+          p2g[pindex][0] = p2g[np-1][0];
+          p2g[pindex][1] = p2g[np-1][1];
+          if (pindex < np-1) glist[p2g[pindex][0]][p2g[pindex][1]] = pindex;
+          np--;
+        }
+
+        // test to exit attempt loop due to groups becoming too small
+
+        if (*ni <= 1) {
+          if (*ni == 0) break;
+          if (igroup == jgroup) break;
+        }
+        if (*nj <= 1) {
+          if (*nj == 0) break;
+          if (igroup == jgroup) break;
+        }
+      }
+    }
+
+    // done with collisions/chemistry for one grid cell
+    // recombine ambipolar ions with their matching electrons
+    //   by copying electron velocity into velambi
+    // which ion is combined with which electron does not matter
+    // error if do not use all nelectrons in cell
+
+    int melectron = 0;
+    for (n = 0; n < np; n++) {
+      i = plist[n];
+      if (ionambi[i]) {
+        if (melectron < nelectron) {
+          ep = &elist[melectron];
+          memcpy(velambi[i],ep->v,3*sizeof(double));
+        }
+        melectron++;
+      }
+    }
+    if (melectron != nelectron)
+      error->one(FLERR,"Collisions in cell did not conserve electron count");
+  }
+}
+
+/* ----------------------------------------------------------------------
+   reset ionambi flags if ambipolar reaction occurred
+   this operates independent of cell particle counts and plist/elist data structs
+     caller will adjust those after this method returns
+   i/j = indices of I,J reactants
+   isp/jsp = pre-reaction species of I,J
+     both will not be electrons, if one is electron it will be jsp
+   reactants i,j and isp/jsp will always be in order listed below
+   products ip,jp,kp will always be in order listed below
+   logic must be valid for all ambipolar AND non-ambipolar reactions
+   check for 3 versions of 2 -> 3: dissociation or ionization
+     all have J product = electron
+     D: AB + e -> A + e + B
+        if I reactant = neutral and K product not electron:
+        set K product = neutral
+     D: AB+ + e -> A+ + e + B
+        if I reactant = ion:
+        set K product = neutral
+     I: A + e -> A+ + e + e
+        if I reactant = neutral and K product = electron:
+        set I product = ion
+     all other 2 -> 3 cases, set K product = neutral
+   check for 4 versions of 2 -> 2: ionization or exchange
+     I: A + B -> AB+ + e
+        if J product = electron:
+        set I product to ion
+     E: AB+ + e -> A + B
+        if I reactant = ion and J reactant = elecrton
+        set I/J products to neutral
+     E: AB+ + C -> A + BC+
+        if I reactant = ion:
+        set I/J products to neutral/ion
+     E: C + AB+ -> A + BC+
+        if J reactant = ion:
+        nothing to change for products
+     all other 2 -> 2 cases, no changes
+   check for one version of 2 -> 1: recombination
+     R: A+ + e -> A
+        if ej = elec, set I product to neutral
+     all other 2 -> 1 cases, no changes
+   WARNING:
+     do not index by I,J if could be e, since may be negative I,J index
+     do not access ionambi if could be e, since e may be in elist
+------------------------------------------------------------------------- */
+
+void Collide::ambi_reset(int i, int j, int jsp,
+                         Particle::OnePart *ip, Particle::OnePart *jp,
+                         Particle::OnePart *kp, int *ionambi)
+{
+  int e = ambispecies;
+
+  // 2 reactants become 3 products
+  // in all ambi reactions with an electron reactant, it is J
+
+  if (kp) {
+    int k = particle->nlocal-1;
+    ionambi[k] = 0;
+    if (jsp != e) return;
+
+    if (ionambi[i]) {                // nothing to change
+    } else if (kp->ispecies == e) {
+      ionambi[i] = 1;                // 1st reactant is now 1st product ion
+    }
+
+  // 2 reactants become 2 products
+  // ambi reaction if J product is electron or either reactant is ion
+
+  } else if (jp) {
+    if (jp->ispecies == e) {
+      ionambi[i] = 1;         // 1st reactant is now 1st product ion
+    } else if (ionambi[i] && jsp == e) {
+      ionambi[i] = 0;         // 1st reactant is now 1st product neutral
+    } else if (ionambi[i]) {
+      ionambi[i] = 0;         // 1st reactant is now 1st product neutral
+      ionambi[j] = 1;         // 2nd reactant is now 2nd product ion
+    }
+
+  // 2 reactants become 1 product
+  // ambi reaction if J reactant is electron
+
+  } else if (!jp) {
+    if (jsp == e) ionambi[i] = 0;   // 1st reactant is now 1st product neutral
+  }
+}
+
+/* ---------------------------------------------------------------------- */
+
+void Collide::modify_params(int narg, char **arg)
+{
+  if (narg == 0) error->all(FLERR,"Illegal collide_modify command");
+
   int iarg = 0;
   while (iarg < narg) {
     if (strcmp(arg[iarg],"vremax") == 0) {
@@ -410,1460 +1750,6 @@
       if (nearcp && nearlimit <= 0)
         error->all(FLERR,"Illegal collide_modify command");
       iarg += 3;
-    } else if (strcmp(arg[iarg],"swpm") == 0) {
-      if (iarg+4 > narg) error->all(FLERR,"Illegal collide_modify command");
-      if (domain->axisymmetric)
-        error->all(FLERR,"SWPM cannot be used in axi-symmetric simulations");
-      if (grid->cellweightflag)
-        error->all(FLERR,"SWPM cannot be used with cell-based weighting");
-      // enable particle weighting
-      particle->weightflag = 1;
-      if (strcmp(arg[iarg+1],"no") == 0) swpmflag = 0;
-      else if (strcmp(arg[iarg+1],"yes") == 0) swpmflag = 1;
-      else error->all(FLERR,"Illegal collide_modify command");
-      Ncmin = atoi(arg[iarg+2]);
-      wtf = atof(arg[iarg+3]);
-      if (wtf < 0) error->all(FLERR,"Illegal collide_modify command");
-      iarg += 4;
-    } else if (strcmp(arg[iarg],"reduce") == 0) {
-      if (!swpmflag) error->all(FLERR,"Must have swpm enabled first");
-      if (iarg+5 > narg) error->all(FLERR,"Illegal collide_modify command");
-      reduceflag = 1;
-      if (strcmp(arg[iarg+1],"energy") == 0) reduction_type = ENERGY;
-      else if (strcmp(arg[iarg+1],"heat") == 0) reduction_type = HEAT;
-      else if (strcmp(arg[iarg+1],"stress") == 0) reduction_type = STRESS;
-      else error->all(FLERR,"Requested reduction scheme not available");
-      if (reduction_type == ENERGY || reduction_type == HEAT) Ngmin = 2;
-      else Ngmin = 6;
-      Ncmax = atoi(arg[iarg+2]);
-      if (strcmp(arg[iarg+3],"binary") == 0) group_type = BINARY;
-      else if (strcmp(arg[iarg+3],"weight") == 0) group_type = WEIGHT;
-      else error->all(FLERR,"Requested grouping scheme not available");
-      Ngmax = atoi(arg[iarg+4]);
-      if(Ngmax < Ngmin) error->all(FLERR,"Max group size too small");
-      iarg += 5;
-    } else error->all(FLERR,"Illegal collide_modify command");
-  }
-}
-
-/* ----------------------------------------------------------------------
-   reset vremax to initial species-based values
-   reset remain to 0.0
-------------------------------------------------------------------------- */
-
-void Collide::reset_vremax()
-{
-  for (int icell = 0; icell < nglocal; icell++)
-    for (int igroup = 0; igroup < ngroups; igroup++)
-      for (int jgroup = 0; jgroup < ngroups; jgroup++) {
-        vremax[icell][igroup][jgroup] = vremax_initial[igroup][jgroup];
-        if (remainflag) remain[icell][igroup][jgroup] = 0.0;
-      }
->>>>>>> 79db0e61
-}
-
-/* ----------------------------------------------------------------------
-   NTC algorithm
-------------------------------------------------------------------------- */
-
-void Collide::collisions()
-{
-  // if requested, reset vrwmax & remain
-
-  if (update->ntimestep == vre_next) {
-    reset_vremax();
-    vre_next += vre_every;
-  }
-
-  // copy Update count of gas/gas collision computes active on this timestep
-
-  ngas_tally = update->ngas_tally;
-
-  // counters
-
-  ncollide_one = nattempt_one = nreact_one = 0;
-  ndelete = 0;
-
-  // perform collisions:
-  // variant for ambipolar approximation or not
-<<<<<<< HEAD
-  // variant for nearcp flag or not
-  // variant for ngas_tally active or not
-  // variant for single group or multiple groups
-
-  if (!ambiflag) {
-    if (!nearcp) {
-      if (!ngas_tally) {
-        if (ngroups == 1) collisions_one<0,0>();
-        else collisions_group<0,0>();
-      } else if (ngas_tally) {
-        if (ngroups == 1) collisions_one<0,1>();
-        else collisions_group<0,1>();
-      }
-    } else if (nearcp) {
-      if (!ngas_tally) {
-        if (ngroups == 1) collisions_one<1,0>();
-        else collisions_group<1,0>();
-      } else if (ngas_tally) {
-        if (ngroups == 1) collisions_one<1,1>();
-        else collisions_group<1,1>();
-      }
-    }
-  } else if (ambiflag) {
-    if (!ngas_tally) {
-      if (ngroups == 1) collisions_one_ambipolar<0>();
-      else collisions_group_ambipolar<0>();
-    } else if (!ngas_tally) {
-      if (ngroups == 1) collisions_one_ambipolar<1>();
-      else collisions_group_ambipolar<1>();
-=======
-  // variant for stochastic weighted collisions or not
-
-  if (swpmflag) {
-    collisions_one_sw();
-    particle->sort();
-    if (reduceflag) group_reduce();
-  } else if (!ambiflag) {
-    if (nearcp == 0) {
-      if (ngroups == 1) collisions_one<0>();
-      else collisions_group<0>();
-    } else {
-      if (ngroups == 1) collisions_one<1>();
-      else collisions_group<1>();
->>>>>>> 79db0e61
-    }
-  }
-
-  // remove any particles deleted in chemistry reactions
-  // if reactions occurred, particles are no longer sorted
-  // e.g. compress_reactions may have reallocated particle->next vector
-
-  if (ndelete) particle->compress_reactions(ndelete,dellist);
-  if (react) particle->sorted = 0;
-  if (swpmflag) particle->sorted = 0;
-
-  // accumulate running totals
-
-  nattempt_running += nattempt_one;
-  ncollide_running += ncollide_one;
-  nreact_running += nreact_one;
-}
-
-/* ----------------------------------------------------------------------
-   NTC algorithm for a single group
-------------------------------------------------------------------------- */
-
-template < int NEARCP, int GASTALLY > void Collide::collisions_one()
-{
-  int i,j,k,m,n,ip,np;
-  int nattempt,reactflag;
-  double attempt,volume;
-  Particle::OnePart iorig,jorig;
-  Particle::OnePart *ipart,*jpart,*kpart;
-
-  // loop over cells I own
-
-  Grid::ChildInfo *cinfo = grid->cinfo;
-
-  Particle::OnePart *particles = particle->particles;
-  int *next = particle->next;
-
-  for (int icell = 0; icell < nglocal; icell++) {
-    np = cinfo[icell].count;
-    if (np <= 1) continue;
-
-    if (NEARCP) {
-      if (np > max_nn) realloc_nn(np,nn_last_partner);
-      memset(nn_last_partner,0,np*sizeof(int));
-    }
-
-    ip = cinfo[icell].first;
-    volume = cinfo[icell].volume / cinfo[icell].weight;
-    if (volume == 0.0) error->one(FLERR,"Collision cell volume is zero");
-
-    // setup particle list for this cell
-
-    if (np > npmax) {
-      while (np > npmax) npmax += DELTAPART;
-      memory->destroy(plist);
-      memory->create(plist,npmax,"collide:plist");
-    }
-
-    n = 0;
-    while (ip >= 0) {
-      plist[n++] = ip;
-      ip = next[ip];
-    }
-
-    // attempt = exact collision attempt count for all particles in cell
-    // nattempt = rounded attempt with RN
-    // if no attempts, continue to next grid cell
-
-    attempt = attempt_collision(icell,np,volume);
-    nattempt = static_cast<int> (attempt);
-
-    if (!nattempt) continue;
-    nattempt_one += nattempt;
-
-    // perform collisions
-    // select random pair of particles, cannot be same
-    // test if collision actually occurs
-
-    for (int iattempt = 0; iattempt < nattempt; iattempt++) {
-      i = np * random->uniform();
-      if (NEARCP) j = find_nn(i,np);
-      else {
-        j = np * random->uniform();
-        while (i == j) j = np * random->uniform();
-      }
-
-      ipart = &particles[plist[i]];
-      jpart = &particles[plist[j]];
-
-      // test if collision actually occurs
-      // continue to next collision if no reaction
-
-      if (!test_collision(icell,0,0,ipart,jpart)) continue;
-
-      if (NEARCP) {
-        nn_last_partner[i] = j+1;
-        nn_last_partner[j] = i+1;
-      }
-
-      // if recombination reaction is possible for this IJ pair
-      // pick a 3rd particle to participate and set cell number density
-      // unless boost factor turns it off, or there is no 3rd particle
-
-      if (recombflag && recomb_ijflag[ipart->ispecies][jpart->ispecies]) {
-        if (random->uniform() > react->recomb_boost_inverse)
-          react->recomb_species = -1;
-        else if (np <= 2)
-          react->recomb_species = -1;
-        else {
-          k = np * random->uniform();
-          while (k == i || k == j) k = np * random->uniform();
-          react->recomb_part3 = &particles[plist[k]];
-          react->recomb_species = react->recomb_part3->ispecies;
-          react->recomb_density = np * update->fnum / volume;
-        }
-      }
-
-      // perform collision and possible reaction
-      // if GASTALLY: tally prep with iorig/jorig, then trigger tally
-
-      if (GASTALLY) {
-        memcpy(&iorig,ipart,sizeof(Particle::OnePart));
-        memcpy(&jorig,jpart,sizeof(Particle::OnePart));
-      }
-
-      setup_collision(ipart,jpart);
-      reactflag = perform_collision(ipart,jpart,kpart);
-      ncollide_one++;
-
-      if (GASTALLY)
-        for (m = 0; m < ngas_tally; m++)
-          glist_active[m]->gas_tally(icell,reactflag,
-                                     &iorig,&jorig,ipart,jpart,kpart);
-
-      if (reactflag) nreact_one++;
-      else continue;
-
-      // if jpart destroyed: delete from plist, add particle to deletion list
-      // exit attempt loop if only single particle left
-
-      if (!jpart) {
-        if (ndelete == maxdelete) {
-          maxdelete += DELTADELETE;
-          memory->grow(dellist,maxdelete,"collide:dellist");
-        }
-        dellist[ndelete++] = plist[j];
-        np--;
-        plist[j] = plist[np];
-        if (NEARCP) nn_last_partner[j] = nn_last_partner[np];
-        if (np < 2) break;
-      }
-
-      // if kpart created, add to plist
-      // kpart was just added to particle list, so index = nlocal-1
-      // particle data structs may have been realloced by kpart
-
-      if (kpart) {
-        if (np == npmax) {
-          npmax += DELTAPART;
-          memory->grow(plist,npmax,"collide:plist");
-        }
-        if (NEARCP) set_nn(np);
-        plist[np++] = particle->nlocal-1;
-        particles = particle->particles;
-      }
-    }
-  }
-}
-
-/* ----------------------------------------------------------------------
-   NTC algorithm for multiple groups, loop over pairs of groups
-   pre-compute # of attempts per group pair
-------------------------------------------------------------------------- */
-
-template < int NEARCP, int GASTALLY > void Collide::collisions_group()
-{
-  int i,j,k,m,n,ii,jj,ip,np,isp,ng;
-  int pindex,ipair,igroup,jgroup,newgroup,ngmax;
-  int nattempt,reactflag;
-  int *ni,*nj,*ilist,*jlist;
-  int *nn_igroup,*nn_jgroup;
-  double attempt,volume;
-  Particle::OnePart iorig,jorig;
-  Particle::OnePart *ipart,*jpart,*kpart;
-
-  // loop over cells I own
-
-  Grid::ChildInfo *cinfo = grid->cinfo;
-
-  Particle::OnePart *particles = particle->particles;
-  int *next = particle->next;
-  int *species2group = mixture->species2group;
-
-  for (int icell = 0; icell < nglocal; icell++) {
-    np = cinfo[icell].count;
-    if (np <= 1) continue;
-
-    ip = cinfo[icell].first;
-    volume = cinfo[icell].volume / cinfo[icell].weight;
-    if (volume == 0.0) error->one(FLERR,"Collision cell volume is zero");
-
-    // reallocate plist and p2g if necessary
-
-    if (np > npmax) {
-      while (np > npmax) npmax += DELTAPART;
-      memory->destroy(plist);
-      memory->create(plist,npmax,"collide:plist");
-      memory->destroy(p2g);
-      memory->create(p2g,npmax,2,"collide:p2g");
-    }
-
-    // plist = particle list for entire cell
-    // glist[igroup][i] = index in plist of Ith particle in Igroup
-    // ngroup[igroup] = particle count in Igroup
-    // p2g[i][0] = Igroup for Ith particle in plist
-    // p2g[i][1] = index within glist[igroup] of Ith particle in plist
-
-    for (i = 0; i < ngroups; i++) ngroup[i] = 0;
-    n = 0;
-
-    while (ip >= 0) {
-      isp = particles[ip].ispecies;
-      igroup = species2group[isp];
-      if (ngroup[igroup] == maxgroup[igroup]) {
-        maxgroup[igroup] += DELTAPART;
-        memory->grow(glist[igroup],maxgroup[igroup],"collide:glist");
-      }
-      ng = ngroup[igroup];
-      glist[igroup][ng] = n;
-      p2g[n][0] = igroup;
-      p2g[n][1] = ng;
-      plist[n] = ip;
-      ngroup[igroup]++;
-      n++;
-      ip = next[ip];
-    }
-
-    if (NEARCP) {
-      ngmax = 0;
-      for (i = 0; i < ngroups; i++) ngmax = MAX(ngmax,ngroup[i]);
-      if (ngmax > max_nn) {
-        realloc_nn(ngmax,nn_last_partner_igroup);
-        realloc_nn(ngmax,nn_last_partner_jgroup);
-      }
-    }
-
-    // attempt = exact collision attempt count for a pair of groups
-    // double loop over N^2 / 2 pairs of groups
-    // nattempt = rounded attempt with RN
-    // NOTE: not using RN for rounding of nattempt
-    // gpair = list of group pairs when nattempt > 0
-
-    npair = 0;
-    for (igroup = 0; igroup < ngroups; igroup++)
-      for (jgroup = igroup; jgroup < ngroups; jgroup++) {
-        attempt = attempt_collision(icell,igroup,jgroup,volume);
-        nattempt = static_cast<int> (attempt);
-
-        if (nattempt) {
-          gpair[npair][0] = igroup;
-          gpair[npair][1] = jgroup;
-          gpair[npair][2] = nattempt;
-          nattempt_one += nattempt;
-          npair++;
-        }
-      }
-
-    // perform collisions for each pair of groups in gpair list
-    // select random particle in each group
-    // if igroup = jgroup, cannot be same particle
-    // test if collision actually occurs
-    // if chemistry occurs, move output I,J,K particles to new group lists
-    // if chemistry occurs, exit attempt loop if group counts become too small
-    // Ni and Nj are pointers to value in ngroup vector
-    //   b/c need to stay current as chemistry occurs
-    // NOTE: OK to use pre-computed nattempt when Ngroup may have changed via react?
-
-    for (ipair = 0; ipair < npair; ipair++) {
-      igroup = gpair[ipair][0];
-      jgroup = gpair[ipair][1];
-      nattempt = gpair[ipair][2];
-
-      ni = &ngroup[igroup];
-      nj = &ngroup[jgroup];
-      ilist = glist[igroup];
-      jlist = glist[jgroup];
-
-      // re-test for no possible attempts
-      // could have changed due to reactions in previous group pairs
-
-      if (*ni == 0 || *nj == 0) continue;
-      if (igroup == jgroup && *ni == 1) continue;
-
-      if (NEARCP) {
-        nn_igroup = nn_last_partner_igroup;
-        if (igroup == jgroup) nn_jgroup = nn_last_partner_igroup;
-        else nn_jgroup = nn_last_partner_jgroup;
-        memset(nn_igroup,0,(*ni)*sizeof(int));
-        if (igroup != jgroup) memset(nn_jgroup,0,(*nj)*sizeof(int));
-      }
-
-      for (int iattempt = 0; iattempt < nattempt; iattempt++) {
-        i = *ni * random->uniform();
-        if (NEARCP) j = find_nn_group(i,ilist,*nj,jlist,plist,nn_igroup,nn_jgroup);
-        else {
-          j = *nj * random->uniform();
-          if (igroup == jgroup)
-            while (i == j) j = *nj * random->uniform();
-        }
-
-        ipart = &particles[plist[ilist[i]]];
-        jpart = &particles[plist[jlist[j]]];
-
-        // test if collision actually occurs
-        // continue to next collision if no reaction
-
-        if (!test_collision(icell,igroup,jgroup,ipart,jpart)) continue;
-
-        if (NEARCP) {
-          nn_igroup[i] = j+1;
-          nn_jgroup[j] = i+1;
-        }
-
-        // if recombination reaction is possible for this IJ pair
-        // pick a 3rd particle to participate and set cell number density
-        // unless boost factor turns it off, or there is no 3rd particle
-
-        if (recombflag && recomb_ijflag[ipart->ispecies][jpart->ispecies]) {
-          if (random->uniform() > react->recomb_boost_inverse)
-            react->recomb_species = -1;
-          else if (np <= 2)
-            react->recomb_species = -1;
-          else {
-            ii = ilist[i];
-            jj = jlist[j];
-            k = np * random->uniform();
-            while (k == ii || k == jj) k = np * random->uniform();
-            react->recomb_part3 = &particles[plist[k]];
-            react->recomb_species = react->recomb_part3->ispecies;
-            react->recomb_density = np * update->fnum / volume;
-          }
-        }
-
-        // perform collision and possible reaction
-        // if GASTALLY: tally prep with iorig/jorig, then trigger tally
-
-        if (GASTALLY) {
-          memcpy(&iorig,ipart,sizeof(Particle::OnePart));
-          memcpy(&jorig,jpart,sizeof(Particle::OnePart));
-        }
-
-        setup_collision(ipart,jpart);
-        reactflag = perform_collision(ipart,jpart,kpart);
-        ncollide_one++;
-
-        if (GASTALLY)
-          for (m = 0; m < ngas_tally; m++)
-            glist_active[m]->gas_tally(icell,reactflag,
-                                       &iorig,&jorig,ipart,jpart,kpart);
-
-        if (reactflag) nreact_one++;
-        else continue;
-
-        // ipart may now be in different group
-        // reset ilist,jlist after addgroup() in case it realloced glist
-
-        newgroup = species2group[ipart->ispecies];
-        if (newgroup != igroup) {
-          addgroup(newgroup,ilist[i]);
-          delgroup(igroup,i);
-          ilist = glist[igroup];
-          jlist = glist[jgroup];
-          // this line needed if jgroup=igroup and delgroup() moved J particle
-          if (jgroup == igroup && j == *ni) j = i;
-        }
-
-        // jpart may now be in different group or destroyed
-        // if new group: reset ilist,jlist after addgroup() in case it realloced glist
-        // if destroyed: delete from plist and group, add particle to deletion list
-
-        if (jpart) {
-          newgroup = species2group[jpart->ispecies];
-          if (newgroup != jgroup) {
-            addgroup(newgroup,jlist[j]);
-            delgroup(jgroup,j);
-            ilist = glist[igroup];
-            jlist = glist[jgroup];
-          }
-
-        } else {
-          if (ndelete == maxdelete) {
-            maxdelete += DELTADELETE;
-            memory->grow(dellist,maxdelete,"collide:dellist");
-          }
-          pindex = jlist[j];
-          dellist[ndelete++] = plist[pindex];
-
-          delgroup(jgroup,j);
-
-          plist[pindex] = plist[np-1];
-          p2g[pindex][0] = p2g[np-1][0];
-          p2g[pindex][1] = p2g[np-1][1];
-          if (pindex < np-1) glist[p2g[pindex][0]][p2g[pindex][1]] = pindex;
-          np--;
-
-          if (NEARCP) nn_jgroup[j] = nn_jgroup[*nj];
-        }
-
-        // if kpart created, add to plist and group list
-        // kpart was just added to particle list, so index = nlocal-1
-        // reset ilist,jlist after addgroup() in case it realloced
-        // particles data struct may also have been realloced
-
-        if (kpart) {
-          newgroup = species2group[kpart->ispecies];
-
-          if (NEARCP) {
-            if (newgroup == igroup || newgroup == jgroup) {
-              n = ngroup[newgroup];
-              set_nn_group(n);
-              nn_igroup = nn_last_partner_igroup;
-              if (igroup == jgroup) nn_jgroup = nn_last_partner_igroup;
-              else nn_jgroup = nn_last_partner_jgroup;
-              nn_igroup[n] = 0;
-              nn_jgroup[n] = 0;
-            }
-          }
-
-          if (np == npmax) {
-            npmax += DELTAPART;
-            memory->grow(plist,npmax,"collide:plist");
-            memory->grow(p2g,npmax,2,"collide:p2g");
-          }
-          plist[np++] = particle->nlocal-1;
-
-          addgroup(newgroup,np-1);
-          ilist = glist[igroup];
-          jlist = glist[jgroup];
-          particles = particle->particles;
-        }
-
-        // test to exit attempt loop due to groups becoming too small
-
-        if (*ni <= 1) {
-          if (*ni == 0) break;
-          if (igroup == jgroup) break;
-        }
-        if (*nj <= 1) {
-          if (*nj == 0) break;
-          if (igroup == jgroup) break;
-        }
-      }
-    }
-  }
-}
-
-/* ----------------------------------------------------------------------
-   NTC algorithm for a single group with ambipolar approximation
-------------------------------------------------------------------------- */
-
-template < int GASTALLY > void Collide::collisions_one_ambipolar()
-{
-  int i,j,k,m,n,ip,np,nelectron,nptotal,ispecies,jspecies,tmp;
-  int nattempt,reactflag;
-  double attempt,volume;
-  Particle::OnePart iorig,jorig;
-  Particle::OnePart *ipart,*jpart,*kpart,*p,*ep;
-
-  // ambipolar vectors
-
-  int *ionambi = particle->eivec[particle->ewhich[index_ionambi]];
-  double **velambi = particle->edarray[particle->ewhich[index_velambi]];
-
-  // loop over cells I own
-
-  Grid::ChildInfo *cinfo = grid->cinfo;
-
-  Particle::OnePart *particles = particle->particles;
-  int *next = particle->next;
-  int nbytes = sizeof(Particle::OnePart);
-
-  for (int icell = 0; icell < nglocal; icell++) {
-    np = cinfo[icell].count;
-    if (np <= 1) continue;
-
-    ip = cinfo[icell].first;
-    volume = cinfo[icell].volume / cinfo[icell].weight;
-    if (volume == 0.0) error->one(FLERR,"Collision cell volume is zero");
-
-    // setup particle list for this cell
-
-    if (np > npmax) {
-      while (np > npmax) npmax += DELTAPART;
-      memory->destroy(plist);
-      memory->create(plist,npmax,"collide:plist");
-    }
-
-    n = 0;
-    while (ip >= 0) {
-      plist[n++] = ip;
-      ip = next[ip];
-    }
-
-    // setup elist of ionized electrons for this cell
-    // create them in separate array since will never become real particles
-
-    if (np >= maxelectron) {
-      while (maxelectron < np) maxelectron += DELTAELECTRON;
-      memory->sfree(elist);
-      elist = (Particle::OnePart *)
-        memory->smalloc(maxelectron*nbytes,"collide:elist");
-    }
-
-    // create electrons for ambipolar ions
-
-    nelectron = 0;
-    for (i = 0; i < np; i++) {
-      if (ionambi[plist[i]]) {
-        p = &particles[plist[i]];
-        ep = &elist[nelectron];
-        memcpy(ep,p,nbytes);
-        memcpy(ep->v,velambi[plist[i]],3*sizeof(double));
-        ep->ispecies = ambispecies;
-        nelectron++;
-      }
-    }
-
-    // attempt = exact collision attempt count for all particles in cell
-    // nptotal = includes neutrals, ions, electrons
-    // nattempt = rounded attempt with RN
-
-    nptotal = np + nelectron;
-    attempt = attempt_collision(icell,nptotal,volume);
-    nattempt = static_cast<int> (attempt);
-
-    if (!nattempt) continue;
-    nattempt_one += nattempt;
-
-    // perform collisions
-    // select random pair of particles, cannot be same
-    // test if collision actually occurs
-    // if chemistry occurs, exit attempt loop if group count goes to 0
-
-    for (int iattempt = 0; iattempt < nattempt; iattempt++) {
-      i = nptotal * random->uniform();
-      j = nptotal * random->uniform();
-      while (i == j) j = nptotal * random->uniform();
-
-      // ipart,jpart = heavy particles or electrons
-
-      if (i < np) ipart = &particles[plist[i]];
-      else ipart = &elist[i-np];
-      if (j < np) jpart = &particles[plist[j]];
-      else jpart = &elist[j-np];
-
-      // check for e/e pair
-      // count as collision, but do not perform it
-
-      if (ipart->ispecies == ambispecies && jpart->ispecies == ambispecies) {
-        ncollide_one++;
-        continue;
-      }
-
-      // if particle I is electron
-      // swap with J, since electron must be 2nd in any ambipolar reaction
-      // just need to swap i/j, ipart/jpart
-      // don't have to worry if an ambipolar ion is I or J
-
-      if (ipart->ispecies == ambispecies) {
-        tmp = i;
-        i = j;
-        j = tmp;
-        p = ipart;
-        ipart = jpart;
-        jpart = p;
-      }
-
-      // test if collision actually occurs
-
-      if (!test_collision(icell,0,0,ipart,jpart)) continue;
-
-      // if recombination reaction is possible for this IJ pair
-      // pick a 3rd particle to participate and set cell number density
-      // unless boost factor turns it off, or there is no 3rd particle
-      // 3rd particle cannot be an electron, so select from Np
-
-      if (recombflag && recomb_ijflag[ipart->ispecies][jpart->ispecies]) {
-        if (random->uniform() > react->recomb_boost_inverse)
-          react->recomb_species = -1;
-        else if (np == 1)
-          react->recomb_species = -1;
-        else if (np == 2 && jpart->ispecies != ambispecies)
-          react->recomb_species = -1;
-        else {
-          k = np * random->uniform();
-          while (k == i || k == j) k = np * random->uniform();
-          react->recomb_part3 = &particles[plist[k]];
-          react->recomb_species = react->recomb_part3->ispecies;
-          react->recomb_density = np * update->fnum / volume;
-        }
-      }
-
-      // perform collision
-      // ijspecies = species before collision chemistry
-      // if GASTALLY: tally prep with iorig/jorig, then trigger tally
-
-      if (GASTALLY) {
-        memcpy(&iorig,ipart,sizeof(Particle::OnePart));
-        memcpy(&jorig,jpart,sizeof(Particle::OnePart));
-      }
-
-      jspecies = jpart->ispecies;
-      setup_collision(ipart,jpart);
-      reactflag = perform_collision(ipart,jpart,kpart);
-      ncollide_one++;
-
-      if (GASTALLY)
-        for (m = 0; m < ngas_tally; m++)
-          glist_active[m]->gas_tally(icell,reactflag,
-                                     &iorig,&jorig,ipart,jpart,kpart);
-
-      if (reactflag) nreact_one++;
-      else continue;
-
-      // reset ambipolar ion flags due to collision
-      // must do now before particle count reset below can break out of loop
-      // first reset ionambi if kpart was added since ambi_reset() uses it
-
-      if (kpart) ionambi = particle->eivec[particle->ewhich[index_ionambi]];
-      if (jspecies == ambispecies)
-        ambi_reset(plist[i],-1,jspecies,ipart,jpart,kpart,ionambi);
-      else
-        ambi_reset(plist[i],plist[j],jspecies,ipart,jpart,kpart,ionambi);
-
-      // if kpart created:
-      // particles and custom data structs may have been realloced by kpart
-      // add kpart to plist or elist
-      // kpart was just added to particle list, so index = nlocal-1
-      // must come before jpart code below since it modifies nlocal
-
-      if (kpart) {
-        particles = particle->particles;
-        ionambi = particle->eivec[particle->ewhich[index_ionambi]];
-        velambi = particle->edarray[particle->ewhich[index_velambi]];
-
-        if (kpart->ispecies != ambispecies) {
-          if (np == npmax) {
-            npmax += DELTAPART;
-            memory->grow(plist,npmax,"collide:plist");
-          }
-          plist[np++] = particle->nlocal-1;
-
-        } else {
-          if (nelectron == maxelectron) {
-            maxelectron += DELTAELECTRON;
-            elist = (Particle::OnePart *)
-              memory->srealloc(elist,maxelectron*nbytes,"collide:elist");
-          }
-          ep = &elist[nelectron];
-          memcpy(ep,kpart,nbytes);
-          ep->ispecies = ambispecies;
-          nelectron++;
-          particle->nlocal--;
-        }
-      }
-
-      // if jpart exists, was originally not an electron, now is an electron:
-      //   ionization reaction converted 2 neutrals to one ion
-      //   add to elist, remove from plist, flag J for deletion
-      // if jpart exists, was originally an electron, now is not an electron:
-      //   exchange reaction converted ion + electron to two neutrals
-      //   add neutral J to master particle list, remove from elist, add to plist
-      // if jpart destroyed, was an electron:
-      //   recombination reaction converted ion + electron to one neutral
-      //   remove electron from elist
-      // else if jpart destroyed:
-      //   non-ambipolar recombination reaction
-      //   remove from plist, flag J for deletion
-
-      if (jpart) {
-        if (jspecies != ambispecies && jpart->ispecies == ambispecies) {
-          if (nelectron == maxelectron) {
-            maxelectron += DELTAELECTRON;
-            elist = (Particle::OnePart *)
-              memory->srealloc(elist,maxelectron*nbytes,"collide:elist");
-          }
-          ep = &elist[nelectron];
-          memcpy(ep,jpart,nbytes);
-          ep->ispecies = ambispecies;
-          nelectron++;
-          jpart = NULL;
-
-        } else if (jspecies == ambispecies && jpart->ispecies != ambispecies) {
-          int reallocflag = particle->add_particle();
-          if (reallocflag) {
-            particles = particle->particles;
-            ionambi = particle->eivec[particle->ewhich[index_ionambi]];
-            velambi = particle->edarray[particle->ewhich[index_velambi]];
-          }
-
-          int index = particle->nlocal-1;
-          memcpy(&particles[index],jpart,nbytes);
-          particles[index].id = MAXSMALLINT*random->uniform();
-          ionambi[index] = 0;
-
-          if (nelectron-1 != j-np) memcpy(&elist[j-np],&elist[nelectron-1],nbytes);
-          nelectron--;
-
-          if (np == npmax) {
-            npmax += DELTAPART;
-            memory->grow(plist,npmax,"collide:plist");
-          }
-          plist[np++] = index;
-        }
-      }
-
-      if (!jpart && jspecies == ambispecies) {
-        if (nelectron-1 != j-np) memcpy(&elist[j-np],&elist[nelectron-1],nbytes);
-        nelectron--;
-
-      } else if (!jpart) {
-        if (ndelete == maxdelete) {
-          maxdelete += DELTADELETE;
-          memory->grow(dellist,maxdelete,"collide:dellist");
-        }
-        dellist[ndelete++] = plist[j];
-        plist[j] = plist[np-1];
-        np--;
-      }
-
-      // update particle counts
-      // quit if no longer enough particles for another collision
-
-      nptotal = np + nelectron;
-      if (nptotal < 2) break;
-    }
-
-    // done with collisions/chemistry for one grid cell
-    // recombine ambipolar ions with their matching electrons
-    //   by copying electron velocity into velambi
-    // which ion is combined with which electron does not matter
-    // error if ion count does not match electron count
-
-    int melectron = 0;
-    for (n = 0; n < np; n++) {
-      i = plist[n];
-      if (ionambi[i]) {
-        if (melectron < nelectron) {
-          ep = &elist[melectron];
-          memcpy(velambi[i],ep->v,3*sizeof(double));
-        }
-        melectron++;
-      }
-    }
-    if (melectron != nelectron)
-      error->one(FLERR,"Collisions in cell did not conserve electron count");
-  }
-}
-
-/* ----------------------------------------------------------------------
-   NTC algorithm for multiple groups with ambipolar approximation
-   loop over pairs of groups, pre-compute # of attempts per group pair
-------------------------------------------------------------------------- */
-
-template < int GASTALLY > void Collide::collisions_group_ambipolar()
-{
-  int i,j,k,m,n,ii,jj,ip,np,isp,ng;
-  int pindex,ipair,igroup,jgroup,newgroup,ispecies,jspecies,tmp;
-  int nattempt,reactflag,nelectron;
-  int *ni,*nj,*ilist,*jlist,*tmpvec;
-  double attempt,volume;
-  Particle::OnePart iorig,jorig;
-  Particle::OnePart *ipart,*jpart,*kpart,*p,*ep;
-
-  // ambipolar vectors
-
-  int *ionambi = particle->eivec[particle->ewhich[index_ionambi]];
-  double **velambi = particle->edarray[particle->ewhich[index_velambi]];
-
-  // loop over cells I own
-
-  Grid::ChildInfo *cinfo = grid->cinfo;
-
-  Particle::OnePart *particles = particle->particles;
-  int *next = particle->next;
-  int nbytes = sizeof(Particle::OnePart);
-  int *species2group = mixture->species2group;
-  int egroup = species2group[ambispecies];
-
-  for (int icell = 0; icell < nglocal; icell++) {
-    np = cinfo[icell].count;
-    if (np <= 1) continue;
-
-    ip = cinfo[icell].first;
-    volume = cinfo[icell].volume / cinfo[icell].weight;
-    if (volume == 0.0) error->one(FLERR,"Collision cell volume is zero");
-
-    // reallocate plist and p2g if necessary
-
-    if (np > npmax) {
-      while (np > npmax) npmax += DELTAPART;
-      memory->destroy(plist);
-      memory->create(plist,npmax,"collide:plist");
-      memory->destroy(p2g);
-      memory->create(p2g,npmax,2,"collide:p2g");
-    }
-
-    // setup elist of ionized electrons for this cell
-    // create them in separate array since will never become real particles
-
-    if (np >= maxelectron) {
-      while (maxelectron < np) maxelectron += DELTAELECTRON;
-      memory->sfree(elist);
-      elist = (Particle::OnePart *)
-        memory->smalloc(maxelectron*nbytes,"collide:elist");
-    }
-
-    // plist = particle list for entire cell
-    // glist[igroup][i] = index in plist of Ith particle in Igroup
-    // ngroup[igroup] = particle count in Igroup
-    // p2g[i][0] = Igroup for Ith particle in plist
-    // p2g[i][1] = index within glist[igroup] of Ith particle in plist
-    // also populate elist with ionized electrons, now separated from ions
-    // ngroup[egroup] = nelectron
-
-    for (i = 0; i < ngroups; i++) ngroup[i] = 0;
-    n = 0;
-    nelectron = 0;
-
-    while (ip >= 0) {
-      isp = particles[ip].ispecies;
-      igroup = species2group[isp];
-      if (ngroup[igroup] == maxgroup[igroup]) {
-        maxgroup[igroup] += DELTAPART;
-        memory->grow(glist[igroup],maxgroup[igroup],"collide:glist");
-      }
-      ng = ngroup[igroup];
-      glist[igroup][ng] = n;
-      p2g[n][0] = igroup;
-      p2g[n][1] = ng;
-      plist[n] = ip;
-      ngroup[igroup]++;
-
-      if (ionambi[ip]) {
-        p = &particles[ip];
-        ep = &elist[nelectron];
-        memcpy(ep,p,nbytes);
-        memcpy(ep->v,velambi[ip],3*sizeof(double));
-        ep->ispecies = ambispecies;
-        nelectron++;
-
-        if (ngroup[egroup] == maxgroup[egroup]) {
-          maxgroup[egroup] += DELTAPART;
-          memory->grow(glist[egroup],maxgroup[egroup],"collide:grouplist");
-        }
-        ng = ngroup[egroup];
-        glist[egroup][ng] = nelectron-1;
-        ngroup[egroup]++;
-      }
-
-      n++;
-      ip = next[ip];
-    }
-
-    // attempt = exact collision attempt count for a pair of groups
-    // double loop over N^2 / 2 pairs of groups
-    // temporarily include nelectrons in count for egroup
-    // nattempt = rounded attempt with RN
-    // NOTE: not using RN for rounding of nattempt
-    // gpair = list of group pairs when nattempt > 0
-    //         flip igroup/jgroup if igroup = egroup
-    // egroup/egroup collisions are not included in gpair
-
-    npair = 0;
-    for (igroup = 0; igroup < ngroups; igroup++)
-      for (jgroup = igroup; jgroup < ngroups; jgroup++) {
-        if (igroup == egroup && jgroup == egroup) continue;
-        attempt = attempt_collision(icell,igroup,jgroup,volume);
-        nattempt = static_cast<int> (attempt);
-
-        if (nattempt) {
-          if (igroup == egroup) {
-              gpair[npair][0] = jgroup;
-              gpair[npair][1] = igroup;
-            } else {
-              gpair[npair][0] = igroup;
-              gpair[npair][1] = jgroup;
-            }
-          gpair[npair][2] = nattempt;
-          nattempt_one += nattempt;
-          npair++;
-        }
-      }
-
-    // perform collisions for each pair of groups in gpair list
-    // select random particle in each group
-    // if igroup = jgroup, cannot be same particle
-    // test if collision actually occurs
-    // if chemistry occurs, move output I,J,K particles to new group lists
-    // if chemistry occurs, exit attempt loop if group counts become too small
-    // Ni and Nj are pointers to value in ngroup vector
-    //   b/c need to stay current as chemistry occurs
-    // NOTE: OK to use pre-computed nattempt when Ngroup may have changed via react?
-
-    for (ipair = 0; ipair < npair; ipair++) {
-      igroup = gpair[ipair][0];
-      jgroup = gpair[ipair][1];
-      nattempt = gpair[ipair][2];
-
-      ni = &ngroup[igroup];
-      nj = &ngroup[jgroup];
-      ilist = glist[igroup];
-      jlist = glist[jgroup];
-
-      // re-test for no possible attempts
-      // could have changed due to reactions in previous group pairs
-
-      if (*ni == 0 || *nj == 0) continue;
-      if (igroup == jgroup && *ni == 1) continue;
-
-      for (int iattempt = 0; iattempt < nattempt; iattempt++) {
-        i = *ni * random->uniform();
-        j = *nj * random->uniform();
-        if (igroup == jgroup)
-          while (i == j) j = *nj * random->uniform();
-
-        // ipart/jpart can be from particles or elist
-
-        if (igroup == egroup) ipart = &elist[i];
-        else ipart = &particles[plist[ilist[i]]];
-        if (jgroup == egroup) jpart = &elist[j];
-        else jpart = &particles[plist[jlist[j]]];
-
-        // NOTE: unlike single group, no possibility of e/e collision
-        //       means collision stats may be different
-
-        //if (ipart->ispecies == ambispecies && jpart->ispecies == ambispecies) {
-        //  ncollide_one++;
-        //  continue;
-        //}
-
-        // test if collision actually occurs
-
-        if (!test_collision(icell,igroup,jgroup,ipart,jpart)) continue;
-
-        // if recombination reaction is possible for this IJ pair
-        // pick a 3rd particle to participate and set cell number density
-        // unless boost factor turns it off, or there is no 3rd particle
-        // 3rd particle will never be an electron since plist has no electrons
-        // if jgroup == egroup, no need to check k for match to jj
-
-        if (recombflag && recomb_ijflag[ipart->ispecies][jpart->ispecies]) {
-          if (random->uniform() > react->recomb_boost_inverse)
-            react->recomb_species = -1;
-          else if (np <= 2)
-            react->recomb_species = -1;
-          else {
-            ii = ilist[i];
-            if (jgroup == egroup) jj = -1;
-            else jj = jlist[j];
-            k = np * random->uniform();
-            while (k == ii || k == jj) k = np * random->uniform();
-            react->recomb_part3 = &particles[plist[k]];
-            react->recomb_species = react->recomb_part3->ispecies;
-            react->recomb_density = np * update->fnum / volume;
-          }
-        }
-
-        // perform collision
-        // ijspecies = species before collision chemistry
-        // if GASTALLY: tally prep with iorig/jorig, then trigger tally
-
-        if (GASTALLY) {
-          memcpy(&iorig,ipart,sizeof(Particle::OnePart));
-          memcpy(&jorig,jpart,sizeof(Particle::OnePart));
-        }
-
-        ispecies = ipart->ispecies;
-        jspecies = jpart->ispecies;
-        setup_collision(ipart,jpart);
-        reactflag = perform_collision(ipart,jpart,kpart);
-        ncollide_one++;
-
-        if (GASTALLY)
-          for (m = 0; m < ngas_tally; m++)
-            glist_active[m]->gas_tally(icell,reactflag,
-                                       &iorig,&jorig,ipart,jpart,kpart);
-
-        if (reactflag) nreact_one++;
-        else continue;
-
-        // reset ambipolar ion flags due to reaction
-        // must do now before group reset below can break out of loop
-        // first reset ionambi if kpart was added since ambi_reset() uses it
-
-        if (kpart) ionambi = particle->eivec[particle->ewhich[index_ionambi]];
-        if (jgroup == egroup)
-          ambi_reset(plist[ilist[i]],-1,jspecies,ipart,jpart,kpart,ionambi);
-        else
-          ambi_reset(plist[ilist[i]],plist[jlist[j]],jspecies,
-                     ipart,jpart,kpart,ionambi);
-
-        // ipart may now be in different group
-        // reset ilist,jlist after addgroup() in case it realloced glist
-
-        newgroup = species2group[ipart->ispecies];
-        if (newgroup != igroup) {
-          addgroup(newgroup,ilist[i]);
-          delgroup(igroup,i);
-          ilist = glist[igroup];
-          jlist = glist[jgroup];
-          // this line needed if jgroup=igroup and delgroup() moved J particle
-          if (jlist == ilist && j == *ni) j = i;
-        }
-
-        // if kpart created:
-        // particles and custom data structs may have been realloced by kpart
-        // add kpart to plist or elist and to group
-        // kpart was just added to particle list, so index = nlocal-1
-        // must come before jpart code below since it modifies nlocal
-
-        if (kpart) {
-          particles = particle->particles;
-          ionambi = particle->eivec[particle->ewhich[index_ionambi]];
-          velambi = particle->edarray[particle->ewhich[index_velambi]];
-
-          newgroup = species2group[kpart->ispecies];
-
-          if (newgroup != egroup) {
-            if (np == npmax) {
-              npmax += DELTAPART;
-              memory->grow(plist,npmax,"collide:plist");
-              memory->grow(p2g,npmax,2,"collide:p2g");
-            }
-            plist[np++] = particle->nlocal-1;
-            addgroup(newgroup,np-1);
-            ilist = glist[igroup];
-            jlist = glist[jgroup];
-
-          } else {
-            if (nelectron == maxelectron) {
-              maxelectron += DELTAELECTRON;
-              elist = (Particle::OnePart *)
-                memory->srealloc(elist,maxelectron*nbytes,"collide:elist");
-            }
-            ep = &elist[nelectron];
-            memcpy(ep,kpart,nbytes);
-            ep->ispecies = ambispecies;
-            nelectron++;
-            particle->nlocal--;
-
-            if (ngroup[egroup] == maxgroup[egroup]) {
-              maxgroup[egroup] += DELTAPART;
-              memory->grow(glist[egroup],maxgroup[egroup],"collide:grouplist");
-            }
-            ng = ngroup[egroup];
-            glist[egroup][ng] = nelectron-1;
-            ngroup[egroup]++;
-          }
-        }
-
-        // jpart may now be in a different group or destroyed
-        // if jpart exists, now in a different group, neither group is egroup:
-        //   add/del group, reset ilist,jlist after addgroup() in case glist realloced
-        // if jpart exists, was originally not an electron, now is an electron:
-        //   ionization reaction converted 2 neutrals to one ion
-        //   add to elist, remove from plist, flag J for deletion
-        // if jpart exists, was originally an electron, now is not an electron:
-        //   exchange reaction converted ion + electron to two neutrals
-        //   add neutral J to master particle list, remove from elist, add to plist
-        // if jpart destroyed, was an electron:
-        //   recombination reaction converted ion + electron to one neutral
-        //   remove electron from elist
-        // else if jpart destroyed:
-        //   non-ambipolar recombination reaction
-        //   remove from plist and group, add particle to deletion list
-
-        if (jpart) {
-          newgroup = species2group[jpart->ispecies];
-
-          if (newgroup == jgroup) {
-            // nothing to do
-
-          } else if (jgroup != egroup && newgroup != egroup) {
-            addgroup(newgroup,jlist[j]);
-            delgroup(jgroup,j);
-            ilist = glist[igroup];
-            jlist = glist[jgroup];
-
-          } else if (jgroup != egroup && jpart->ispecies == ambispecies) {
-            if (nelectron == maxelectron) {
-              maxelectron += DELTAELECTRON;
-              elist = (Particle::OnePart *)
-                memory->srealloc(elist,maxelectron*nbytes,"collide:elist");
-            }
-            ep = &elist[nelectron];
-            memcpy(ep,jpart,nbytes);
-            ep->ispecies = ambispecies;
-            nelectron++;
-
-            if (ngroup[egroup] == maxgroup[egroup]) {
-              maxgroup[egroup] += DELTAPART;
-              memory->grow(glist[egroup],maxgroup[egroup],"collide:grouplist");
-            }
-            ng = ngroup[egroup];
-            glist[egroup][ng] = nelectron-1;
-            ngroup[egroup]++;
-
-            jpart = NULL;
-
-          } else if (jgroup == egroup && jpart->ispecies != ambispecies) {
-            int reallocflag = particle->add_particle();
-            if (reallocflag) {
-              particles = particle->particles;
-              ionambi = particle->eivec[particle->ewhich[index_ionambi]];
-              velambi = particle->edarray[particle->ewhich[index_velambi]];
-            }
-
-            int index = particle->nlocal-1;
-            memcpy(&particles[index],jpart,nbytes);
-            particles[index].id = MAXSMALLINT*random->uniform();
-            ionambi[index] = 0;
-
-            if (nelectron-1 != j) memcpy(&elist[j],&elist[nelectron-1],nbytes);
-            nelectron--;
-            ngroup[egroup]--;
-
-            if (np == npmax) {
-              npmax += DELTAPART;
-              memory->grow(plist,npmax,"collide:plist");
-              memory->grow(p2g,npmax,2,"collide:p2g");
-            }
-            plist[np++] = index;
-            addgroup(newgroup,np-1);
-            ilist = glist[igroup];
-            jlist = glist[jgroup];
-          }
-        }
-
-        if (!jpart && jspecies == ambispecies) {
-          if (nelectron-1 != j) memcpy(&elist[j],&elist[nelectron-1],nbytes);
-          nelectron--;
-          ngroup[egroup]--;
-
-        } else if (!jpart) {
-          if (ndelete == maxdelete) {
-            maxdelete += DELTADELETE;
-            memory->grow(dellist,maxdelete,"collide:dellist");
-          }
-          pindex = jlist[j];
-          dellist[ndelete++] = plist[pindex];
-
-          delgroup(jgroup,j);
-
-          plist[pindex] = plist[np-1];
-          p2g[pindex][0] = p2g[np-1][0];
-          p2g[pindex][1] = p2g[np-1][1];
-          if (pindex < np-1) glist[p2g[pindex][0]][p2g[pindex][1]] = pindex;
-          np--;
-        }
-
-        // test to exit attempt loop due to groups becoming too small
-
-        if (*ni <= 1) {
-          if (*ni == 0) break;
-          if (igroup == jgroup) break;
-        }
-        if (*nj <= 1) {
-          if (*nj == 0) break;
-          if (igroup == jgroup) break;
-        }
-      }
-    }
-
-    // done with collisions/chemistry for one grid cell
-    // recombine ambipolar ions with their matching electrons
-    //   by copying electron velocity into velambi
-    // which ion is combined with which electron does not matter
-    // error if do not use all nelectrons in cell
-
-    int melectron = 0;
-    for (n = 0; n < np; n++) {
-      i = plist[n];
-      if (ionambi[i]) {
-        if (melectron < nelectron) {
-          ep = &elist[melectron];
-          memcpy(velambi[i],ep->v,3*sizeof(double));
-        }
-        melectron++;
-      }
-    }
-    if (melectron != nelectron)
-      error->one(FLERR,"Collisions in cell did not conserve electron count");
-  }
-}
-
-/* ----------------------------------------------------------------------
-   reset ionambi flags if ambipolar reaction occurred
-   this operates independent of cell particle counts and plist/elist data structs
-     caller will adjust those after this method returns
-   i/j = indices of I,J reactants
-   isp/jsp = pre-reaction species of I,J
-     both will not be electrons, if one is electron it will be jsp
-   reactants i,j and isp/jsp will always be in order listed below
-   products ip,jp,kp will always be in order listed below
-   logic must be valid for all ambipolar AND non-ambipolar reactions
-   check for 3 versions of 2 -> 3: dissociation or ionization
-     all have J product = electron
-     D: AB + e -> A + e + B
-        if I reactant = neutral and K product not electron:
-        set K product = neutral
-     D: AB+ + e -> A+ + e + B
-        if I reactant = ion:
-        set K product = neutral
-     I: A + e -> A+ + e + e
-        if I reactant = neutral and K product = electron:
-        set I product = ion
-     all other 2 -> 3 cases, set K product = neutral
-   check for 4 versions of 2 -> 2: ionization or exchange
-     I: A + B -> AB+ + e
-        if J product = electron:
-        set I product to ion
-     E: AB+ + e -> A + B
-        if I reactant = ion and J reactant = elecrton
-        set I/J products to neutral
-     E: AB+ + C -> A + BC+
-        if I reactant = ion:
-        set I/J products to neutral/ion
-     E: C + AB+ -> A + BC+
-        if J reactant = ion:
-        nothing to change for products
-     all other 2 -> 2 cases, no changes
-   check for one version of 2 -> 1: recombination
-     R: A+ + e -> A
-        if ej = elec, set I product to neutral
-     all other 2 -> 1 cases, no changes
-   WARNING:
-     do not index by I,J if could be e, since may be negative I,J index
-     do not access ionambi if could be e, since e may be in elist
-------------------------------------------------------------------------- */
-
-void Collide::ambi_reset(int i, int j, int jsp,
-                         Particle::OnePart *ip, Particle::OnePart *jp,
-                         Particle::OnePart *kp, int *ionambi)
-{
-  int e = ambispecies;
-
-  // 2 reactants become 3 products
-  // in all ambi reactions with an electron reactant, it is J
-
-  if (kp) {
-    int k = particle->nlocal-1;
-    ionambi[k] = 0;
-    if (jsp != e) return;
-
-    if (ionambi[i]) {                // nothing to change
-    } else if (kp->ispecies == e) {
-      ionambi[i] = 1;                // 1st reactant is now 1st product ion
-    }
-
-  // 2 reactants become 2 products
-  // ambi reaction if J product is electron or either reactant is ion
-
-  } else if (jp) {
-    if (jp->ispecies == e) {
-      ionambi[i] = 1;         // 1st reactant is now 1st product ion
-    } else if (ionambi[i] && jsp == e) {
-      ionambi[i] = 0;         // 1st reactant is now 1st product neutral
-    } else if (ionambi[i]) {
-      ionambi[i] = 0;         // 1st reactant is now 1st product neutral
-      ionambi[j] = 1;         // 2nd reactant is now 2nd product ion
-    }
-
-  // 2 reactants become 1 product
-  // ambi reaction if J reactant is electron
-
-  } else if (!jp) {
-    if (jsp == e) ionambi[i] = 0;   // 1st reactant is now 1st product neutral
-  }
-}
-
-/* ---------------------------------------------------------------------- */
-
-void Collide::modify_params(int narg, char **arg)
-{
-  if (narg == 0) error->all(FLERR,"Illegal collide_modify command");
-
-  int iarg = 0;
-  while (iarg < narg) {
-    if (strcmp(arg[iarg],"vremax") == 0) {
-      if (iarg+3 > narg) error->all(FLERR,"Illegal collide_modify command");
-      vre_every = atoi(arg[iarg+1]);
-      if (vre_every < 0) error->all(FLERR,"Illegal collide_modify command");
-      if (strcmp(arg[iarg+2],"yes") == 0) vre_start = 1;
-      else if (strcmp(arg[iarg+2],"no") == 0) vre_start = 0;
-      else error->all(FLERR,"Illegal collide_modify command");
-      iarg += 3;
-    } else if (strcmp(arg[iarg],"remain") == 0) {
-      if (iarg+2 > narg) error->all(FLERR,"Illegal collide_modify command");
-      if (strcmp(arg[iarg+1],"yes") == 0) remainflag = 1;
-      else if (strcmp(arg[iarg+1],"no") == 0) remainflag = 0;
-      else error->all(FLERR,"Illegal collide_modify command");
-      iarg += 2;
-    } else if (strcmp(arg[iarg],"rotate") == 0) {
-      if (iarg+2 > narg) error->all(FLERR,"Illegal collide_modify command");
-      if (strcmp(arg[iarg+1],"no") == 0) rotstyle = NONE;
-      // not yet supported
-      //else if (strcmp(arg[iarg+1],"discrete") == 0) rotstyle = DISCRETE;
-      else if (strcmp(arg[iarg+1],"smooth") == 0) rotstyle = SMOOTH;
-      else error->all(FLERR,"Illegal collide_modify command");
-      iarg += 2;
-    } else if (strcmp(arg[iarg],"vibrate") == 0) {
-      if (iarg+2 > narg) error->all(FLERR,"Illegal collide_modify command");
-      if (strcmp(arg[iarg+1],"no") == 0) vibstyle = NONE;
-      else if (strcmp(arg[iarg+1],"discrete") == 0) vibstyle = DISCRETE;
-      else if (strcmp(arg[iarg+1],"smooth") == 0) vibstyle = SMOOTH;
-      else error->all(FLERR,"Illegal collide_modify command");
-      iarg += 2;
-    } else if (strcmp(arg[iarg],"ambipolar") == 0) {
-      if (iarg+2 > narg) error->all(FLERR,"Illegal collide_modify command");
-      if (strcmp(arg[iarg+1],"no") == 0) ambiflag = 0;
-      else if (strcmp(arg[iarg+1],"yes") == 0) ambiflag = 1;
-      else error->all(FLERR,"Illegal collide_modify command");
-      iarg += 2;
-    } else if (strcmp(arg[iarg],"nearcp") == 0) {
-      if (iarg+3 > narg) error->all(FLERR,"Illegal collide_modify command");
-      if (strcmp(arg[iarg+1],"yes") == 0) nearcp = 1;
-      else if (strcmp(arg[iarg+1],"no") == 0) nearcp = 0;
-      else error->all(FLERR,"Illegal collide_modify command");
-      nearlimit = atoi(arg[iarg+2]);
-      if (nearcp && nearlimit <= 0)
-        error->all(FLERR,"Illegal collide_modify command");
-      iarg += 3;
 
     } else error->all(FLERR,"Illegal collide_modify command");
   }
