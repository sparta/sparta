--- conflicted
+++ resolved
@@ -852,11 +852,7 @@
 
 template < int GASTALLY > void Collide::collisions_one_ambipolar()
 {
-<<<<<<< HEAD
   int i,j,k,m,n,ip,np,nelectron,nptotal,ispecies,jspecies,tmp;
-=======
-  int i,j,k,n,ip,np,nelectron,nptotal,jspecies,tmp;
->>>>>>> f7491aba
   int nattempt,reactflag;
   double attempt,volume;
   Particle::OnePart iorig,jorig;
@@ -1160,13 +1156,8 @@
 
 template < int GASTALLY > void Collide::collisions_group_ambipolar()
 {
-<<<<<<< HEAD
   int i,j,k,m,n,ii,jj,ip,np,isp,ng;
   int pindex,ipair,igroup,jgroup,newgroup,ispecies,jspecies,tmp;
-=======
-  int i,j,k,n,ii,jj,ip,np,isp,ng;
-  int pindex,ipair,igroup,jgroup,newgroup,jspecies,tmp;
->>>>>>> f7491aba
   int nattempt,reactflag,nelectron;
   int *ni,*nj,*ilist,*jlist,*tmpvec;
   double attempt,volume;
@@ -1371,15 +1362,12 @@
         // ijspecies = species before collision chemistry
         // if GASTALLY: tally prep with iorig/jorig, then trigger tally
 
-<<<<<<< HEAD
         if (GASTALLY) {
           memcpy(&iorig,ipart,sizeof(Particle::OnePart));
           memcpy(&jorig,jpart,sizeof(Particle::OnePart));
         }
         
         ispecies = ipart->ispecies;
-=======
->>>>>>> f7491aba
         jspecies = jpart->ispecies;
         setup_collision(ipart,jpart);
         reactflag = perform_collision(ipart,jpart,kpart);
