/* ----------------------------------------------------------------------
   SPARTA - Stochastic PArallel Rarefied-gas Time-accurate Analyzer
   http://sparta.sandia.gov
   Steve Plimpton, sjplimp@gmail.com, Michael Gallis, magalli@sandia.gov
   Sandia National Laboratories

   Copyright (2014) Sandia Corporation.  Under the terms of Contract
   DE-AC04-94AL85000 with Sandia Corporation, the U.S. Government retains
   certain rights in this software.  This software is distributed under
   the GNU General Public License.

   See the README file in the top-level SPARTA directory.
------------------------------------------------------------------------- */

#include "stdio.h"
#include "string.h"
#include "modify.h"
#include "domain.h"
#include "update.h"
#include "compute.h"
#include "fix.h"
#include "style_compute.h"
#include "style_fix.h"
#include "memory.h"
#include "error.h"

using namespace SPARTA_NS;

#define DELTA 4

// mask settings - same as in fix.cpp

#define START_OF_STEP  1
#define END_OF_STEP    2

/* ---------------------------------------------------------------------- */

Modify::Modify(SPARTA *sparta) : Pointers(sparta)
{
  nfix = maxfix = 0;
  n_start_of_step = n_end_of_step = 0;

  fix = NULL;
  fmask = NULL;
  list_start_of_step = list_end_of_step = NULL;

  end_of_step_every = NULL;
  list_pergrid = NULL;
  list_update_custom = NULL;
  list_gas_react = NULL;
  list_surf_react = NULL;
  list_timeflag = NULL;

  ncompute = maxcompute = 0;
  compute = NULL;

  // n_pergrid needs to be initialized here because ReadSurf calls
  //  Modify::reset_grid_count without calling Modify::init

  n_pergrid = 0;
}

/* ---------------------------------------------------------------------- */

Modify::~Modify()
{
  // delete all fixes
  // do it via delete_fix() so callbacks are also updated correctly

  while (nfix) delete_fix(fix[0]->id);
  memory->sfree(fix);
  memory->destroy(fmask);

  // delete all computes

  for (int i = 0; i < ncompute; i++) delete compute[i];
  memory->sfree(compute);

  delete [] list_start_of_step;
  delete [] list_end_of_step;

  delete [] end_of_step_every;
  delete [] list_pergrid;
  delete [] list_update_custom;
  delete [] list_gas_react;
  delete [] list_surf_react;
  delete [] list_timeflag;
}

/* ----------------------------------------------------------------------
   initialize all fixes and computes
------------------------------------------------------------------------- */

void Modify::init()
{
  int i;

  // create lists of fixes with masks for calling at each stage of run

  list_init(START_OF_STEP,n_start_of_step,list_start_of_step);
  list_init_end_of_step(END_OF_STEP,n_end_of_step,list_end_of_step);

  // create other lists of fixes and computes

  list_init_fixes();
  list_init_computes();

  // init each fix

  for (i = 0; i < nfix; i++) fix[i]->init();

  // init each compute
  // set invoked_scalar,vector,etc to -1 to force new run to re-compute them
  // add initial timestep to all computes that store invocation times
  //   since any of them may be invoked by initial thermo
  // do not clear out invocation times stored within a compute,
  //   b/c some may be holdovers from previous run, like for ave fixes

  for (i = 0; i < ncompute; i++) {
    compute[i]->init();
    compute[i]->set_init();
    compute[i]->invoked_scalar = -1;
    compute[i]->invoked_vector = -1;
    compute[i]->invoked_array = -1;
    compute[i]->invoked_per_particle = -1;
    compute[i]->invoked_per_grid = -1;
    compute[i]->invoked_per_surf = -1;
  }
  addstep_compute_all(update->ntimestep);
}

/* ---------------------------------------------------------------------- */

void Modify::setup()
{
  // setup each fix

  for (int i = 0; i < nfix; i++) fix[i]->setup();
}

/* ----------------------------------------------------------------------
   start-of-timestep call, only for relevant fixes
------------------------------------------------------------------------- */

void Modify::start_of_step()
{
  for (int i = 0; i < n_start_of_step; i++)
    fix[list_start_of_step[i]]->start_of_step();
}

/* ----------------------------------------------------------------------
   end-of-timestep call, only for relevant fixes
   only call fix->end_of_step() on timesteps that are multiples of nevery
------------------------------------------------------------------------- */

void Modify::end_of_step()
{
  for (int i = 0; i < n_end_of_step; i++)
    if (update->ntimestep % end_of_step_every[i] == 0)
      fix[list_end_of_step[i]]->end_of_step();
}

/* ----------------------------------------------------------------------
   pack_grid_one call, only for relevant fixes
   invoked by load balancer when grid cells migrate
------------------------------------------------------------------------- */

int Modify::pack_grid_one(int icell, char *buf, int memflag)
{
  char *ptr = buf;
  for (int i = 0; i < n_pergrid; i++)
    ptr += fix[list_pergrid[i]]->pack_grid_one(icell,ptr,memflag);
  return ptr-buf;
}

/* ----------------------------------------------------------------------
   unpack_grid_one call, only for relevant fixes
   invoked by load balancer when grid cells migrate
------------------------------------------------------------------------- */

int Modify::unpack_grid_one(int icell, char *buf)
{
  char *ptr = buf;
  for (int i = 0; i < n_pergrid; i++)
    ptr += fix[list_pergrid[i]]->unpack_grid_one(icell,ptr);
  return ptr-buf;
}

/* ----------------------------------------------------------------------
   copy_grid call, only for relevant fixes
   invoked when a grod cell is removed
------------------------------------------------------------------------- */

void Modify::copy_grid_one(int icell, int jcell)
{
  for (int i = 0; i < n_pergrid; i++)
    fix[list_pergrid[i]]->copy_grid_one(icell,jcell);
}

/* ----------------------------------------------------------------------
   add_grid_one call, only for relevant fixes
   invoked by adapt_grid and fix adapt when new child cells are created
------------------------------------------------------------------------- */

void Modify::add_grid_one()
{
  for (int i = 0; i < n_pergrid; i++)
    fix[list_pergrid[i]]->add_grid_one();
}

/* ----------------------------------------------------------------------
   reset_grid call, only for relevant fixes
   invoked after all grid cell removals
------------------------------------------------------------------------- */

void Modify::reset_grid_count(int nlocal)
{
  for (int i = 0; i < n_pergrid; i++)
    fix[list_pergrid[i]]->reset_grid_count(nlocal);
}

/* ----------------------------------------------------------------------
   grid_changed call, only for relevant fixes
   invoked after per-processor list of grid cells has changed
------------------------------------------------------------------------- */

void Modify::grid_changed()
{
  for (int i = 0; i < n_pergrid; i++)
    fix[list_pergrid[i]]->grid_changed();
}

/* ----------------------------------------------------------------------
   invoke update_custom() method, only for relevant fixes
------------------------------------------------------------------------- */

void Modify::update_custom(int index, double temp_thermal,
<<<<<<< HEAD
                          double temp_rot, double temp_vib, double temp_elec,
                          double *vstream)
=======
			   double temp_rot, double temp_vib, double *vstream)
>>>>>>> 19722930
{
  for (int i = 0; i < n_update_custom; i++)
    fix[list_update_custom[i]]->update_custom(index,temp_thermal,temp_rot,
                                              temp_vib,temp_elec,vstream);
}

/* ----------------------------------------------------------------------
   invoke gas_react() method, only for relevant fixes
------------------------------------------------------------------------- */

void Modify::gas_react(int index)
{
  for (int i = 0; i < n_gas_react; i++)
    fix[list_gas_react[i]]->gas_react(index);
}

/* ----------------------------------------------------------------------
   invoke surf_react() method, only for relevant fixes
------------------------------------------------------------------------- */

void Modify::surf_react(Particle::OnePart *iorig, int &i, int &j)
{
  for (int m = 0; m < n_surf_react; m++) {
    fix[list_surf_react[m]]->surf_react(iorig,i,j);
  }
}

/* ----------------------------------------------------------------------
   add a new fix or replace one with same ID
------------------------------------------------------------------------- */

void Modify::add_fix(int narg, char **arg)
{
  if (domain->box_exist == 0)
    error->all(FLERR,"Fix command before simulation box is defined");
  if (narg < 2) error->all(FLERR,"Illegal fix command");

  // if fix ID exists:
  //   set newflag = 0 so create new fix in same location in fix list
  //   error if new style does not match old style
  //     since can't replace it (all when-to-invoke ptrs would be invalid)
  //   delete old fix, but do not call update_callback(),
  //     since will replace this fix and thus other fix locs will not change
  //   set ptr to NULL in case new fix scans list of fixes,
  //     e.g. scan will occur in add_callback() if called by new fix
  // if fix ID does not exist:
  //   set newflag = 1 so create new fix
  //   extend fix and fmask lists as necessary

  int ifix,newflag;
  for (ifix = 0; ifix < nfix; ifix++)
    if (strcmp(arg[0],fix[ifix]->id) == 0) break;

  if (ifix < nfix) {
    newflag = 0;
    if (strcmp(arg[1],fix[ifix]->style) != 0)
      error->all(FLERR,"Replacing a fix, but new style != old style");
    delete fix[ifix];
    fix[ifix] = NULL;
  } else {
    newflag = 1;
    if (nfix == maxfix) {
      maxfix += DELTA;
      fix = (Fix **) memory->srealloc(fix,maxfix*sizeof(Fix *),"modify:fix");
      memory->grow(fmask,maxfix,"modify:fmask");
    }
  }

  // create the Fix

  int found = 0;
  if (sparta->suffix_enable) {
    if (sparta->suffix) {
      char estyle[256];
      sprintf(estyle,"%s/%s",arg[1],sparta->suffix);

      if (0) return;

#define FIX_CLASS
#define FixStyle(key,Class) \
      else if (strcmp(estyle,#key) == 0) { \
        fix[ifix] = new Class(sparta,narg,arg); \
        found = 1; \
      }
#include "style_fix.h"
#undef FixStyle
#undef FIX_CLASS
    }
  }

  if (!found) {

    if (0) return;

#define FIX_CLASS
#define FixStyle(key,Class) \
    else if (strcmp(arg[1],#key) == 0) fix[ifix] = new Class(sparta,narg,arg);
#include "style_fix.h"
#undef FixStyle
#undef FIX_CLASS

    else error->all(FLERR,"Unrecognized fix style");
  }

  // set fix mask values and increment nfix (if new)

  fmask[ifix] = fix[ifix]->setmask();
  if (newflag) nfix++;
}

/* ----------------------------------------------------------------------
   delete a Fix from list of Fixes
------------------------------------------------------------------------- */

void Modify::delete_fix(const char *id)
{
  int ifix = find_fix(id);
  if (ifix < 0) error->all(FLERR,"Could not find fix ID to delete");
  delete fix[ifix];
  //atom->update_callback(ifix);

  // move other Fixes and fmask down in list one slot

  for (int i = ifix+1; i < nfix; i++) fix[i-1] = fix[i];
  for (int i = ifix+1; i < nfix; i++) fmask[i-1] = fmask[i];
  nfix--;
}

/* ----------------------------------------------------------------------
   find a fix by ID
   return index of fix or -1 if not found
------------------------------------------------------------------------- */

int Modify::find_fix(const char *id)
{
  int ifix;
  for (ifix = 0; ifix < nfix; ifix++)
    if (strcmp(id,fix[ifix]->id) == 0) break;
  if (ifix == nfix) return -1;
  return ifix;
}

/* ----------------------------------------------------------------------
   add a new compute
------------------------------------------------------------------------- */

void Modify::add_compute(int narg, char **arg)
{
  if (narg < 2) error->all(FLERR,"Illegal compute command");

  // error check

  for (int icompute = 0; icompute < ncompute; icompute++)
    if (strcmp(arg[0],compute[icompute]->id) == 0)
      error->all(FLERR,"Reuse of compute ID");

  // extend Compute list if necessary

  if (ncompute == maxcompute) {
    maxcompute += DELTA;
    compute = (Compute **)
      memory->srealloc(compute,maxcompute*sizeof(Compute *),"modify:compute");
  }

  // create the Compute

  int found = 0;
  if (sparta->suffix_enable) {
    if (sparta->suffix) {
      char estyle[256];
      sprintf(estyle,"%s/%s",arg[1],sparta->suffix);

      if (0) return;

#define COMPUTE_CLASS
#define ComputeStyle(key,Class) \
      else if (strcmp(estyle,#key) == 0) { \
        compute[ncompute] = new Class(sparta,narg,arg); \
        found = 1; \
      }
#include "style_compute.h"
#undef ComputeStyle
#undef COMPUTE_CLASS
    }
  }

  if (!found) {

    if (0) return;

#define COMPUTE_CLASS
#define ComputeStyle(key,Class) \
    else if (strcmp(arg[1],#key) == 0) \
      compute[ncompute] = new Class(sparta,narg,arg);
#include "style_compute.h"
#undef ComputeStyle
#undef COMPUTE_CLASS

    else error->all(FLERR,"Unrecognized compute style");
  }

  ncompute++;

  // post_constructor() can call virtual methods in parent or child
  //   which would otherwise not yet be visible in child class

  compute[ncompute-1]->post_constructor();
}

/* ----------------------------------------------------------------------
   delete a Compute from list of Computes
------------------------------------------------------------------------- */

void Modify::delete_compute(const char *id)
{
  int icompute = find_compute(id);
  if (icompute < 0) error->all(FLERR,"Could not find compute ID to delete");
  delete compute[icompute];

  // move other Computes down in list one slot

  for (int i = icompute+1; i < ncompute; i++) compute[i-1] = compute[i];
  ncompute--;
}

/* ----------------------------------------------------------------------
   find a compute by ID
   return index of compute or -1 if not found
------------------------------------------------------------------------- */

int Modify::find_compute(const char *id)
{
  int icompute;
  for (icompute = 0; icompute < ncompute; icompute++)
    if (strcmp(id,compute[icompute]->id) == 0) break;
  if (icompute == ncompute) return -1;
  return icompute;
}

/* ----------------------------------------------------------------------
   clear invoked flag of all computes
   called everywhere that computes are used, before computes are invoked
   invoked flag used to avoid re-invoking same compute multiple times
   and to flag computes that store invocation times as having been invoked
------------------------------------------------------------------------- */

void Modify::clearstep_compute()
{
  for (int icompute = 0; icompute < ncompute; icompute++)
    compute[icompute]->invoked_flag = 0;
}

/* ----------------------------------------------------------------------
   loop over computes that store invocation times
   if its invoked flag set on this timestep, schedule next invocation
   called everywhere that computes are used, after computes are invoked
------------------------------------------------------------------------- */

void Modify::addstep_compute(bigint newstep)
{
  for (int icompute = 0; icompute < n_timeflag; icompute++)
    if (compute[list_timeflag[icompute]]->invoked_flag)
      compute[list_timeflag[icompute]]->addstep(newstep);
}

/* ----------------------------------------------------------------------
   loop over all computes
   schedule next invocation for those that store invocation times
   called when not sure what computes will be needed on newstep
   do not loop only over n_timeflag, since may not be set yet
------------------------------------------------------------------------- */

void Modify::addstep_compute_all(bigint newstep)
{
  for (int icompute = 0; icompute < ncompute; icompute++)
    if (compute[icompute]->timeflag) compute[icompute]->addstep(newstep);
}

/* ----------------------------------------------------------------------
   create list of fix indices for fixes which match mask
------------------------------------------------------------------------- */

void Modify::list_init(int mask, int &n, int *&list)
{
  delete [] list;

  n = 0;
  for (int i = 0; i < nfix; i++) if (fmask[i] & mask) n++;
  list = new int[n];

  n = 0;
  for (int i = 0; i < nfix; i++) if (fmask[i] & mask) list[n++] = i;
}

/* ----------------------------------------------------------------------
   create list of fix indices for end_of_step fixes
   also create end_of_step_every[]
------------------------------------------------------------------------- */

void Modify::list_init_end_of_step(int mask, int &n, int *&list)
{
  delete [] list;
  delete [] end_of_step_every;

  n = 0;
  for (int i = 0; i < nfix; i++) if (fmask[i] & mask) n++;
  list = new int[n];
  end_of_step_every = new int[n];

  n = 0;
  for (int i = 0; i < nfix; i++)
    if (fmask[i] & mask) {
      list[n] = i;
      end_of_step_every[n++] = fix[i]->nevery;
    }
}

/* ----------------------------------------------------------------------
   create list of indices for fixes with various attributes
------------------------------------------------------------------------- */

void Modify::list_init_fixes()
{
  delete [] list_pergrid;
  delete [] list_update_custom;
  delete [] list_gas_react;
  delete [] list_surf_react;

  n_pergrid = n_update_custom = n_gas_react = n_surf_react = 0;
  for (int i = 0; i < nfix; i++) {
    if (fix[i]->gridmigrate) n_pergrid++;
    if (fix[i]->flag_update_custom) n_update_custom++;
    if (fix[i]->flag_gas_react) n_gas_react++;
    if (fix[i]->flag_surf_react) n_surf_react++;
  }

  list_pergrid = new int[n_pergrid];
  list_update_custom = new int[n_update_custom];
  list_gas_react = new int[n_gas_react];
  list_surf_react = new int[n_surf_react];

  n_pergrid = n_update_custom = n_gas_react = n_surf_react = 0;
  for (int i = 0; i < nfix; i++) {
    if (fix[i]->gridmigrate) list_pergrid[n_pergrid++] = i;
    if (fix[i]->flag_update_custom) list_update_custom[n_update_custom++] = i;
    if (fix[i]->flag_gas_react) list_gas_react[n_gas_react++] = i;
    if (fix[i]->flag_surf_react) list_surf_react[n_surf_react++] = i;
  }
}

/* ----------------------------------------------------------------------
   create list of indices for computes which various attributes
------------------------------------------------------------------------- */

void Modify::list_init_computes()
{
  delete [] list_timeflag;

  n_timeflag = 0;
  for (int i = 0; i < ncompute; i++)
    if (compute[i]->timeflag) n_timeflag++;
  list_timeflag = new int[n_timeflag];

  n_timeflag = 0;
  for (int i = 0; i < ncompute; i++)
    if (compute[i]->timeflag) list_timeflag[n_timeflag++] = i;
}

/* ----------------------------------------------------------------------
   return # of bytes of allocated memory from all fixes
------------------------------------------------------------------------- */

bigint Modify::memory_usage()
{
  bigint bytes = 0;
  for (int i = 0; i < nfix; i++) bytes += fix[i]->memory_usage();
  for (int i = 0; i < ncompute; i++) bytes += compute[i]->memory_usage();
  return bytes;
}<|MERGE_RESOLUTION|>--- conflicted
+++ resolved
@@ -235,12 +235,8 @@
 ------------------------------------------------------------------------- */
 
 void Modify::update_custom(int index, double temp_thermal,
-<<<<<<< HEAD
-                          double temp_rot, double temp_vib, double temp_elec,
-                          double *vstream)
-=======
-			   double temp_rot, double temp_vib, double *vstream)
->>>>>>> 19722930
+                           double temp_rot, double temp_vib,
+                           double temp_elec, double *vstream)
 {
   for (int i = 0; i < n_update_custom; i++)
     fix[list_update_custom[i]]->update_custom(index,temp_thermal,temp_rot,
