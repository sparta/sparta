--- conflicted
+++ resolved
@@ -184,11 +184,7 @@
   }
 
   // if no hash or subflag, reset hash for parent/child IDs
-<<<<<<< HEAD
-  // needed b/c callers may have clear_surf before surf2grid
-=======
   // needed b/c callers called clear_surf before surf2grid
->>>>>>> 7bcdcddd
   //   to wipe out split cells and compress local cell list
 
   if (!hashfilled || subflag) rehash();
