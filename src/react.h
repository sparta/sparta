/* ----------------------------------------------------------------------
   SPARTA - Stochastic PArallel Rarefied-gas Time-accurate Analyzer
   http://sparta.sandia.gov
   Steve Plimpton, sjplimp@sandia.gov, Michael Gallis, magalli@sandia.gov
   Sandia National Laboratories

   Copyright (2014) Sandia Corporation.  Under the terms of Contract
   DE-AC04-94AL85000 with Sandia Corporation, the U.S. Government retains
   certain rights in this software.  This software is distributed under
   the GNU General Public License.

   See the README file in the top-level SPARTA directory.
------------------------------------------------------------------------- */

#ifndef SPARTA_REACT_H
#define SPARTA_REACT_H

#include "pointers.h"
#include "particle.h"

namespace SPARTA_NS {

class React : protected Pointers {
 public:
  char *style;
  int nlist;                 // # of reactions read from file

  int recombflag;            // 1 if any recombination reactions defined
  int recombflag_user;       // 0 if user has turned off recomb reactions
  int recomb_species;        // species of 3rd particle in recomb reaction
  int computeChemRates;      // 1 if only computing a TCE rate without
                             // actually doing reaction

  int partialEnergy;         // 0 if using rDOF model, 1 if using all energy
  int tempwhich,tempindex,invoked_per_grid;
  char *id_temp;
  class Compute *ctemp;
  class Fix *ftemp;
  double *temp;

  double recomb_density;     // num density of particles in collision grid cell
  double recomb_boost;       // rate boost param for recombination reactions
  double recomb_boost_inverse;   // inverse of boost parameter
  Particle::OnePart *recomb_part3;  // ptr to 3rd particle in recomb reaction

  int copy,copymode;         // 1 if class copy

  React(class SPARTA *, int, char **);
  React(class SPARTA *sparta) : Pointers(sparta) { style = NULL; random = NULL; }
  virtual ~React();
  virtual void init() {}
  virtual int recomb_exist(int, int) = 0;
  virtual void ambi_check() = 0;
  virtual int attempt(Particle::OnePart *, Particle::OnePart *,
                      double, double, double, double &, int &) = 0;
  virtual char *reactionID(int) = 0;
  virtual double extract_tally(int) = 0;

  void modify_params(int, char **);
<<<<<<< HEAD
  virtual void compute_per_grid();
  RanKnuth* get_random() { return random; }
=======
>>>>>>> f829b53e

 protected:
  int nglocal;
  class RanKnuth *random;
};

}

#endif<|MERGE_RESOLUTION|>--- conflicted
+++ resolved
@@ -57,11 +57,7 @@
   virtual double extract_tally(int) = 0;
 
   void modify_params(int, char **);
-<<<<<<< HEAD
   virtual void compute_per_grid();
-  RanKnuth* get_random() { return random; }
-=======
->>>>>>> f829b53e
 
  protected:
   int nglocal;
