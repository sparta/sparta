/* ----------------------------------------------------------------------
   SPARTA - Stochastic PArallel Rarefied-gas Time-accurate Analyzer
   http://sparta.sandia.gov
   Steve Plimpton, sjplimp@sandia.gov, Michael Gallis, magalli@sandia.gov
   Sandia National Laboratories

   Copyright (2014) Sandia Corporation.  Under the terms of Contract
   DE-AC04-94AL85000 with Sandia Corporation, the U.S. Government retains
   certain rights in this software.  This software is distributed under 
   the GNU General Public License.

   See the README file in the top-level SPARTA directory.
------------------------------------------------------------------------- */

#include "string.h"
#include "stdlib.h"
#include "fix_balance.h"
#include "balance_grid.h"
#include "update.h"
#include "grid.h"
#include "particle.h"
#include "domain.h"
#include "comm.h"
#include "rcb.h"
#include "modify.h"
#include "compute.h"
#include "output.h"
#include "dump.h"
#include "random_mars.h"
#include "random_park.h"
#include "memory.h"
#include "error.h"
#include "timer.h"

using namespace SPARTA_NS;

enum{RANDOM,PROC,BISECTION};
enum{CELL,PARTICLE,TIME};

#define ZEROPARTICLE 0.1

/* ---------------------------------------------------------------------- */

FixBalance::FixBalance(SPARTA *sparta, int narg, char **arg) :
  Fix(sparta, narg, arg)
{
  if (narg < 5) error->all(FLERR,"Illegal fix balance command");

  scalar_flag = 1;
  vector_flag = 1;
  size_vector = 2;
  global_freq = 1;

  // parse arguments

  nevery = atoi(arg[2]);
  thresh = atof(arg[3]);

  int iarg;
  if (strcmp(arg[4],"random") == 0) {
    bstyle = RANDOM;
    iarg = 5;
  } else if (strcmp(arg[4],"proc") == 0) {
    bstyle = PROC;
    iarg = 5;
  } else if (strcmp(arg[4],"rcb") == 0) {
    if (narg < 6) error->all(FLERR,"Illegal fix balance command");
    bstyle = BISECTION;
    if (strcmp(arg[5],"cell") == 0) rcbwt = CELL;
    else if (strcmp(arg[5],"part") == 0) rcbwt = PARTICLE;
    else if (strcmp(arg[5],"time") == 0) rcbwt = TIME;
    else error->all(FLERR,"Illegal fix balance command");
    iarg = 6;
  } else error->all(FLERR,"Illegal fix balance command");

  // optional args

  strcpy(eligible,"xyz");
  rcbflip = 0;

  while (iarg < narg) {
    if (strcmp(arg[iarg],"axes") == 0) {
      if (iarg+2 > narg) error->all(FLERR,"Illegal fix balance command");
      if (strlen(arg[iarg+1]) > 3)
        error->all(FLERR,"Illegal fix balance command");
      strcpy(eligible,arg[iarg+1]);
      int xdim = 0;
      int ydim = 0;
      int zdim = 0;
      if (strchr(eligible,'x')) xdim = 1;
      if (strchr(eligible,'y')) ydim = 1;
      if (strchr(eligible,'z')) zdim = 1;
      if (zdim && domain->dimension == 2)
        error->all(FLERR,"Illegal balance_grid command");
      if (xdim+ydim+zdim != strlen(eligible)) 
        error->all(FLERR,"Illegal fix balance command");
      iarg += 2;
    } else if (strcmp(arg[iarg],"flip") == 0) {
      if (iarg+2 > narg) error->all(FLERR,"Illegal fix balance command");
      if (strcmp(arg[iarg+1],"yes") == 0) rcbflip = 1;
      else if (strcmp(arg[iarg+1],"no") == 0) rcbflip = 0;
      else error->all(FLERR,"Illegal fix balance command");
      iarg += 2;
    } else error->all(FLERR,"Illegal fix balance command");
  }

  // error check

  if (nevery < 0 || thresh < 1.0)
    error->all(FLERR,"Illegal fix balance command");

  me = comm->me;
  nprocs = comm->nprocs;

  // create instance of RNG or RCB

  random = NULL;
  rcb = NULL;

  if (bstyle == RANDOM || bstyle == PROC) 
    random = new RanPark(update->ranmaster->uniform()); 
  if (bstyle == BISECTION) rcb = new RCB(sparta);

  // compute initial outputs

  last = 0.0;
  imbfinal = imbprev = imbalance_factor(maxperproc);
}

/* ---------------------------------------------------------------------- */

FixBalance::~FixBalance()
{
  delete random;
  delete rcb;
}

/* ---------------------------------------------------------------------- */

int FixBalance::setmask()
{
  int mask = 0;
  mask |= END_OF_STEP;
  return mask;
}

/* ---------------------------------------------------------------------- */

void FixBalance::init()
{
  // error b/c acquire_ghosts() is a no-op in this case

  if (bstyle != BISECTION && grid->cutoff >= 0.0)
    error->all(FLERR,"Cannot use non-rcb fix balance with a grid cutoff");

  last = 0.0;
  timer->init();
}

/* ----------------------------------------------------------------------
   perform dynamic load balancing
------------------------------------------------------------------------- */

void FixBalance::end_of_step()
{
  // return if imbalance < threshhold

  imbnow = imbalance_factor(maxperproc);
  if (imbnow <= thresh) return;
  imbprev = imbnow;

  Grid::ChildCell *cells = grid->cells;
  Grid::ChildInfo *cinfo = grid->cinfo;
  int nglocal = grid->nlocal;

  // re-assign each of my local child cells to a proc
  // only assign unsplit and split cells
  // do not assign sub-cells since they migrate with their split cell
  // set nmigrate = # of cells that will migrate to a new proc
  // reset proc field in cells for migrating cells

  int nmigrate = 0;

  if (bstyle == RANDOM) {
    int newproc;
    for (int icell = 0; icell < nglocal; icell++) {
      if (cells[icell].nsplit <= 0) continue;
      newproc = nprocs * random->uniform();
      if (newproc != cells[icell].proc) nmigrate++;
      cells[icell].proc = newproc;
    }

  } else if (bstyle == PROC) {
    int newproc = nprocs * random->uniform();
    for (int icell = 0; icell < nglocal; icell++) {
      if (cells[icell].nsplit <= 0) continue;
      if (newproc != cells[icell].proc) nmigrate++;
      cells[icell].proc = newproc;
      newproc++;
      if (newproc == nprocs) newproc = 0;
    }

  } else if (bstyle == BISECTION) {
    double **x;
    memory->create(x,nglocal,3,"balance:x");

    double *lo,*hi;

    int nbalance = 0;
    for (int icell = 0; icell < nglocal; icell++) {
      if (cells[icell].nsplit <= 0) continue;
      lo = cells[icell].lo;
      hi = cells[icell].hi;
      x[nbalance][0] = 0.5*(lo[0]+hi[0]);
      x[nbalance][1] = 0.5*(lo[1]+hi[1]);
      x[nbalance][2] = 0.5*(lo[2]+hi[2]);
      nbalance++;
    }

    double *wt = NULL;
    if (rcbwt == PARTICLE) {
      if (!particle->sorted) particle->sort();
      memory->create(wt,nglocal,"balance:wt");
      int n;
      nbalance = 0;
      for (int icell = 0; icell < nglocal; icell++) {
        if (cells[icell].nsplit <= 0) continue;
        n = cinfo[icell].count;
        if (n) wt[nbalance++] = n;
        else wt[nbalance++] = ZEROPARTICLE;
      }
    } else if (rcbwt == TIME) {
      memory->create(wt,nglocal,"balance:wt");
      timer_cell_weights(wt);
    }

    rcb->compute(nbalance,x,wt,eligible,rcbflip);
    rcb->invert();

    nbalance = 0;
    int *sendproc = rcb->sendproc;
    for (int icell = 0; icell < nglocal; icell++) {
      if (cells[icell].nsplit <= 0) continue;
      cells[icell].proc = sendproc[nbalance++];
    }
    nmigrate = nbalance - rcb->nkeep;

    memory->destroy(x);
    memory->destroy(wt);
  }

  if (nprocs == 1 || bstyle == BISECTION) grid->clumped = 1;
  else grid->clumped = 0;

  // sort particles

  if (!particle->sorted) particle->sort();

  // migrate grid cells and their particles to new owners
  // invoke grid methods to complete grid setup
  // some fixes have post migration operations to perform

  grid->unset_neighbors();
  grid->remove_ghosts();

  comm->migrate_cells(nmigrate);
<<<<<<< HEAD
  grid->hashfilled = 0;
=======
  modify->post_migrate();
>>>>>>> eef1dcc6

  grid->setup_owned();
  grid->acquire_ghosts();

  grid->reset_neighbors();
  comm->reset_neighbors();

<<<<<<< HEAD
  // notify all classes that store per-grid data that grid may have changed
  
  grid->notify_changed();
=======
  // reallocate data in per grid and per surf computes
  // that depends on which cells and surfs a proc owns

  Compute **compute = modify->compute;
  for (int i = 0; i < modify->ncompute; i++) {
    if (compute[i]->per_grid_flag) compute[i]->reallocate();
    if (compute[i]->per_surf_flag) compute[i]->reallocate();
  }

  // reallocate per grid arrays in per grid dumps

  for (int i = 0; i < output->ndump; i++)
    output->dump[i]->reset_grid();
>>>>>>> eef1dcc6

  // final imbalance factor

  if (bstyle == BISECTION && rcbwt == TIME)
    imbfinal = 0.0; // can't compute imbalance from timers since grid cells moved
  else
    imbfinal = imbalance_factor(maxperproc);
}

/* ----------------------------------------------------------------------
   calculate imbalance based on current particle count
   return maxcost = max particles per proc or CPU time per proc
   return imbalance factor = max per proc / ave per proc
------------------------------------------------------------------------- */

double FixBalance::imbalance_factor(double &maxcost)
{
  double mycost,totalcost;
  double mycost_proc_weighted,maxcost_proc_weighted,nprocs_weighted;

  if (bstyle == BISECTION && rcbwt == TIME) {
    timer_cost();
    mycost = my_timer_cost;
  } else mycost = particle->nlocal;

  MPI_Allreduce(&mycost,&totalcost,1,MPI_DOUBLE,MPI_SUM,world);
  MPI_Allreduce(&mycost,&maxcost,1,MPI_DOUBLE,MPI_MAX,world);

  double imbalance = 1.0;
  if (maxcost) imbalance = maxcost / (totalcost / nprocs);
  return imbalance;
}

/* ----------------------------------------------------------------------
   return imbalance factor after last rebalance
------------------------------------------------------------------------- */

double FixBalance::compute_scalar()
{
  return imbfinal;
}

/* ----------------------------------------------------------------------
   return stats for last rebalance
------------------------------------------------------------------------- */

double FixBalance::compute_vector(int i)
{
  if (i == 0) return maxperproc;
  return imbprev;
}

/* -------------------------------------------------------------------- */

void FixBalance::timer_cost()
{
  // my_timer_cost = CPU time for relevant timers since last invocation

  my_timer_cost = -last;
  my_timer_cost += timer->array[TIME_MOVE];
  my_timer_cost += timer->array[TIME_SORT];
  my_timer_cost += timer->array[TIME_COLLIDE];
  my_timer_cost += timer->array[TIME_MODIFY];

  // last = time up to this point

  last += my_timer_cost;
}

/* -------------------------------------------------------------------- */

void FixBalance::timer_cell_weights(double *weight)
{
  // localwt = weight assigned to each owned grid cell
  // just return if no time yet tallied

  double maxcost;
  MPI_Allreduce(&my_timer_cost,&maxcost,1,MPI_DOUBLE,MPI_MAX,world);
  if (maxcost <= 0.0) {
    memory->destroy(weight);
    weight = NULL;
    return;
  }

  Grid::ChildCell *cells = grid->cells;
  Grid::ChildInfo *cinfo = grid->cinfo;
  int nglocal = grid->nlocal;

  double localwt_total = 0.0;
  if (nglocal) localwt_total = my_timer_cost/nglocal;
  if (nglocal && localwt_total <= 0.0) error->one(FLERR,"Balance weight <= 0.0");

  if (!particle->sorted) particle->sort();
  double wttotal = 0;
  int nbalance = 0;
  double* localwt;
  memory->create(localwt,nglocal,"imbalance_time:localwt");
  for (int icell = 0; icell < nglocal; icell++) {
    localwt[icell] = 0.0;
    if (cells[icell].nsplit <= 0) continue;
    int n = cinfo[icell].count;
    if (n) localwt[nbalance++] = n;
    else localwt[nbalance++] = ZEROPARTICLE;
    wttotal += localwt[nbalance-1];
  }

  for (int icell = 0; icell < nglocal; icell++) 
    weight[icell] = my_timer_cost*localwt[icell]/wttotal;

  memory->destroy(localwt);
}

/* ----------------------------------------------------------------------
   return # of bytes of allocated memory
------------------------------------------------------------------------- */

double FixBalance::memory_usage()
{
  double bytes = 0.0;
  // tally wt vector?
  return bytes;
}<|MERGE_RESOLUTION|>--- conflicted
+++ resolved
@@ -264,11 +264,7 @@
   grid->remove_ghosts();
 
   comm->migrate_cells(nmigrate);
-<<<<<<< HEAD
   grid->hashfilled = 0;
-=======
-  modify->post_migrate();
->>>>>>> eef1dcc6
 
   grid->setup_owned();
   grid->acquire_ghosts();
@@ -276,25 +272,9 @@
   grid->reset_neighbors();
   comm->reset_neighbors();
 
-<<<<<<< HEAD
   // notify all classes that store per-grid data that grid may have changed
   
   grid->notify_changed();
-=======
-  // reallocate data in per grid and per surf computes
-  // that depends on which cells and surfs a proc owns
-
-  Compute **compute = modify->compute;
-  for (int i = 0; i < modify->ncompute; i++) {
-    if (compute[i]->per_grid_flag) compute[i]->reallocate();
-    if (compute[i]->per_surf_flag) compute[i]->reallocate();
-  }
-
-  // reallocate per grid arrays in per grid dumps
-
-  for (int i = 0; i < output->ndump; i++)
-    output->dump[i]->reset_grid();
->>>>>>> eef1dcc6
 
   // final imbalance factor
 
