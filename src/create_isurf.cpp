/* ----------------------------------------------------------------------
   SPARTA - Stochastic PArallel Rarefied-gas Time-accurate Analyzer
   http://sparta.sandia.gov
   Steve Plimpton, sjplimp@gmail.com, Michael Gallis, magalli@sandia.gov
   Sandia National Laboratories

   Copyright (2014) Sandia Corporation.  Under the terms of Contract
   DE-AC04-94AL85000 with Sandia Corporation, the U.S. Government retains
   certain rights in this software.  This software is distributed under
   the GNU General Public License.

   See the README file in the top-level SPARTA directory.
------------------------------------------------------------------------- */

/* ----------------------------------------------------------------------
   Contributing author: Andrew Hong (Sandia)
------------------------------------------------------------------------- */

#include "comm.h"
#include "create_isurf.h"
#include "domain.h"
#include "error.h"
#include "fix_ablate.h"
#include "geometry.h"
#include "grid.h"
#include "input.h"
#include "math_extra.h"
#include "math_const.h"
#include "memory.h"
#include "modify.h"
#include "mpi.h"
#include "region.h"
#include "surf.h"

using namespace SPARTA_NS;
using namespace MathConst;

#define DELTAGRID 1024            // must be bigger than split cells per cell
#define DELTASEND 1024
#define EPSILON_GRID 1.0e-3

enum{CVAL,SVAL,IVAL,INVAL};
enum{XLO,XHI,YLO,YHI,ZLO,ZHI,INTERIOR};         // same as Domain
enum{NCHILD,NPARENT,NUNKNOWN,NPBCHILD,NPBPARENT,NPBUNKNOWN,NBOUND};  // Update
enum{INOUT,AVE,INNER}; // how to mark corner values

/* ---------------------------------------------------------------------- */

CreateISurf::CreateISurf(SPARTA *sparta) : Pointers(sparta)
{
  MPI_Comm_rank(world,&me);
  MPI_Comm_size(world,&nprocs);

  dim = domain->dimension;

  if (dim == 2) {
    ncorner = 4;
    nedge = 4;
    nadj = 4;
  } else {
    ncorner = 8;
    nedge = 12;
    nadj = 6;
  } 

  // for finding corner values

  cvalues = NULL;
  invalues = NULL;
  svalues = NULL;
  mvalues = NULL;
  ivalues = NULL;

  // for communication

  ixyz = NULL;
  cghost = NULL;
  inghost = NULL;
  sghost = NULL;
  ighost = NULL;
  numsend = NULL;
  maxgrid = maxghost = 0;

  proclist = NULL;
  locallist = NULL;
  maxsend = 0;

  sbuf = NULL;
  maxsbuf = 0;
}

/* ---------------------------------------------------------------------- */

CreateISurf::~CreateISurf()
{
  memory->destroy(cvalues);
  memory->destroy(invalues);
  memory->destroy(svalues);
  memory->destroy(mvalues);
  memory->destroy(ivalues);

  memory->destroy(ixyz);
  memory->destroy(cghost);
  memory->destroy(inghost);
  memory->destroy(sghost);
  memory->destroy(ighost);
  memory->destroy(numsend);

  memory->destroy(proclist);
  memory->destroy(locallist);

  memory->destroy(sbuf);
}

/* ---------------------------------------------------------------------- */

void CreateISurf::command(int narg, char **arg)
{
  if (!grid->exist)
    error->all(FLERR,"Cannot create_isurf before grid is defined");
  if (!surf->exist)
    error->all(FLERR,"Cannot create_isurf unless explicit surfaces exist");
  if (surf->implicit && surf->exist)
    error->all(FLERR,"Create_isurf Cannot have pre-existing implicit surfaces");
  if (!surf->distributed)
    error->all(FLERR,"Create_isurf requires distributed explicit surfaces");
  if (domain->axisymmetric)
    error->all(FLERR,"Cannot create_isurf for axisymmetric domains");

  if (narg < 4) error->all(FLERR,"Illegal create_isurf command");

  // grid group

  ggroup = grid->find_group(arg[0]);
  if (ggroup < 0) error->all(FLERR,"Create_isurf grid group ID does not exist");
  groupbit = grid->bitmask[ggroup];

  // ablate fix

  char *ablateID = arg[1];
  int ifix = modify->find_fix(ablateID);
  if (ifix < 0)
    error->all(FLERR,"Fix ID for create_isurf does not exist");
  if (strcmp(modify->fix[ifix]->style,"ablate") != 0)
    error->all(FLERR,"Fix for create_isurf is not a fix ablate");
  ablate = (FixAblate *) modify->fix[ifix];
  if (ggroup != ablate->igroup)
    error->all(FLERR,"Create_isurf group does not match fix ablate group");

  // threshold for corner values

  thresh = input->numeric(FLERR,arg[2]);
  if (thresh < 0 || thresh > 255)
    error->all(FLERR,"Create_isurf thresh must be bounded as (0,255)");
  int ithresh = static_cast<int> (thresh);
  if (ithresh == thresh)
    error->all(FLERR,"An integer value for create_isurf thresh is not allowed");

  // mode to determine corner values

  if (strcmp(arg[3],"inout") == 0) ctype = INOUT;
  else if (strcmp(arg[3],"ave") == 0) ctype = AVE;
  else if (strcmp(arg[3],"inner") == 0) ctype = INNER;
  else error->all(FLERR,"Create_isurf corner mode is invalid");

  // process optional command line args

  process_args(narg-4,&arg[4]);

  // check if grid group is a uniform grid

  grid->check_uniform_group(ggroup,nxyz,corner,xyzsize);
  nglocal = grid->nlocal;

  // set grid corner point values based on existing explicit surfs and thresh

  if (ctype == INNER) set_inner();
  else set_corners();

  // remove all explicit surfs

  remove_old();
  surf->implicit = 1;
  surf->exist = 1;

  // store corner point values in fix ablate instance
  // this call will also create implicit surfs
<<<<<<< HEAD
  // set pushflag = 0 to not overwrite cvalues in fix_ablet
  
=======
  // set pushflag = 0 so averaging option is not overridden

>>>>>>> ebce4368
  tvalues = NULL;
  int pushflag = 0;
  char *sgroupID = NULL;

  // corner value cutoffs for epsilon_adjust in fix_ablate

  ablate->cbufmin = cbufmin;
  ablate->cbufmax = cbufmax;

  // TEMP: Check corners;

  /*for (int ic = 30; ic < 40; ic++) {
    for (int jc = 0; jc < ncorner; jc++) {
      for (int kc = 0; kc < nadj; kc++) {
        if((ic == 35 || ic == 30)&& ivalues[ic][jc][kc] > 0)
          printf("ivalues[%i][%i][%i] = %4.2e\n",
            ic, jc, kc, ivalues[ic][jc][kc]);
      }
    }
  }*/

  //invalues[35][7][2] = invalues[30][1][3];
  //invalues[36][6][2] = invalues[30][1][3];
  //invalues[45][3][2] = invalues[30][1][3];
  //invalues[46][2][2] = invalues[30][1][3];

  if (ctype == INNER) {
    ablate->store_corners(nxyz[0],nxyz[1],nxyz[2],corner,xyzsize,
                          invalues,tvalues,thresh,sgroupID,pushflag);
  } else {
    ablate->store_corners(nxyz[0],nxyz[1],nxyz[2],corner,xyzsize,
                          cvalues,tvalues,thresh,sgroupID,pushflag);
  }

  //error->one(FLERR,"debugging");

  if (ablate->nevery == 0) modify->delete_fix(ablateID);
}

/* ----------------------------------------------------------------------
   compute corner values from explicit surfs and thresh parameter
   cvalues used later in ablate to create the implicit surfaces
------------------------------------------------------------------------- */

void CreateISurf::set_corners()
{
  Grid::ChildCell *cells = grid->cells;
  Grid::ChildInfo *cinfo = grid->cinfo;

  // set cell spacing and indices

  memory->grow(ixyz,nglocal,3,"create_isurf:ixyz");

  for (int icell = 0; icell < nglocal; icell++) {
    ixyz[icell][0] = ixyz[icell][1] = ixyz[icell][2] = 0;
    if (!(cinfo[icell].mask & groupbit)) continue;
    if (cells[icell].nsplit <= 0) continue;

    ixyz[icell][0] =
      static_cast<int> ((cells[icell].lo[0]-corner[0]) / xyzsize[0] + 0.5) + 1;
    ixyz[icell][1] =
      static_cast<int> ((cells[icell].lo[1]-corner[1]) / xyzsize[1] + 0.5) + 1;
    ixyz[icell][2] =
      static_cast<int> ((cells[icell].lo[2]-corner[2]) / xyzsize[2] + 0.5) + 1;
  }

  // first shift everything down by thresh
  // later shift back

  memory->create(cvalues,nglocal,ncorner,"createisurf:cvalues");
  memory->create(mvalues,nglocal,ncorner,"createisurf:mvalues");
  memory->create(svalues,nglocal,ncorner,"createisurf:svalues");
  memory->create(ivalues,nglocal,ncorner,nadj,"createisurf:ivalues");

  // initialize

  for (int ic = 0; ic < nglocal; ic++) {
    for (int jc = 0; jc < ncorner; jc++) {
      cvalues[ic][jc] = -1.0;
      svalues[ic][jc] = -1;
      mvalues[ic][jc] = -1.0;
      for (int kc = 0; kc < nadj; kc++) ivalues[ic][jc][kc] = -1.0;
    }
  }

  // find intersections between edges and surfaces

  if (dim == 2) surface_edge2d();
  else surface_edge3d();

  // fill in side and corner values based on if grid cell is in or out

  set_inout();

  // sync side and intersection values between procs

  sync(SVAL);
  sync(IVAL);

  // find remaining side values based on neighbors

  int full;
  if (dim == 2) full = find_side_2d();
  else full = find_side_3d();

  // check all procs successfully filled side values

  int ofull;
  if(full) ofull = 0;
  else ofull = 1;
  int allofull;
  MPI_Allreduce(&ofull,&allofull,1,MPI_INT,MPI_SUM,world);
  if (allofull) {
    char str[128];
    sprintf(str,"Create_isurf could not determine whether %d corner \
             values are inside or outside surface",allofull);
    error->all(FLERR,str);
  }

  // from side (and intersection) values, determine corner point values

  set_cvalues();

  // sync corner point values between procs

  if (ctype == INNER) sync(INVAL);
  else sync(CVAL);
}

/* ----------------------------------------------------------------------
   same as above but for inner values
------------------------------------------------------------------------- */

void CreateISurf::set_inner()
{
  Grid::ChildCell *cells = grid->cells;
  Grid::ChildInfo *cinfo = grid->cinfo;

  // set cell spacing and indices

  memory->grow(ixyz,nglocal,3,"create_isurf:ixyz");
  for (int icell = 0; icell < nglocal; icell++) {
    ixyz[icell][0] = ixyz[icell][1] = ixyz[icell][2] = 0;
    if (!(cinfo[icell].mask & groupbit)) continue;
    if (cells[icell].nsplit <= 0) continue;

    ixyz[icell][0] =
      static_cast<int> ((cells[icell].lo[0]-corner[0]) / xyzsize[0] + 0.5) + 1;
    ixyz[icell][1] =
      static_cast<int> ((cells[icell].lo[1]-corner[1]) / xyzsize[1] + 0.5) + 1;
    ixyz[icell][2] =
      static_cast<int> ((cells[icell].lo[2]-corner[2]) / xyzsize[2] + 0.5) + 1;
  }

  // first shift everything down by thresh
  // later shift back

  memory->create(invalues,nglocal,ncorner,nadj,"createisurf:invalues");
  memory->create(mvalues,nglocal,ncorner,"createisurf:mvalues");
  memory->create(svalues,nglocal,ncorner,"createisurf:svalues");
  memory->create(ivalues,nglocal,ncorner,nadj,"createisurf:ivalues");

  // initialize

  for (int ic = 0; ic < nglocal; ic++) {
    for (int jc = 0; jc < ncorner; jc++) {
      svalues[ic][jc] = -1;
      mvalues[ic][jc] = -1.0;
      for (int kc = 0; kc < nadj; kc++) ivalues[ic][jc][kc] = -1.0;
      for (int kc = 0; kc < nadj; kc++) invalues[ic][jc][kc] = -1.0;
    }
  }

  // find intersections between edges and surfaces

  if (dim == 2) surface_edge2d();
  else surface_edge3d();

  // fill in side and corner values based on if grid cell is in or out

  set_inout();

  // sync side and intersection values between procs

  sync(SVAL);
  sync(IVAL);

  // find remaining side values based on neighbors

  int full;
  if (dim == 2) full = find_side_2d();
  else full = find_side_3d();

  // check all procs successfully filled side values

  int ofull;
  if(full) ofull = 0;
  else ofull = 1;
  int allofull;
  MPI_Allreduce(&ofull,&allofull,1,MPI_INT,MPI_SUM,world);
  if (allofull) {
    char str[128];
    sprintf(str,
            "Create_isurf could not determine whether some corner \
             values are inside or outside with respect to the surface",
            allofull);
    error->all(FLERR,str);
  }

  // from side (and intersection) values, determine corner point values

  set_cvalues();

  // sync corner point values between procs

  sync(INVAL);

}

/* ----------------------------------------------------------------------
   finds intersections and sides for corners in cells with surfaces
   2d version
------------------------------------------------------------------------- */

void CreateISurf::surface_edge2d()
{
  int i,j,n1,n2;

  Grid::ChildCell *cells = grid->cells;
  Grid::ChildInfo *cinfo = grid->cinfo;
  double cl[3], ch[3]; // cell bounds
  double cx[8], cy[8], cz[8]; // store all corners
  double pi[3], pj[3]; // corner coordinate
  Surf::Line *line;
  Surf::Line *lines = surf->lines;
  surfint *csurfs;
  int isurf, nsurf, side, hitflag;
  double param, oparam;

  // initialize param to avoid error

  param = 0.0;

  // indices for corners making up the cell edges

  int ci[4], cj[4];
  ci[0] = 0; cj[0] = 1;
  ci[1] = 1; cj[1] = 3;
  ci[2] = 3; cj[2] = 2;
  ci[3] = 2; cj[3] = 0;

  for (int icell = 0; icell < nglocal; icell++) {
    if (!(cinfo[icell].mask & groupbit)) continue;
    if (cells[icell].nsplit <= 0) continue;

    // if no surfs, continue

    nsurf = cells[icell].nsurf;
    if (!nsurf) continue;

    for (int d = 0; d < 3; d++) {
      cl[d] = cells[icell].lo[d];
      ch[d] = cells[icell].hi[d];
    }

    // store cell corners

    cx[0] = cx[2] = cl[0];
    cx[1] = cx[3] = ch[0];

    cy[0] = cy[1] = cl[1];
    cy[2] = cy[3] = ch[1];

    // zero out z-direction

    cz[0] = cz[1] = cz[2] = cz[3] = 0.0;

    // smallest cell length
    // should only have to do this once

    mind = MIN(ch[0]-cl[0], ch[1]-cl[1]);

    // iterate over all edges

    csurfs = cells[icell].csurfs;
    for (int ic = 0; ic < nedge; ic++) {
      i = ci[ic];
      pi[0] = cx[i];
      pi[1] = cy[i];
      pi[2] = cz[i];

      j = cj[ic];
      pj[0] = cx[j];
      pj[1] = cy[j];
      pj[2] = cz[j];

      // test all surfs+corners to see if any hit

      for (int m = 0; m < nsurf; m++) {
        isurf = csurfs[m];
        line = &lines[isurf];

        // always start with lower corner
        // side will always be either 0 or 1

        hitflag = corner_hit2d(pi, pj, line, param, side);

        // need to take care of values near machine precision

        if (param < EPSILON_GRID*mind) param = 0.0;
        if ((1.0-param) < EPSILON_GRID*mind) param = 1.0;
        oparam = 1.0-param;

        // once a hit is found

        if (hitflag) {
          if (ic == 0) {
            n1 = 1;
            n2 = 0;
          } else if (ic == 1) {
            n1 = 3;
            n2 = 2;
          } else if (ic == 2) {
            n1 = 0;
            n2 = 1;
          } else {
            n1 = 2;
            n2 = 3;
          }

          if (ivalues[icell][i][n1] > param || ivalues[icell][i][n1] < 0) {
            ivalues[icell][i][n1] = param;
            ivalues[icell][j][n2] = oparam;
          }
          //if (ivalues[icell][j][n2] > oparam || ivalues[icell][j][n2] < 0)
          //  ivalues[icell][j][n2] = oparam;

          if (mvalues[icell][i] < 0 || param <= mvalues[icell][i]) {
            if (param == 0) svalues[icell][i] = 0;
            else if (svalues[icell][i] == 2) 0; // do nothing

            // conflicting sides from two surfaces meeting at corner

            else if (fabs(mvalues[icell][i]-param) < EPSILON_GRID
              && svalues[icell][i] != side) svalues[icell][i] = 2;
            else svalues[icell][i] = side;

            mvalues[icell][i] = param;
          }

          if (mvalues[icell][j] < 0 || oparam <= mvalues[icell][j]) {
            if (oparam == 0) svalues[icell][j] = 0;
            else if (svalues[icell][j] == 2) 0; // do nothing
            else if (fabs(mvalues[icell][j]-oparam) < EPSILON_GRID
              && svalues[icell][j] != !side) svalues[icell][j] = 2;
            else svalues[icell][j] = !side;

            mvalues[icell][j] = oparam;
          }
        } // end "if" hitflag
      } // end "for" for surfaces
    } // end "for" for corners in cell
  } // end "for" for grid cells

  return;
}

/* ----------------------------------------------------------------------
   finds intersections and sides for corners in cells with surfaces
   3d version
------------------------------------------------------------------------- */

void CreateISurf::surface_edge3d()
{
  int i,j,n1,n2;

  Grid::ChildCell *cells = grid->cells;
  Grid::ChildInfo *cinfo = grid->cinfo;
  double cl[3], ch[3]; // cell bounds
  double cx[8], cy[8], cz[8]; // store all corners
  double pi[3], pj[3]; // corner coordinate
  Surf::Tri *tri;
  Surf::Tri *tris = surf->tris;
  surfint *csurfs;
  int isurf, nsurf, hitflag, side;
  double param, oparam;

  // initialize param to avoid error

  param = 0.0;

  // indices for corners making up the cell edges

  int ci[12], cj[12];
  ci[0] = 0; cj[0] = 1;
  ci[1] = 2; cj[1] = 3;
  ci[2] = 4; cj[2] = 5;
  ci[3] = 6; cj[3] = 7;

  ci[4] = 0; cj[4] = 2;
  ci[5] = 1; cj[5] = 3;
  ci[6] = 4; cj[6] = 6;
  ci[7] = 5; cj[7] = 7;

  ci[8] = 0; cj[8] = 4;
  ci[9] = 1; cj[9] = 5;
  ci[10] = 2; cj[10] = 6;
  ci[11] = 3; cj[11] = 7;

  for (int icell = 0; icell < nglocal; icell++) {
    if (!(cinfo[icell].mask & groupbit)) continue;
    if (cells[icell].nsplit <= 0) continue;

    // if no surfs, continue

    nsurf = cells[icell].nsurf;
    if (!nsurf) continue;

    for (int d = 0; d < 3; d++) {
      cl[d] = cells[icell].lo[d];
      ch[d] = cells[icell].hi[d];
    }

    cx[0] = cx[2] = cx[4] = cx[6] = cl[0];
    cx[1] = cx[3] = cx[5] = cx[7] = ch[0];

    cy[0] = cy[1] = cy[4] = cy[5] = cl[1];
    cy[2] = cy[3] = cy[6] = cy[7] = ch[1];

    cz[0] = cz[1] = cz[2] = cz[3] = cl[2];
    cz[4] = cz[5] = cz[6] = cz[7] = ch[2];

    // smallest cell length
    // should only have to do this once

    mind = MIN(ch[0]-cl[0], ch[1]-cl[1]);
    mind = MIN(mind, ch[2]-cl[2]);

    // determine corner values

    csurfs = cells[icell].csurfs;
    for (int ic = 0; ic < 12; ic++) {
      i = ci[ic];
      pi[0] = cx[i];
      pi[1] = cy[i];
      pi[2] = cz[i];

      j = cj[ic];
      pj[0] = cx[j];
      pj[1] = cy[j];
      pj[2] = cz[j];

      // test all surfs+corners to see if any hit

      for (int m = 0; m < nsurf; m++) {
        isurf = csurfs[m];
        tri = &tris[isurf];
        hitflag = corner_hit3d(pi, pj, tri, param, side);

        // need to take care of values near machine precision

        if (param < EPSILON_GRID*mind) param = 0.0;
        if ((1.0-param) < EPSILON_GRID*mind) param = 1.0;
        oparam = 1.0-param;

        // once a hit is found

        if (hitflag) {
          if (ic<=3) {
            n1 = 1;
            n2 = 0;
          } else if (ic<=7) {
            n1 = 3;
            n2 = 2;
          } else {
            n1 = 5;
            n2 = 4;
          }

          if (ivalues[icell][i][n1] > param ||
              ivalues[icell][i][n1] <= 0) {
            ivalues[icell][i][n1] = param;
            ivalues[icell][j][n2] = oparam;
          } else if (ivalues[icell][j][n2] > oparam ||
              ivalues[icell][j][n2] <= 0){
            ivalues[icell][i][n1] = param;
            ivalues[icell][j][n2] = oparam;
          }

          if (mvalues[icell][i] < 0 || param <= mvalues[icell][i] && svalues[icell][i] != 0) {
            if (param == 0) svalues[icell][i] = 0;

            // conflicting sides from two surfaces meeting at corner

            else if (fabs(mvalues[icell][i]-param) < EPSILON_GRID
              && svalues[icell][i] != side) svalues[icell][i] = 2;
            else svalues[icell][i] = side;
            mvalues[icell][i] = param;
          }

          if (mvalues[icell][j] < 0 || oparam <= mvalues[icell][j] && svalues[icell][j] != 0) {
            if (oparam == 0) svalues[icell][j] = 0;
            else if (fabs(mvalues[icell][j]-oparam) < EPSILON_GRID
              && svalues[icell][j] != !side) svalues[icell][j] = 2;
            else svalues[icell][j] = !side;
            mvalues[icell][j] = oparam;
          }
        } // end "if" hitflag
      } // end "for" for surfaces
    } // end "for" for corners in cellfe
  } // end "for" for grid cells

  return;
}

/* ----------------------------------------------------------------------
   sync all copies of corner points values across procs for all owned grid cells
   algorithm:
     comm my cdelta values that are shared by neighbor
     each corner point is shared by N cells, less on borders
     dsum = sum of decrements to that point by all N cells
     newvalue = MAX(oldvalue-dsum,0)
   all N copies of corner pt are set to newvalue
     in numerically consistent manner (same order of operations)
------------------------------------------------------------------------- */

void CreateISurf::sync(int which)
{
  int i,j,ix,iy,iz,jx,jy,jz,ixfirst,iyfirst,izfirst,jcorner,jedge,jadj;
  int icell,jcell,njcell;
  double dtotal[nadj];

  comm_neigh_corners(which);

  // perform update of corner pts for all my owned grid cells
  //   using contributions from all cells that share the corner point
  // insure order of numeric operations will give exact same answer
  //   for all Ncorner duplicates of a corner point (stored by other cells)

  Grid::ChildCell *cells = grid->cells;
  Grid::ChildInfo *cinfo = grid->cinfo;

  for (icell = 0; icell < nglocal; icell++) {
    if (!(cinfo[icell].mask & groupbit)) continue;
    if (cells[icell].nsplit <= 0) continue;

    ix = ixyz[icell][0];
    iy = ixyz[icell][1];
    iz = ixyz[icell][2];

    // loop over corner points

    for (i = 0; i < ncorner; i++) {

      // ixyz first = offset from icell of lower left cell of 2x2x2 stencil
      //              that shares the Ith corner point

      ixfirst = (i % 2) - 1;
      iyfirst = (i/2 % 2) - 1;
      if (dim == 2) izfirst = 0;
      else izfirst = (i / 4) - 1;

      // loop over 2x2x2 stencil of cells that share the corner point
      // also works for 2d, since izfirst = 0

      for (j = 0; j < nadj; j++) dtotal[j] = -1.0;

      jcorner = ncorner;

      for (jz = izfirst; jz <= izfirst+1; jz++) {
        for (jy = iyfirst; jy <= iyfirst+1; jy++) {
          for (jx = ixfirst; jx <= ixfirst+1; jx++) {
            jcorner--;

            // check if neighbor cell is within bounds of ablate grid

            if (ix+jx < 1 || ix+jx > nxyz[0]) continue;
            if (iy+jy < 1 || iy+jy > nxyz[1]) continue;
            if (iz+jz < 1 || iz+jz > nxyz[2]) continue;

            // jcell = local index of (jx,jy,jz) neighbor cell of icell

            jcell = walk_to_neigh(icell,jx,jy,jz);

            // update total with one corner point of jcell
            // jcorner descends from ncorner

            if (jcell < nglocal) {
              if (which == SVAL) {
                if (svalues[jcell][jcorner] < 2)
                  dtotal[0] = MAX(dtotal[0],
                    static_cast<double>(svalues[jcell][jcorner]));
              } else if (which == IVAL) {
                for (jadj = 0; jadj < nadj; jadj++) {
                  double dtemp = ivalues[jcell][jcorner][jadj];
                  if (dtemp>=0) {
                    if (dtotal[jadj] < 0) dtotal[jadj] = dtemp;
                    else dtotal[jadj] = MAX(dtotal[jadj],dtemp);
                  }
                }
              } else if (which == CVAL) {
                dtotal[0] =
                  MAX(dtotal[0],cvalues[jcell][jcorner]);
              } else if (which == INVAL) {
                for (jadj = 0; jadj < nadj; jadj++)
                  dtotal[jadj] = 
                    MAX(dtotal[jadj],invalues[jcell][jcorner][jadj]);
              }
            } else {
              if (which == SVAL) {
                if (sghost[jcell-nglocal][jcorner] < 2)
                  dtotal[0] =
                    MAX(dtotal[0],
                    static_cast<double>(sghost[jcell-nglocal][jcorner]));
              } else if (which == IVAL) {
                for (jadj = 0; jadj < nadj; jadj++) {
                  double dtemp = ighost[jcell-nglocal][jcorner][jadj];
                  if (dtemp>=0) {
                    if (dtotal[jadj] < 0) dtotal[jadj] = dtemp;
                    else dtotal[jadj] = MAX(dtotal[jadj],dtemp);
                  }
                }
              } else if (which == CVAL) {
                dtotal[0] =
                  MAX(dtotal[0],cghost[jcell-nglocal][jcorner]);
              } else if (which == INVAL) {
                for (jadj = 0; jadj < nadj; jadj++)
                  dtotal[jadj] = 
                    MAX(dtotal[jadj],inghost[jcell-nglocal][jcorner][jadj]);
              }
            }
          }
        }
      }

      if (which == SVAL) svalues[icell][i] = static_cast<int>(dtotal[0]);
      else if (which == IVAL) {
        for (jadj = 0; jadj < nadj; jadj++)
          ivalues[icell][i][jadj] = dtotal[jadj];
      } else if (which == CVAL) {
        cvalues[icell][i] = dtotal[0];
      } else if (which == INVAL) {
        for (jadj = 0; jadj < nadj; jadj++)
          invalues[icell][i][jadj] = dtotal[jadj];
      }
    }
  }
}

/* ----------------------------------------------------------------------
   communicate my side, intersection, or corner values that are shared by
   neighbor cells each corner point is shared by N cells, less on borders
   done via irregular comm

   Modified versions of comm_neigh_corners from fix_ablate
------------------------------------------------------------------------- */

void CreateISurf::comm_neigh_corners(int which)
{
  int i,j,k,m,n,ix,iy,iz,ixfirst,iyfirst,izfirst,jx,jy,jz;
  int icell,ifirst,jcell,proc,ilocal;

  Grid::ChildCell *cells = grid->cells;
  Grid::ChildInfo *cinfo = grid->cinfo;

  memory->grow(numsend,nglocal,"createisurf:numsend");

  // make list of datums to send to neighbor procs
  // 8 or 26 cells surrounding icell need icell's cdelta info
  // but only if they are owned by a neighbor proc
  // insure icell is only sent once to same neighbor proc
  // also set proclist and locallist for each sent datum

  int nsend = 0;

  for (icell = 0; icell < nglocal; icell++) {
    if (!(cinfo[icell].mask & groupbit)) continue;
    if (cells[icell].nsplit <= 0) continue;

    ix = ixyz[icell][0];
    iy = ixyz[icell][1];
    iz = ixyz[icell][2];
    ifirst = nsend;

    // loop over 3x3x3 stencil of neighbor cells centered on icell

    for (jz = -1; jz <= 1; jz++) {
      for (jy = -1; jy <= 1; jy++) {
        for (jx = -1; jx <= 1; jx++) {

          // skip neigh = self

          if (jx == 0 && jy == 0 && jz == 0) continue;

          // check if neighbor cell is within bounds of ablate grid

          if (ix+jx < 1 || ix+jx > nxyz[0]) continue;
          if (iy+jy < 1 || iy+jy > nxyz[1]) continue;
          if (iz+jz < 1 || iz+jz > nxyz[2]) continue;

          // jcell = local index of (jx,jy,jz) neighbor cell of icell

          jcell = walk_to_neigh(icell,jx,jy,jz);

          // add a send list entry of icell to proc != me if haven't already

          proc = cells[jcell].proc;
          if (proc != me) {
            for (j = ifirst; j < nsend; j++)
              if (proc == proclist[j]) break;
            if (j == nsend) {
              if (nsend == maxsend) grow_send();
              proclist[nsend] = proc;
              locallist[nsend++] = cells[icell].id;
            }
          }
        }
      }
    }

    // # of neighbor procs to send icell to

    numsend[icell] = nsend - ifirst;
  }

  // realloc sbuf if necessary
  // ncomm = ilocal + Ncorner svalues (+ Ncorner*nadj)

  int ncomm;
  if (which == SVAL) ncomm = 1 + ncorner;
  else if (which == IVAL) ncomm = 1 + ncorner*nadj;
  else if (which == CVAL) ncomm = 1 + ncorner;
  else if (which == INVAL) ncomm = 1 + ncorner*nadj;

  if (nsend*ncomm > maxsbuf) {
    memory->destroy(sbuf);
    maxsbuf = nsend*ncomm;
    memory->create(sbuf,maxsbuf,"createisurf:sbuf");
  }

  // pack datums to send
  // datum = ilocal of neigh cell on other proc + Ncorner values

  nsend = 0;
  m = 0;

  for (icell = 0; icell < nglocal; icell++) {
    if (!(cinfo[icell].mask & groupbit)) continue;
    if (cells[icell].nsplit <= 0) continue;

    n = numsend[icell];
    for (i = 0; i < n; i++) {
      sbuf[m++] = ubuf(locallist[nsend]).d;
      if (which == SVAL) {
        for (j = 0; j < ncorner; j++)
          sbuf[m++] = static_cast<double> (svalues[icell][j]);
      } else if (which == IVAL) {
        for (j = 0; j < ncorner; j++)
          for (k = 0; k < nadj; k++)
            sbuf[m++] = ivalues[icell][j][k];
      } else if (which == CVAL) {
        for (j = 0; j < ncorner; j++)
          sbuf[m++] = cvalues[icell][j];
      } else if (which == INVAL) {
        for (j = 0; j < ncorner; j++)
          for (k = 0; k < nadj; k++)
            sbuf[m++] = invalues[icell][j][k];
      }
      nsend++;
    }
  }

  // perform irregular neighbor comm
  // Comm class manages rbuf memory

  double *rbuf;
  int nrecv = comm->irregular_uniform_neighs(nsend,proclist,(char *) sbuf,
                ncomm*sizeof(double),(char **) &rbuf);

  // realloc val_ghost if necessary

  if (grid->nghost > maxghost) {
    memory->destroy(inghost);
    memory->destroy(cghost);
    memory->destroy(sghost);
    memory->destroy(ighost);
    maxghost = grid->nghost;
    memory->create(inghost,maxghost,ncorner,nadj,"createisurf:inghost");
    memory->create(cghost,maxghost,ncorner,"createisurf:cghost");
    memory->create(sghost,maxghost,ncorner,"createisurf:sghost");
    memory->create(ighost,maxghost,ncorner,nadj,"createisurf:ighost");
  }

  // unpack received data into val_ghost = ghost cell corner points

  // NOTE: need to check if hashfilled

  cellint cellID;
  Grid::MyHash *hash = grid->hash;

  m = 0;
  for (i = 0; i < nrecv; i++) {
    cellID = (cellint) ubuf(rbuf[m++]).u;
    ilocal = (*hash)[cellID];
    icell = ilocal - nglocal;

    if (which == SVAL) {
      for (j = 0; j < ncorner; j++)
        sghost[icell][j] = static_cast<int> (rbuf[m++]);
    } else if (which == IVAL) {
      for (j = 0; j < ncorner; j++)
        for (k = 0; k < nadj; k++)
          ighost[icell][j][k] = rbuf[m++];
    } else if (which == CVAL) {
      for (j = 0; j < ncorner; j++)
        cghost[icell][j] = rbuf[m++];
    } else if (which == INVAL) {
      for (j = 0; j < ncorner; j++)
        for (k = 0; k < nadj; k++)
          inghost[icell][j][k] = rbuf[m++];
    }
  }
}

/* ----------------------------------------------------------------------
   walk to neighbor of icell, offset by (jx,jy,jz)
   walk first by x, then by y, last by z
   return jcell = local index of neighbor cell
------------------------------------------------------------------------- */

int CreateISurf::walk_to_neigh(int icell, int jx, int jy, int jz)
{
  Grid::ChildCell *cells = grid->cells;

  int jcell = icell;

  if (jx < 0) {
    if (grid->neigh_decode(cells[jcell].nmask,XLO) != NCHILD)
      error->one(FLERR,"Walk to neighbor cell failed");
    jcell = cells[jcell].neigh[0];
  } else if (jx > 0) {
    if (grid->neigh_decode(cells[jcell].nmask,XHI) != NCHILD)
      error->one(FLERR,"Walk to neighbor cell failed");
    jcell = cells[jcell].neigh[1];
  }

  if (jy < 0) {
    if (grid->neigh_decode(cells[jcell].nmask,YLO) != NCHILD)
      error->one(FLERR,"Walk to neighbor cell failed");
    jcell = cells[jcell].neigh[2];
  } else if (jy > 0) {
    if (grid->neigh_decode(cells[jcell].nmask,YHI) != NCHILD)
      error->one(FLERR,"Walk to neighbor cell failed");
    jcell = cells[jcell].neigh[3];
  }

  if (jz < 0) {
    if (grid->neigh_decode(cells[jcell].nmask,ZLO) != NCHILD)
      error->one(FLERR,"Walk to neighbor cell failed");
    jcell = cells[jcell].neigh[4];
  } else if (jz > 0) {
    if (grid->neigh_decode(cells[jcell].nmask,ZHI) != NCHILD)
      error->one(FLERR,"Walk to neighbor cell failed");
    jcell = cells[jcell].neigh[5];
  }

  return jcell;
}

/* ----------------------------------------------------------------------
   reallocate send vectors
------------------------------------------------------------------------- */

void CreateISurf::grow_send()
{
  maxsend += DELTASEND;
  memory->grow(proclist,maxsend,"createisurf:proclist");
  memory->grow(locallist,maxsend,"createisurf:locallist");
}

/* ----------------------------------------------------------------------
   set corner values for cells fully in or out for both 2D and 3D
------------------------------------------------------------------------- */

void CreateISurf::set_inout()
{
  Grid::ChildCell *cells = grid->cells;
  Grid::ChildInfo *cinfo = grid->cinfo;

  double cl[3], ch[3]; // cell bounds
  int itype, sval, xyzcell, cxyz[3];
  for (int icell = 0; icell < nglocal; icell++) {
    if (!(cinfo[icell].mask & groupbit)) continue;
    if (cells[icell].nsplit <= 0) continue;

    // itype = 1 - fully outside
    // itype = 2 - fully inside
    // itype = 3 - has surfaces
    // cannot just use types, if surface on corner
    // .. can be either 2 or 3 depending on which corner (ambiguity)

    itype = cinfo[icell].type;

    // fully inside so set all corner values to max

    if (itype == 2) {
      sval = 1;

    // fully outside so set all corners to min

    } else if (itype == 1) {
      sval = 0;
    } else {
      continue;
    }

    for (int m = 0; m < ncorner; m++)
      if (svalues[icell][m] < 0) svalues[icell][m] = sval;
  }
  return;
}

/* ----------------------------------------------------------------------
   resolve unknown side values (2D version)
------------------------------------------------------------------------- */

int CreateISurf::find_side_2d()
{
  Grid::ChildCell *cells = grid->cells;
  Grid::ChildInfo *cinfo = grid->cinfo;

  int filled, attempt;
  int jcorner, jcell;
  int ix, iy, ixfirst, iyfirst;
  int n1, n2, na1, na2;

  filled = attempt = 0;
  while (filled == 0) {
    filled = 1;
    for (int icell = 0; icell < nglocal; icell++) {
      if (!(cinfo[icell].mask & groupbit)) continue;
      if (cells[icell].nsplit <= 0) continue;

      ix = ixyz[icell][0];
      iy = ixyz[icell][1];

      for (int i = 0; i < ncorner; i++) {
        if (svalues[icell][i] == 0 || svalues[icell][i] == 1) continue;

        ixfirst = (i % 2) - 1;
        iyfirst = (i/2 % 2) - 1;

        // check around corner point

        jcorner = ncorner;

        for (int jy = iyfirst; jy <= iyfirst+1; jy++) {
          for (int jx = ixfirst; jx <= ixfirst+1; jx++) {
            jcorner--;

            // check if neighbor cell is within bounds of ablate grid

            if (ix+jx < 1 || ix+jx > nxyz[0]) continue;
            if (iy+jy < 1 || iy+jy > nxyz[1]) continue;

            // n are the corners next to corner i
            // na is n relative to corner i

            if (jcorner == 3) {
              n1 = 1; na1 = 2;
              n2 = 2; na2 = 0;
            } else if (jcorner == 2) {
              n1 = 0; na1 = 2;
              n2 = 3; na2 = 1;
            } else if (jcorner == 1) {
              n1 = 0; na1 = 0;
              n2 = 3; na2 = 3;
            } else {
              n1 = 1; na1 = 1;
              n2 = 2; na2 = 3;
            }

            // jcell = local index of (jx,jy,jz) neighbor cell of icell

            jcell = walk_to_neigh(icell,jx,jy,0);

            // compare with neighbor as reference

            if (jcell < nglocal) {

              // try first neighbor

              int itemp = svalues[jcell][n1];
              if (itemp == 0 || itemp == 1) {
                if (ivalues[jcell][jcorner][na1] <= 0)
                  svalues[icell][i] = itemp;
                else {
                  if (itemp == 0) svalues[icell][i] = 1;
                  else svalues[icell][i] = 0;
                }
                continue;
              }

              // try second neighbor

              itemp = svalues[jcell][n2];
              if (itemp == 0 || itemp == 1) {
                if (ivalues[jcell][jcorner][na2] <= 0)
                  svalues[icell][i] = itemp;
                else {
                  if (itemp == 0) svalues[icell][i] = 1;
                  else svalues[icell][i] = 0;
                }
                continue;
              }
            } else {

              // try first neighbor

              int itemp = sghost[jcell-nglocal][n1];
              if (itemp == 0 || itemp == 1) {
                if (ighost[jcell-nglocal][jcorner][na1] <= 0)
                  svalues[icell][i] = itemp;
                else {
                  if (itemp == 0) svalues[icell][i] = 1;
                  else svalues[icell][i] = 0;
                }
                continue;
              }

              // try second neighbor

              itemp = sghost[jcell-nglocal][n2];
              if (itemp == 0 || itemp == 1) {
                if (ighost[jcell-nglocal][jcorner][na2] <= 0)
                  svalues[icell][i] = itemp;
                else {
                  if (itemp == 0) svalues[icell][i] = 1;
                  else svalues[icell][i] = 0;
                }
                continue;
              }

            } // end jcell if nlocal
          } // end jx
        } // end jy
      } // end corners
    } // end icell

    for (int icell = 0; icell < nglocal; icell++) {
      if (!(cinfo[icell].mask & groupbit)) continue;
      if (cells[icell].nsplit <= 0) continue;
      for (int ic = 0; ic < ncorner; ic++)
        if (svalues[icell][ic] < 0) filled = 0;
    }

    attempt++;
    if (attempt > 20) return 0;

  } // end while

  for (int icell = 0; icell < nglocal; icell++) {
    if (!(cinfo[icell].mask & groupbit)) continue;
    if (cells[icell].nsplit <= 0) continue;
    for (int ic = 0; ic < ncorner; ic++)
      if (svalues[icell][ic] < 0) error->one(FLERR,"bad sval");
  }

  return 1;
}

/* ----------------------------------------------------------------------
   resolve unknown side values (3D version)
------------------------------------------------------------------------- */

int CreateISurf::find_side_3d()
{
  Grid::ChildCell *cells = grid->cells;
  Grid::ChildInfo *cinfo = grid->cinfo;

  int filled, attempt;
  int jcorner, jcell;
  int ix, iy, iz, ixfirst, iyfirst, izfirst;
  int n1, n2, n3, na1, na2, na3;

  filled = attempt = 0;
  while (filled == 0) {
    filled = 1;
    for (int icell = 0; icell < nglocal; icell++) {
      if (!(cinfo[icell].mask & groupbit)) continue;
      if (cells[icell].nsplit <= 0) continue;

      ix = ixyz[icell][0];
      iy = ixyz[icell][1];
      iz = ixyz[icell][2];

      for (int i = 0; i < ncorner; i++) {
        if (svalues[icell][i] > -1 && svalues[icell][i] < 2) continue;

        ixfirst = (i % 2) - 1;
        iyfirst = (i/2 % 2) - 1;
        izfirst = (i / 4) - 1;

        // check around corner point

        jcorner = ncorner;

        for (int jz = izfirst; jz <= izfirst+1; jz++) {
          for (int jy = iyfirst; jy <= iyfirst+1; jy++) {
            for (int jx = ixfirst; jx <= ixfirst+1; jx++) {
              jcorner--;

              // check if neighbor cell is within bounds of ablate grid

              if (ix+jx < 1 || ix+jx > nxyz[0]) continue;
              if (iy+jy < 1 || iy+jy > nxyz[1]) continue;
              if (iz+jz < 1 || iz+jz > nxyz[2]) continue;

              // n are the corners next to corner i
              // na is n relative to corner i
              // these don't seem right

              if (jcorner == 7) { // 0
                n1 = 3; na1 = 4;
                n2 = 5; na2 = 2;
                n3 = 6; na3 = 0;
              } else if (jcorner == 6) {
                n1 = 2; na1 = 4;
                n2 = 4; na2 = 2;
                n3 = 7; na3 = 1;
              } else if (jcorner == 5) {
                n1 = 1; na1 = 4;
                n2 = 4; na2 = 0;
                n3 = 7; na3 = 3;
              } else if (jcorner == 4) {
                n1 = 0; na1 = 4;
                n2 = 5; na2 = 1;
                n3 = 6; na3 = 3;
              } else if (jcorner == 3) {
                n1 = 1; na1 = 2;
                n2 = 2; na2 = 0;
                n3 = 7; na3 = 5;
              } else if (jcorner == 2) {
                n1 = 0; na1 = 2;
                n2 = 3; na2 = 1;
                n3 = 6; na3 = 5;
              } else if (jcorner == 1) {
                n1 = 0; na1 = 0;
                n2 = 3; na2 = 3;
                n3 = 5; na3 = 5;
              } else {
                n1 = 1; na1 = 1;
                n2 = 2; na2 = 3;
                n3 = 4; na3 = 5;
              }

              // jcell = local index of (jx,jy,jz) neighbor cell of icell

              jcell = walk_to_neigh(icell,jx,jy,jz);

              // compare with neighbor as reference

              if (jcell < nglocal) {

                // try first neighbor

                int itemp = svalues[jcell][n1];
                if (itemp > -1 && itemp < 2) {
                  if (ivalues[jcell][jcorner][na1] <= 0)
                    svalues[icell][i] = itemp;
                  else {
                    if (itemp < 1) svalues[icell][i] = 1;
                    else svalues[icell][i] = 0;
                  }
                  continue;
                }

                // try second neighbor

                itemp = svalues[jcell][n2];
                if (itemp > -1 && itemp < 2) {
                  if (ivalues[jcell][jcorner][na2] <= 0)
                    svalues[icell][i] = itemp;
                  else {
                    if (itemp < 1) svalues[icell][i] = 1;
                    else svalues[icell][i] = 0;
                  }
                  continue;
                }

                // try third neighbor

                itemp = svalues[jcell][n3];
                if (itemp > -1 && itemp < 2) {
                  if (ivalues[jcell][jcorner][na3] <= 0)
                    svalues[icell][i] = itemp;
                  else {
                    if (itemp < 1) svalues[icell][i] = 1;
                    else svalues[icell][i] = 0;
                  }
                  continue;
                }
              } else {

                // try first neighbor

                int itemp = sghost[jcell-nglocal][n1];
                if (itemp > -1 && itemp < 2) {
                  if (ighost[jcell-nglocal][jcorner][na1] <= 0)
                    svalues[icell][i] = itemp;
                  else {
                    if (itemp < 1) svalues[icell][i] = 1;
                    else svalues[icell][i] = 0;
                  }
                  continue;
                }

                // try second neighbor

                itemp = sghost[jcell-nglocal][n2];
                if (itemp > -1 && itemp < 2) {
                  if (ighost[jcell-nglocal][jcorner][na2] <= 0)
                    svalues[icell][i] = itemp;
                  else {
                    if (itemp < 1) svalues[icell][i] = 1;
                    else svalues[icell][i] = 0;
                  }
                  continue;
                }

                // try third neighbor

                itemp = sghost[jcell-nglocal][n3];
                if (itemp > -1 && itemp < 2) {
                  if (ighost[jcell-nglocal][jcorner][na3] <= 0)
                    svalues[icell][i] = itemp;
                  else {
                    if (itemp < 1) svalues[icell][i] = 1;
                    else svalues[icell][i] = 0;
                  }
                  continue;
                }
              } // end jcell if nlocal
            } // end jx
          } // end jy
        } // end jz
      } // end corners
    } // end icell


    for (int icell = 0; icell < nglocal; icell++) {
      if (!(cinfo[icell].mask & groupbit)) continue;
      if (cells[icell].nsplit <= 0) continue;
      for (int i = 0; i < ncorner; i++)
        if (svalues[icell][i] < 0 || svalues[icell][i] > 1) filled = 0;
    }

    attempt++;
    if (attempt > 20) return 0;

  } // end while

  return 1;
}

/* ----------------------------------------------------------------------
   intermediate function which determines how corner values are set
------------------------------------------------------------------------- */

void CreateISurf::set_cvalues()
{
  cout = 0.0;
  cin = 255.0;

  cbufmin = (thresh - cout * surfbuffer) / (1.0 - surfbuffer);
  cbufmax = (thresh - cin * surfbuffer) / (1.0 - surfbuffer);

  cbufmin = MAX(cbufmin,cout);
  cbufmin = MIN(cbufmin,cin);

  cbufmax = MAX(cbufmax,cout);
  cbufmax = MIN(cbufmax,cin);

  // every inside value must be larger than cbufmin

  if (ctype == INOUT) set_cvalues_inout();
  else if (ctype == AVE) set_cvalues_ave();
  else if (ctype == INNER) set_cvalues_inner();
}

/* ----------------------------------------------------------------------
   set corner point values depending on if corner is in or out of surface
------------------------------------------------------------------------- */

void CreateISurf::set_cvalues_inout()
{
  Grid::ChildCell *cells = grid->cells;
  Grid::ChildInfo *cinfo = grid->cinfo;

  for (int icell = 0; icell < nglocal; icell++) {
    if (!(cinfo[icell].mask & groupbit)) continue;
    if (cells[icell].nsplit <= 0) continue;
    for (int ic = 0; ic < ncorner; ic++) {
      if (svalues[icell][ic] == 0) cvalues[icell][ic] = cout;
      else if (svalues[icell][ic] == 1) cvalues[icell][ic] = cin;
      else error->one(FLERR,"bad svalues");
    } // end corners
  } // end "for" for grid cells
}

/* ----------------------------------------------------------------------
   find corner point values using averaging
------------------------------------------------------------------------- */

void CreateISurf::set_cvalues_ave()
{
  Grid::ChildCell *cells = grid->cells;
  Grid::ChildInfo *cinfo = grid->cinfo;

  int nval;
  double ivalsum;
  for (int icell = 0; icell < nglocal; icell++) {
    if (!(cinfo[icell].mask & groupbit)) continue;
    if (cells[icell].nsplit <= 0) continue;
    for (int ic = 0; ic < ncorner; ic++) {
      ivalsum = 0.0;
      if (svalues[icell][ic] == 0) cvalues[icell][ic] = cout;
      else {
        nval = 0;
        for (int iadj = 0; iadj < nadj; iadj++) {
          if (ivalues[icell][ic][iadj] >= 0) {
            ivalsum += ivalues[icell][ic][iadj];
            nval++;
          }
        }

        // no intersections

        if (nval == 0) cvalues[icell][ic] = cin;
        else {
          ivalsum /= nval;
          if (ivalsum > 1.0) error->one(FLERR,"over 1");
          cvalues[icell][ic] = MAX(param2cval(ivalsum,0.0),cbufmin);
        }

      } // end svalues
    } // end corners
  } // end grid cells
}

/* ----------------------------------------------------------------------
   set inner values of corner points
------------------------------------------------------------------------- */

void CreateISurf::set_cvalues_inner()
{
  Grid::ChildCell *cells = grid->cells;
  Grid::ChildInfo *cinfo = grid->cinfo;

  // find param of edge with 0 - 255. Determines if outside of inside
  // corner point needs to be adjusted

  double ivalth = (thresh - cin) / (cout - cin);
  double oivalth = 1.0 - ivalth;

  // first set corner point values of fully inside and outside cells

  int refsval, allsame;
  for (int icell = 0; icell < nglocal; icell++) {
    if (!(cinfo[icell].mask & groupbit)) continue;
    if (cells[icell].nsplit <= 0) continue;
    refsval = svalues[icell][0];
    allsame = 1;
    for (int ic = 1; ic < ncorner; ic++)
      if(svalues[icell][ic] != refsval)
        allsame = 0;

    if(allsame) {
      for (int ic = 0; ic < ncorner; ic++) {
        for(int iadj = 0; iadj < nadj; iadj++) {
          if(refsval==1)
            invalues[icell][ic][iadj] = cin;
          else
            invalues[icell][ic][iadj] = cout;
        }
      }
    }
  } // end cells

  // now handle the overlap cells

  double ival, cval;

  // value of inside corner point next to surface

  for (int icell = 0; icell < nglocal; icell++) {
    if (!(cinfo[icell].mask & groupbit)) continue;
    if (cells[icell].nsplit <= 0) continue;
    for (int ic = 0; ic < ncorner; ic++) {

      for(int k = 0; k < nadj; k++) {

        ival = ivalues[icell][ic][k];

        // no intersection this edge
        if (ival <= 0) {
          if (svalues[icell][ic] == 0) cval = cout;
          else cval = cin;
        } else if (svalues[icell][ic] == 1) {
          if (ival <= ivalth) cval = param2cval(ival,0.0);
          else cval = cin;
        } else {
          if (ival < oivalth) cval = param2cval(ival,255.0);
          else cval = cout;
        }
        invalues[icell][ic][k] = cval;

        //if(ival > 0)
        //  printf("cval[%i][%i][%i]: %4.3e - %4.3e - %4.3e\n",
        //    icell, ic, k, cval, ival, ivalth);

        //if(svalues[icell][ic]==0) invalues[icell][ic][k] = cout;
        //else if(ival > 0) invalues[icell][ic][k] = param2cval(ival,cout);
        //else invalues[icell][ic][k] = cin;
      }
    } // end ncorner
  } // end cells

  // check all values bounded between (0,255) and all in or out

  int inout;
  for (int icell = 0; icell < nglocal; icell++) {
    if (!(cinfo[icell].mask & groupbit)) continue;
    if (cells[icell].nsplit <= 0) continue;
    for (int ic = 0; ic < ncorner; ic++) {

      if(invalues[icell][ic][0] <= cbufmin) inout = 0;
      else inout = 1;

      for(int k = 0; k < nadj; k++) {
        if(invalues[icell][ic][k]<0 || invalues[icell][ic][k]>255.0)
          error->one(FLERR,"bad");
        if(invalues[icell][ic][k] <= thresh && inout == 1)
          error->one(FLERR,"inconsistent");
        if(invalues[icell][ic][k] > thresh && inout == 0)
          error->one(FLERR,"inconsistent");
      }
    }
  }

}

/* ----------------------------------------------------------------------
   find inside corner value from outside corner value and intersection
   value
------------------------------------------------------------------------- */

double CreateISurf::param2cval(double param, double v1)
{
  // param is proportional to cell length so 
  // ... lo = 0; hi = 1
  // trying to find v0
  // param = (thresh  - v0) / (v1 - v0)

  double v0 = (thresh - v1*param) / (1.0 - param);

  // bound by limits

  v0 = MIN(v0,cin);
  v0 = MAX(v0,cout);

  return v0;
}

/* ----------------------------------------------------------------------
   determines if surface is inline with cell edge
   side = 0,1 -> [out,in]
   2d version
------------------------------------------------------------------------- */

int CreateISurf::corner_hit2d(double *p1, double *p2,
                              Surf::Line *line, double &param, int &side)
{
  // try intersect first

  int h, tside;
  double tparam;
  double d3dum[3];
  h = Geometry::line_line_intersect(p1,p2,line->p1,line->p2,line->norm,
                                    d3dum,tparam,tside);
  if (h) {
    if (tside == 1 || tside == 2 || tside == 5) {
      side = 1;
      param = tparam;
      return 1;
    } else {
      side = 0;
      param = tparam;
      return 1;
    }
  }

  // perturbed points

  double p1p[3];
  double p2p[3];

  double dx[8], dy[8];
  double dp = mind*1e-2;
  dx[0] = dx[1] = dx[6] = dp;
  dx[2] = dx[5] = 0;
  dx[3] = dx[4] = dx[7] = -dp;

  dy[0] = dy[2] = dy[7] = dp;
  dy[1] = dy[4] = 0;
  dy[3] = dy[5] = dy[6] = -dp;

  for (int i = 0; i < 8; i++) {
    p1p[2] = p1[2];
    p2p[2] = p2[2];

    p1p[0] = p1[0] + dx[i];
    p1p[1] = p1[1] + dy[i];

    p2p[0] = p2[0] + dx[i];
    p2p[1] = p2[1] + dy[i];

    h = Geometry::line_line_intersect(p1p,p2p,line->p1,line->p2,
                                      line->norm,d3dum,tparam,tside);
    if (h) {
      if (tside == 1 || tside == 2 || tside == 5) {
        side = 1;
        if (tparam<0.5) param = 0.0;
        else param = 1.0;
        return 1;
      } else {
        side = 0;
        if (tparam<0.5) param = 0.0;
        else param = 1.0;
        return 1;
      }
    }
  }

  // true miss

  return 0;
}

/* ----------------------------------------------------------------------
   determines if surface is inline with cell face
   side = 0,1 -> [out,in]
   3d version
------------------------------------------------------------------------- */

int CreateISurf::corner_hit3d(double *p1, double *p2,
                              Surf::Tri* tri, double &param, int &side)
{
  // try intersect first

  int h, tside;
  double tparam;
  double d3dum[3];
  h = Geometry::line_tri_intersect(p1,p2,tri->p1,tri->p2,tri->p3,
      tri->norm,d3dum,tparam,tside);

  if (h) {
    if (tside == 1 || tside == 2 || tside == 5) {
      side = 1;
      param = tparam;
      return 1;
    } else {
      side = 0;
      param = tparam;
      return 1;
    }
  }

  // if miss, maybe surface very close to corner/edge
  // perturb cell edge points

  double p1p[3];
  double p2p[3];

  double dx[26], dy[26], dz[26];
<<<<<<< HEAD
  double dp = mind*1e-2;
  dx[0] = dx[2] = dx[3] = dx[4] = 
=======
  double dp = mind/1000.0;
  dx[0] = dx[2] = dx[3] = dx[4] =
>>>>>>> ebce4368
    dx[15] = dx[16] = dx[18] = dx[23] = dx[24] = dp;
  dx[7] = dx[9] = dx[10] = dx[11] =
    dx[14] = dx[17] = dx[19] = dx[22] = dx[25] = -dp;
  dx[1] = dx[5] = dx[6] = dx[8] =
    dx[12] = dx[13] = dx[20] = dx[21] = 0;

  dy[0] = dy[1] = dy[3] = dy[5] =
    dy[14] = dy[16] = dy[19] = dy[21] = dy[25] = dp;
  dy[7] = dy[8] = dy[10] = dy[12] =
    dy[15] = dy[17] = dy[18] = dy[20] = dy[24] = -dp;
  dy[2] = dy[4] = dy[6] = dy[9] =
    dy[11] = dy[13] = dy[22] = dy[23] = 0;

  dz[0] = dz[1] = dz[2] = dz[6] =
    dz[14] = dz[15] = dz[17] = dz[20] = dz[22] = dp;
  dz[7] = dz[8] = dz[9] = dz[13] =
    dz[16] = dz[18] = dz[19] = dz[21] = dz[23] = -dp;
  dz[3] = dz[4] = dz[5] = dz[10] =
    dz[11] = dz[12] = dz[24] = dz[25] = 0;

  for (int i = 0; i < 26; i++) {
    p1p[0] = p1[0] + dx[i];
    p1p[1] = p1[1] + dy[i];
    p1p[2] = p1[2] + dz[i];

    p2p[0] = p2[0] + dx[i];
    p2p[1] = p2[1] + dy[i];
    p2p[2] = p2[2] + dz[i];

    h = Geometry::line_tri_intersect(p1p,p2p,tri->p1,tri->p2,tri->p3,
        tri->norm,d3dum,tparam,tside);
    if (h) {
      if (tside == 1 || tside == 2 || tside == 5) {
        side = 1;
        if (tparam<0.5) param = 0.0;
        else param = 1.0;
        return 1;
      } else {
        side = 0;
        if (tparam<0.5) param = 0.0;
        else param = 1.0;
        return 1;
      }
    }
  }

  // true miss

<<<<<<< HEAD
  return 0;
=======
  return false;
}

/* ----------------------------------------------------------------------
   find inside corner value from outside corner value and intersection
   value
------------------------------------------------------------------------- */

double CreateISurf::param2in(double param, double v1)
{
  double v0;

  // param is proportional to cell length so
  // ... lo = 0; hi = 1
  // trying to find v0
  // param = (thresh  - v0) / (v1 - v0)

  if (param == 1.0) return 255.0;
  v0 = (thresh - v1*param) / (1.0 - param);

  // bound by limits
  //v0 = MAX(v0,thresh);

  v0 = MIN(v0,255.0);
  return v0;
>>>>>>> ebce4368
}

/* ----------------------------------------------------------------------
   removes all explicit surfaces
   copied from RemoveSurf
------------------------------------------------------------------------- */

void CreateISurf::remove_old()
{
  if (particle->exist) particle->sort();

  cuvalues = NULL;
  int *index_custom = new int[surf->ncustom];
  int ncustom = 0;

  if (surf->ncustom) {
    for (int i = 0; i < surf->ncustom; i++) {
      if (!surf->ename[i]) continue;
      index_custom[ncustom++] = i;
    }
  }

  llines = NULL;
  ltris = NULL;
  int nsurf = surf->nown;

  int nbytes;
  if (dim == 2) nbytes = sizeof(Surf::Line);
  else nbytes = sizeof(Surf::Tri);

  if (dim == 2) {
    llines = (Surf::Line *) memory->smalloc(nsurf*nbytes,"createisurf:lines");
    memcpy(llines,surf->mylines,nsurf*nbytes);
  } else {
    ltris = (Surf::Tri *) memory->smalloc(nsurf*nbytes,"createisurf:ltris");
    memcpy(ltris,surf->mytris,nsurf*nbytes);
  }

  surf->add_surfs(1,0,llines,ltris,ncustom,index_custom,cuvalues);

  memory->sfree(llines);
  memory->sfree(ltris);
  memory->destroy(cuvalues);
  delete [] index_custom;

  // check that remaining surfs are still watertight

  if (dim == 2) surf->check_watertight_2d();
  else surf->check_watertight_3d();

  // reset grid due to changing surfs
  // assign surfs to grid cells

  surf->setup_owned();
  grid->unset_neighbors();
  grid->remove_ghosts();

  // reassign split cell particles to parent split cell

  if (particle->exist && grid->nsplitlocal) {
    Grid::ChildCell *cells = grid->cells;
    for (int icell = 0; icell < nglocal; icell++)
      if (cells[icell].nsplit > 1)
        grid->combine_split_cell_particles(icell,1);
  }

  grid->clear_surf();

  //if (surf->exist) grid->surf2grid(1); // surf shouldn't exist

  // reassign particles in split cells to sub cell owner

  if (particle->exist && grid->nsplitlocal) {
    Grid::ChildCell *cells = grid->cells;
    for (int icell = 0; icell < nglocal; icell++)
      if (cells[icell].nsplit > 1)
        grid->assign_split_cell_particles(icell);
  }

  // re-setup owned and ghost cell info

  grid->setup_owned();
  grid->acquire_ghosts();
  grid->reset_neighbors();
  comm->reset_neighbors();

  grid->set_inout();
  grid->type_check();
}

/* ----------------------------------------------------------------------
   process command line args
------------------------------------------------------------------------- */

void CreateISurf::process_args(int narg, char **arg)
{
  surfbuffer = 0.02;

  int iarg = 0;
  while (iarg < narg) {
    if (strcmp(arg[iarg],"buffer") == 0)  {
      if (iarg+2 > narg) error->all(FLERR,"Invalid create_isurf command");
      surfbuffer = atof(arg[iarg+1]);
      if(surfbuffer <= 0 || surfbuffer >= 0.5)
        error->all(FLERR,"Buffer must be a value between 0 and 0.5");
      iarg += 2;
    } else error->all(FLERR,"Invalid create_isurf command");
  }
}<|MERGE_RESOLUTION|>--- conflicted
+++ resolved
@@ -185,13 +185,8 @@
 
   // store corner point values in fix ablate instance
   // this call will also create implicit surfs
-<<<<<<< HEAD
-  // set pushflag = 0 to not overwrite cvalues in fix_ablet
-  
-=======
   // set pushflag = 0 so averaging option is not overridden
 
->>>>>>> ebce4368
   tvalues = NULL;
   int pushflag = 0;
   char *sgroupID = NULL;
@@ -1777,13 +1772,8 @@
   double p2p[3];
 
   double dx[26], dy[26], dz[26];
-<<<<<<< HEAD
-  double dp = mind*1e-2;
-  dx[0] = dx[2] = dx[3] = dx[4] = 
-=======
   double dp = mind/1000.0;
   dx[0] = dx[2] = dx[3] = dx[4] =
->>>>>>> ebce4368
     dx[15] = dx[16] = dx[18] = dx[23] = dx[24] = dp;
   dx[7] = dx[9] = dx[10] = dx[11] =
     dx[14] = dx[17] = dx[19] = dx[22] = dx[25] = -dp;
@@ -1832,35 +1822,7 @@
 
   // true miss
 
-<<<<<<< HEAD
-  return 0;
-=======
   return false;
-}
-
-/* ----------------------------------------------------------------------
-   find inside corner value from outside corner value and intersection
-   value
-------------------------------------------------------------------------- */
-
-double CreateISurf::param2in(double param, double v1)
-{
-  double v0;
-
-  // param is proportional to cell length so
-  // ... lo = 0; hi = 1
-  // trying to find v0
-  // param = (thresh  - v0) / (v1 - v0)
-
-  if (param == 1.0) return 255.0;
-  v0 = (thresh - v1*param) / (1.0 - param);
-
-  // bound by limits
-  //v0 = MAX(v0,thresh);
-
-  v0 = MIN(v0,255.0);
-  return v0;
->>>>>>> ebce4368
 }
 
 /* ----------------------------------------------------------------------
