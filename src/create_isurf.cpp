/* ----------------------------------------------------------------------
   SPARTA - Stochastic PArallel Rarefied-gas Time-accurate Analyzer
   http://sparta.sandia.gov
   Steve Plimpton, sjplimp@gmail.com, Michael Gallis, magalli@sandia.gov
   Sandia National Laboratories

   Copyright (2014) Sandia Corporation.  Under the terms of Contract
   DE-AC04-94AL85000 with Sandia Corporation, the U.S. Government retains
   certain rights in this software.  This software is distributed under
   the GNU General Public License.

   See the README file in the top-level SPARTA directory.
------------------------------------------------------------------------- */

/* ----------------------------------------------------------------------
   Contributing author: Andrew Hong (Sandia)
------------------------------------------------------------------------- */

#include "comm.h"
#include "create_isurf.h"
#include "domain.h"
#include "error.h"
#include "fix_ablate.h"
#include "geometry.h"
#include "grid.h"
#include "input.h"
#include "math_extra.h"
#include "math_const.h"
#include "memory.h"
#include "modify.h"
#include "mpi.h"
#include "region.h"
#include "surf.h"

using namespace SPARTA_NS;
using namespace MathConst;

#define DELTAGRID 1024            // must be bigger than split cells per cell
#define DELTASEND 1024
#define EPSILON_GRID 1.0e-3

enum{CVAL,SVAL,IVAL,INVAL};
enum{XLO,XHI,YLO,YHI,ZLO,ZHI,INTERIOR};         // same as Domain
enum{NCHILD,NPARENT,NUNKNOWN,NPBCHILD,NPBPARENT,NPBUNKNOWN,NBOUND};  // Update
enum{INOUT,VOXEL,AVE,INNER}; // how to mark corner values

/* ---------------------------------------------------------------------- */

CreateISurf::CreateISurf(SPARTA *sparta) : Pointers(sparta)
{
  MPI_Comm_rank(world,&me);
  MPI_Comm_size(world,&nprocs);

  dim = domain->dimension;

  if (dim == 2) {
    ncorner = 4;
    ninner = 4;
    nedge = 4;
  } else {
    ncorner = 8;
    ninner = 6;
    nedge = 12;
  }

  // for finding corner values

  cvalues = NULL;
  invalues = NULL;
  tmp_cvalues = NULL;
  tmp_invalues = NULL;
  svalues = NULL;
  mvalues = NULL;
  ivalues = NULL;

  // for communication

  ixyz = NULL;
  cghost = NULL;
  inghost = NULL;
  sghost = NULL;
  ighost = NULL;
  numsend = NULL;
  maxgrid = maxghost = 0;

  proclist = NULL;
  locallist = NULL;
  maxsend = 0;

  sbuf = NULL;
  maxsbuf = 0;
}

/* ---------------------------------------------------------------------- */

CreateISurf::~CreateISurf()
{
  memory->destroy(cvalues);
  memory->destroy(invalues);
  memory->destroy(tmp_cvalues);
  memory->destroy(tmp_invalues);
  memory->destroy(svalues);
  memory->destroy(mvalues);
  memory->destroy(ivalues);

  memory->destroy(ixyz);
  memory->destroy(cghost);
  memory->destroy(inghost);
  memory->destroy(sghost);
  memory->destroy(ighost);
  memory->destroy(numsend);

  memory->destroy(proclist);
  memory->destroy(locallist);

  memory->destroy(sbuf);
}

/* ---------------------------------------------------------------------- */

void CreateISurf::command(int narg, char **arg)
{
  if (!grid->exist)
    error->all(FLERR,"Cannot create_isurf before grid is defined");
  if (!surf->exist)
    error->all(FLERR,"Cannot create_isurf unless explicit surfaces exist");
  if (surf->implicit && surf->exist)
    error->all(FLERR,"Create_isurf Cannot have pre-existing implicit surfaces");
  if (!surf->distributed)
    error->all(FLERR,"Create_isurf requires distributed explicit surfaces");
  if (domain->axisymmetric)
    error->all(FLERR,"Cannot create_isurf for axisymmetric domains");

  if (narg < 4) error->all(FLERR,"Illegal create_isurf command");

  // grid group

  ggroup = grid->find_group(arg[0]);
  if (ggroup < 0) error->all(FLERR,"Create_isurf grid group ID does not exist");
  groupbit = grid->bitmask[ggroup];

  // ablate fix

  char *ablateID = arg[1];
  int ifix = modify->find_fix(ablateID);
  if (ifix < 0)
    error->all(FLERR,"Fix ID for create_isurf does not exist");
  if (strcmp(modify->fix[ifix]->style,"ablate") != 0)
    error->all(FLERR,"Fix for create_isurf is not a fix ablate");
  ablate = (FixAblate *) modify->fix[ifix];
  if (ggroup != ablate->igroup)
    error->all(FLERR,"Create_isurf group does not match fix ablate group");

  // threshold for corner values

  thresh = input->numeric(FLERR,arg[2]);
  if (thresh < 0 || thresh > 255)
    error->all(FLERR,"Create_isurf thresh must be bounded as (0,255)");
  int ithresh = static_cast<int> (thresh);
  if (ithresh == thresh)
    error->all(FLERR,"An integer value for create_isurf thresh is not allowed");

  // mode to determine corner values

  if (strcmp(arg[3],"inout") == 0) ctype = INOUT;
  else if (strcmp(arg[3],"voxel") == 0) ctype = VOXEL;
  else if (strcmp(arg[3],"ave") == 0) ctype = AVE;
  else if (strcmp(arg[3],"inner") == 0) ctype = INNER;
  else error->all(FLERR,"Create_isurf corner mode is invalid");

  // process optional command line args (nothing to process for now)

  //process_args(narg-4,&arg[4]);

  // check if grid group is a uniform grid

  grid->check_uniform_group(ggroup,nxyz,corner,xyzsize);
  nglocal = grid->nlocal;

  // set grid corner point values based on existing explicit surfs and thresh

  if (ctype == INNER) set_inner();
  else set_corners();

  // remove all explicit surfs

  remove_old();

  // update flags

  surf->implicit = 1;
  surf->exist = 1;

  // store corner point values in fix ablate instance
  // this call will also create implicit surfs
  // set pushflag = 0 so averaging option is not overridden

  tvalues = NULL;
  int pushflag = 0;
  char *sgroupID = NULL;
  if (ctype == INNER) {
    ablate->store_corners(nxyz[0],nxyz[1],nxyz[2],corner,xyzsize,
                          invalues,tvalues,thresh,sgroupID,pushflag);
  } else {
    ablate->store_corners(nxyz[0],nxyz[1],nxyz[2],corner,xyzsize,
                          cvalues,tvalues,thresh,sgroupID,pushflag);
  }

  if (ablate->nevery == 0) modify->delete_fix(ablateID);
}

/* ----------------------------------------------------------------------
   compute corner values from explicit surfs and thresh parameter
   cvalues used later in ablate to create the implicit surfaces
------------------------------------------------------------------------- */

void CreateISurf::set_corners()
{
  Grid::ChildCell *cells = grid->cells;
  Grid::ChildInfo *cinfo = grid->cinfo;

  // set cell spacing and indices

  memory->grow(ixyz,nglocal,3,"create_isurf:ixyz");

  for (int icell = 0; icell < nglocal; icell++) {
    ixyz[icell][0] = ixyz[icell][1] = ixyz[icell][2] = 0;
    if (!(cinfo[icell].mask & groupbit)) continue;
    if (cells[icell].nsplit <= 0) continue;

    ixyz[icell][0] =
      static_cast<int> ((cells[icell].lo[0]-corner[0]) / xyzsize[0] + 0.5) + 1;
    ixyz[icell][1] =
      static_cast<int> ((cells[icell].lo[1]-corner[1]) / xyzsize[1] + 0.5) + 1;
    ixyz[icell][2] =
      static_cast<int> ((cells[icell].lo[2]-corner[2]) / xyzsize[2] + 0.5) + 1;
  }

  // first shift everything down by thresh
  // later shift back

  memory->create(cvalues,nglocal,ncorner,"createisurf:cvalues");
  memory->create(tmp_cvalues,nglocal,ncorner,"createisurf:tmp_cvalues");
  memory->create(mvalues,nglocal,ncorner,"createisurf:mvalues");
  memory->create(svalues,nglocal,ncorner,"createisurf:svalues");
  memory->create(ivalues,nglocal,ncorner,ninner,"createisurf:ivalues");

  // initialize

  for (int ic = 0; ic < nglocal; ic++) {
    for (int jc = 0; jc < ncorner; jc++) {
      tmp_cvalues[ic][jc] = -1.0;
      svalues[ic][jc] = -1;
      mvalues[ic][jc] = -1.0;
      for (int kc = 0; kc < ninner; kc++) ivalues[ic][jc][kc] = -1.0;
    }
  }


  // find intersections between edges and surfaces

  if (dim == 2) surface_edge2d();
  else surface_edge3d();

  // fill in side and corner values based on if grid cell is in or out

  set_inout();

  // sync side and intersection values between procs

  sync(SVAL);
  sync(IVAL);

  // find remaining side values based on neighbors

  int full;
  if (dim == 2) full = find_side_2d();
  else full = find_side_3d();

  // check all procs successfully filled side values

  int ofull;
  if(full) ofull = 0;
  else ofull = 1;
  int allofull;
  MPI_Allreduce(&ofull,&allofull,1,MPI_INT,MPI_SUM,world);
  if (allofull) {
    char str[128];
    sprintf(str,
            "Create_isurf could not determine whether some corner \
             values are inside or outside with respect to the surface");
    error->all(FLERR,str);
  }

  // from side (and intersection) values, determine corner point values

  set_cvalues();

  // sync corner point values between procs

  if (ctype == VOXEL) sync_voxels();
  else sync(CVAL);
}

/* ----------------------------------------------------------------------
   same as above but for inner values
------------------------------------------------------------------------- */

void CreateISurf::set_inner()
{
  Grid::ChildCell *cells = grid->cells;
  Grid::ChildInfo *cinfo = grid->cinfo;

  // set cell spacing and indices

  memory->grow(ixyz,nglocal,3,"create_isurf:ixyz");
  for (int icell = 0; icell < nglocal; icell++) {
    ixyz[icell][0] = ixyz[icell][1] = ixyz[icell][2] = 0;
    if (!(cinfo[icell].mask & groupbit)) continue;
    if (cells[icell].nsplit <= 0) continue;

    ixyz[icell][0] =
      static_cast<int> ((cells[icell].lo[0]-corner[0]) / xyzsize[0] + 0.5) + 1;
    ixyz[icell][1] =
      static_cast<int> ((cells[icell].lo[1]-corner[1]) / xyzsize[1] + 0.5) + 1;
    ixyz[icell][2] =
      static_cast<int> ((cells[icell].lo[2]-corner[2]) / xyzsize[2] + 0.5) + 1;
  }

  // first shift everything down by thresh
  // later shift back

  memory->create(invalues,nglocal,ncorner,ninner,"createisurf:invalues");
  memory->create(tmp_invalues,nglocal,ncorner,ninner,"createisurf:tmp_invalues");
  memory->create(mvalues,nglocal,ncorner,"createisurf:mvalues");
  memory->create(svalues,nglocal,ncorner,"createisurf:svalues");
  memory->create(ivalues,nglocal,ncorner,ninner,"createisurf:ivalues");

  // initialize

  for (int ic = 0; ic < nglocal; ic++) {
    for (int jc = 0; jc < ncorner; jc++) {
      svalues[ic][jc] = -1;
      mvalues[ic][jc] = -1.0;
      for (int kc = 0; kc < ninner; kc++) ivalues[ic][jc][kc] = -1.0;
      for (int kc = 0; kc < ninner; kc++) tmp_invalues[ic][jc][kc] = -1.0;
    }
  }

  // find intersections between edges and surfaces

  if (dim == 2) surface_edge2d();
  else surface_edge3d();

  // fill in side and corner values based on if grid cell is in or out

  set_inout();

  // sync side and intersection values between procs

  sync(SVAL);
  sync(IVAL);

  // find remaining side values based on neighbors

  int full;
  if (dim == 2) full = find_side_2d();
  else full = find_side_3d();

  // check all procs successfully filled side values

  int ofull;
  if (full) ofull = 0;
  else ofull = 1;
  int allofull;
  MPI_Allreduce(&ofull,&allofull,1,MPI_INT,MPI_SUM,world);
  if (allofull) {
    char str[128];
    sprintf(str,
            "Create_isurf could not determine whether some corner \
             values are inside or outside with respect to the surface");
    error->all(FLERR,str);
  }

  // from side (and intersection) values, determine corner point values

  set_cvalues();

  // sync corner point values between procs

  sync(INVAL);

}

/* ----------------------------------------------------------------------
   finds intersections and sides for corners in cells with surfaces
   2d version
------------------------------------------------------------------------- */

void CreateISurf::surface_edge2d()
{
  int i,j,n1,n2;

  Grid::ChildCell *cells = grid->cells;
  Grid::ChildInfo *cinfo = grid->cinfo;
  double cl[3], ch[3]; // cell bounds
  double cx[8], cy[8], cz[8]; // store all corners
  double pi[3], pj[3]; // corner coordinate
  Surf::Line *line;
  Surf::Line *lines = surf->lines;
  surfint *csurfs;
  int isurf, nsurf, side, hitflag;
  double param, oparam;

  // initialize param to avoid error

  param = 0.0;

  // indices for corners making up the cell edges

  int ci[4], cj[4];
  ci[0] = 0; cj[0] = 1;
  ci[1] = 1; cj[1] = 3;
  ci[2] = 3; cj[2] = 2;
  ci[3] = 2; cj[3] = 0;

  for (int icell = 0; icell < nglocal; icell++) {
    if (!(cinfo[icell].mask & groupbit)) continue;
    if (cells[icell].nsplit <= 0) continue;

    // if no surfs, continue

    nsurf = cells[icell].nsurf;
    if (!nsurf) continue;

    for (int d = 0; d < 3; d++) {
      cl[d] = cells[icell].lo[d];
      ch[d] = cells[icell].hi[d];
    }

    // store cell corners

    cx[0] = cx[2] = cl[0];
    cx[1] = cx[3] = ch[0];

    cy[0] = cy[1] = cl[1];
    cy[2] = cy[3] = ch[1];

    // zero out z-direction

    cz[0] = cz[1] = cz[2] = cz[3] = 0.0;

    // smallest cell length
    // should only have to do this once

    mind = MIN(ch[0]-cl[0], ch[1]-cl[1]);

    // iterate over all edges

    csurfs = cells[icell].csurfs;

    for (int ic = 0; ic < nedge; ic++) {
      i = ci[ic];
      pi[0] = cx[i];
      pi[1] = cy[i];
      pi[2] = cz[i];

      j = cj[ic];
      pj[0] = cx[j];
      pj[1] = cy[j];
      pj[2] = cz[j];

      // test all surfs+corners to see if any hit

      for (int m = 0; m < nsurf; m++) {
        isurf = csurfs[m];
        line = &lines[isurf];

        // always start with lower corner
        // side will always be either 0 or 1

        hitflag = corner_hit2d(pi, pj, line, param, side);

        // need to take care of values near machine precision

        if (param < EPSILON_GRID*mind) param = 0.0;
        if ((1.0-param) < EPSILON_GRID*mind) param = 1.0;
        oparam = 1.0-param;

        // once a hit is found

        if (hitflag) {
          if (ic == 0) {
            n1 = 1;
            n2 = 0;
          } else if (ic == 1) {
            n1 = 3;
            n2 = 2;
          } else if (ic == 2) {
            n1 = 0;
            n2 = 1;
          } else {
            n1 = 2;
            n2 = 3;
          }

          if (ivalues[icell][i][n1] > param || ivalues[icell][i][n1] < 0)
            ivalues[icell][i][n1] = param;
          if (ivalues[icell][j][n2] > oparam || ivalues[icell][j][n2] < 0)
            ivalues[icell][j][n2] = oparam;

<<<<<<< HEAD

          if ((mvalues[icell][i] < 0 || param <= mvalues[icell][i]) && 
=======
          if ((mvalues[icell][i] < 0 || param <= mvalues[icell][i]) &&
>>>>>>> ec2f9567
               svalues[icell][i] != 2) {
            if (param == 0) svalues[icell][i] = 0;

            // conflicting sides from two surfaces meeting at corner

            else if (fabs(mvalues[icell][i]-param) < EPSILON_GRID
              && svalues[icell][i] != side) svalues[icell][i] = 2;
            else svalues[icell][i] = side;

            mvalues[icell][i] = param;
          }

          if ((mvalues[icell][j] < 0 || oparam <= mvalues[icell][j]) &&
               svalues[icell][j] != 2) {
            if (oparam == 0) svalues[icell][j] = 0;
            else if (fabs(mvalues[icell][j]-oparam) < EPSILON_GRID
              && svalues[icell][j] != !side) svalues[icell][j] = 2;
            else svalues[icell][j] = !side;

            mvalues[icell][j] = oparam;
          }
        } // end "if" hitflag
      } // end "for" for surfaces
    } // end "for" for corners in cell
  } // end "for" for grid cells
}

/* ----------------------------------------------------------------------
   finds intersections and sides for corners in cells with surfaces
   3d version
------------------------------------------------------------------------- */

void CreateISurf::surface_edge3d()
{
  int i,j,n1,n2;

  Grid::ChildCell *cells = grid->cells;
  Grid::ChildInfo *cinfo = grid->cinfo;
  double cl[3], ch[3]; // cell bounds
  double cx[8], cy[8], cz[8]; // store all corners
  double pi[3], pj[3]; // corner coordinate
  Surf::Tri *tri;
  Surf::Tri *tris = surf->tris;
  surfint *csurfs;
  int isurf, nsurf, hitflag, side;
  double param, oparam;

  // initialize param to avoid error

  param = 0.0;

  // indices for corners making up the cell edges

  int ci[12], cj[12];
  ci[0] = 0; cj[0] = 1;
  ci[1] = 2; cj[1] = 3;
  ci[2] = 4; cj[2] = 5;
  ci[3] = 6; cj[3] = 7;

  ci[4] = 0; cj[4] = 2;
  ci[5] = 1; cj[5] = 3;
  ci[6] = 4; cj[6] = 6;
  ci[7] = 5; cj[7] = 7;

  ci[8] = 0; cj[8] = 4;
  ci[9] = 1; cj[9] = 5;
  ci[10] = 2; cj[10] = 6;
  ci[11] = 3; cj[11] = 7;

  for (int icell = 0; icell < nglocal; icell++) {
    if (!(cinfo[icell].mask & groupbit)) continue;
    if (cells[icell].nsplit <= 0) continue;

    // if no surfs, continue

    nsurf = cells[icell].nsurf;
    if (!nsurf) continue;

    for (int d = 0; d < 3; d++) {
      cl[d] = cells[icell].lo[d];
      ch[d] = cells[icell].hi[d];
    }

    cx[0] = cx[2] = cx[4] = cx[6] = cl[0];
    cx[1] = cx[3] = cx[5] = cx[7] = ch[0];

    cy[0] = cy[1] = cy[4] = cy[5] = cl[1];
    cy[2] = cy[3] = cy[6] = cy[7] = ch[1];

    cz[0] = cz[1] = cz[2] = cz[3] = cl[2];
    cz[4] = cz[5] = cz[6] = cz[7] = ch[2];

    // smallest cell length
    // should only have to do this once

    mind = MIN(ch[0]-cl[0], ch[1]-cl[1]);
    mind = MIN(mind, ch[2]-cl[2]);

    // determine corner values

    csurfs = cells[icell].csurfs;
    for (int ic = 0; ic < nedge; ic++) {
      i = ci[ic];
      pi[0] = cx[i];
      pi[1] = cy[i];
      pi[2] = cz[i];

      j = cj[ic];
      pj[0] = cx[j];
      pj[1] = cy[j];
      pj[2] = cz[j];

      // test all surfs+corners to see if any hit

      for (int m = 0; m < nsurf; m++) {
        isurf = csurfs[m];
        tri = &tris[isurf];
        hitflag = corner_hit3d(pi, pj, tri, param, side);

        // need to take care of values near machine precision

        if (param < EPSILON_GRID*mind) param = 0.0;
        if ((1.0-param) < EPSILON_GRID*mind) param = 1.0;
        oparam = 1.0-param;

        // once a hit is found

        if (hitflag) {
          if (ic<=3) {
            n1 = 1;
            n2 = 0;
          } else if (ic<=7) {
            n1 = 3;
            n2 = 2;
          } else {
            n1 = 5;
            n2 = 4;
          }

          if (ivalues[icell][i][n1] > param || ivalues[icell][i][n1] < 0)
            ivalues[icell][i][n1] = param;
          if (ivalues[icell][j][n2] > oparam || ivalues[icell][j][n2] < 0)
            ivalues[icell][j][n2] = oparam;

          if ((mvalues[icell][i] < 0 || param <= mvalues[icell][i]) &&
               svalues[icell][i] != 2) {
            if (param == 0) svalues[icell][i] = 0;

            // conflicting sides from two surfaces meeting at corner

            else if (fabs(mvalues[icell][i]-param) < EPSILON_GRID
              && svalues[icell][i] != side) svalues[icell][i] = 2;
            else svalues[icell][i] = side;
            mvalues[icell][i] = param;
          }

          if ((mvalues[icell][j] < 0 || oparam <= mvalues[icell][j]) &&
               svalues[icell][j] != 2) {
            if (oparam == 0) svalues[icell][j] = 0;
            else if (fabs(mvalues[icell][j]-oparam) < EPSILON_GRID
              && svalues[icell][j] != !side) svalues[icell][j] = 2;
            else svalues[icell][j] = !side;
            mvalues[icell][j] = oparam;
          }
        } // end "if" hitflag
      } // end "for" for surfaces

    } // end corners
  } // end grid cells
}

/* ----------------------------------------------------------------------
   sync all copies of values associated with each corner to neighboring
   procs to ensure consistency between procs. Below, the behavior for 
   each option is shown:

   1) if SVAL, sets all svalues to max value (if one is inside, all are inside)
   2) if IVAL, sets all ivalues to min value (closest vertex to corner)
   3) if CVAL, sets all cvalues to max value (handled in previous routines)
   4) if INVAL, sets all invalues to max value (handled in previous routines)

   Temporary arrays are used for cvalues and ivalues to ensure so overwriting
   during the sync operation
------------------------------------------------------------------------- */

void CreateISurf::sync(int which)
{
  int i,j,ix,iy,iz,jx,jy,jz,ixfirst,iyfirst,izfirst,jcorner,jedge,jin;
  int icell,jcell,njcell;
  double dtotal[ninner], dtemp;

  comm_neigh_corners(which);

  // perform update of corner pts for all my owned grid cells
  //   using contributions from all cells that share the corner point
  // insure order of numeric operations will give exact same answer
  //   for all Ncorner duplicates of a corner point (stored by other cells)

  Grid::ChildCell *cells = grid->cells;
  Grid::ChildInfo *cinfo = grid->cinfo;

  for (icell = 0; icell < nglocal; icell++) {
    if (!(cinfo[icell].mask & groupbit)) continue;
    if (cells[icell].nsplit <= 0) continue;

    ix = ixyz[icell][0];
    iy = ixyz[icell][1];
    iz = ixyz[icell][2];

    // loop over corner points

    for (i = 0; i < ncorner; i++) {

      // ixyz first = offset from icell of lower left cell of 2x2x2 stencil
      //              that shares the Ith corner point

      ixfirst = (i % 2) - 1;
      iyfirst = (i/2 % 2) - 1;
      if (dim == 2) izfirst = 0;
      else izfirst = (i / 4) - 1;

      // loop over 2x2x2 stencil of cells that share the corner point
      // also works for 2d, since izfirst = 0

      for (j = 0; j < ninner; j++) dtotal[j] = -1.0;
      jcorner = ncorner;

      for (jz = izfirst; jz <= izfirst+1; jz++) {
        for (jy = iyfirst; jy <= iyfirst+1; jy++) {
          for (jx = ixfirst; jx <= ixfirst+1; jx++) {
            jcorner--;

            // check if neighbor cell is within bounds of ablate grid

            if (ix+jx < 1 || ix+jx > nxyz[0]) continue;
            if (iy+jy < 1 || iy+jy > nxyz[1]) continue;
            if (iz+jz < 1 || iz+jz > nxyz[2]) continue;

            // jcell = local index of (jx,jy,jz) neighbor cell of icell

            jcell = walk_to_neigh(icell,jx,jy,jz);

            // update total with one corner point of jcell
            // jcorner descends from ncorner

            if (jcell < nglocal) {
              if (which == SVAL) {
                if (svalues[jcell][jcorner] < 2)
                  dtotal[0] = MAX(dtotal[0],
                    static_cast<double>(svalues[jcell][jcorner]));
              } else if (which == IVAL) {
                for (jin = 0; jin < ninner; jin++) {
                  dtemp = ivalues[jcell][jcorner][jin];
                  if (dtemp >= 0) {
                    if (dtotal[jin] < 0) dtotal[jin] = dtemp;
                    else dtotal[jin] = MAX(dtotal[jin],dtemp);
                  }
                }
              } else if (which == CVAL) {
                dtotal[0] =
                  MAX(dtotal[0],tmp_cvalues[jcell][jcorner]);
              } else if (which == INVAL) {
                for (jin = 0; jin < ninner; jin++) {
                  dtemp = tmp_invalues[jcell][jcorner][jin];
                  if (dtemp >= 0) {
                    if (dtotal[jin] < 0) dtotal[jin] = dtemp;
                    else dtotal[jin] = MAX(dtotal[jin],dtemp);
                  }
                }
              }
            } else {
              if (which == SVAL) {
                if (sghost[jcell-nglocal][jcorner] < 2)
                  dtotal[0] =
                    MAX(dtotal[0],
                    static_cast<double>(sghost[jcell-nglocal][jcorner]));
              } else if (which == IVAL) {
                for (jin = 0; jin < ninner; jin++) {
                  dtemp = ighost[jcell-nglocal][jcorner][jin];
                  if (dtemp >= 0) {
                    if (dtotal[jin] < 0) dtotal[jin] = dtemp;
                    else dtotal[jin] = MAX(dtotal[jin],dtemp);
                  }
                }
              } else if (which == CVAL) {
                dtotal[0] =
                  MAX(dtotal[0],cghost[jcell-nglocal][jcorner]);
              } else if (which == INVAL) {
                for (jin = 0; jin < ninner; jin++) {
                  dtemp = inghost[jcell-nglocal][jcorner][jin];
                  if (dtemp >= 0) {
                    if (dtotal[jin] < 0) dtotal[jin] = dtemp;
                    else dtotal[jin] = MAX(dtotal[jin],dtemp);
                  }
                }
              }
            }

          } // end jx
        } // end jy
      } // end jz

      if (which == SVAL) svalues[icell][i] = static_cast<int>(dtotal[0]);
      else if (which == IVAL) {
        for (jin = 0; jin < ninner; jin++)
          ivalues[icell][i][jin] = dtotal[jin];
      } else if (which == CVAL) {
        cvalues[icell][i] = MAX(dtotal[0],0.0);
      } else if (which == INVAL) {
        for (jin = 0; jin < ninner; jin++)
          invalues[icell][i][jin] = MAX(dtotal[jin],0.0);
      }

    } // end corners
  } // end cells
}

/* ----------------------------------------------------------------------
   sync all copies of corner points values across procs for all owned grid cells
   algorithm by computing average
------------------------------------------------------------------------- */

void CreateISurf::sync_voxels()
{
  int i,j,ix,iy,iz,jx,jy,jz,ixfirst,iyfirst,izfirst,jcorner,jedge,jin;
  int icell,jcell,njcell;
  double vol_avg;

  comm_neigh_corners(CVAL);

  Grid::ChildCell *cells = grid->cells;
  Grid::ChildInfo *cinfo = grid->cinfo;

  for (icell = 0; icell < nglocal; icell++) {
    if (!(cinfo[icell].mask & groupbit)) continue;
    if (cells[icell].nsplit <= 0) continue;

    ix = ixyz[icell][0];
    iy = ixyz[icell][1];
    iz = ixyz[icell][2];

    // loop over corner points

    for (i = 0; i < ncorner; i++) {

      vol_avg = 0.0;

      ixfirst = (i % 2) - 1;
      iyfirst = (i/2 % 2) - 1;
      if (dim == 2) izfirst = 0;
      else izfirst = (i / 4) - 1;

      jcorner = ncorner;

      for (jz = izfirst; jz <= izfirst+1; jz++) {
        for (jy = iyfirst; jy <= iyfirst+1; jy++) {
          for (jx = ixfirst; jx <= ixfirst+1; jx++) {
            jcorner--;

            if (ix+jx < 1 || ix+jx > nxyz[0]) continue;
            if (iy+jy < 1 || iy+jy > nxyz[1]) continue;
            if (iz+jz < 1 || iz+jz > nxyz[2]) continue;

            jcell = walk_to_neigh(icell,jx,jy,jz);

            if (jcell < nglocal) vol_avg += tmp_cvalues[jcell][jcorner];
            else vol_avg += cghost[jcell-nglocal][jcorner];

          }
        }
      }

      // set corner value as average of cell volumes around stencil

      if (dim == 2) vol_avg *= 0.25;
      else vol_avg *= 0.125;
      cvalues[icell][i] = vol_avg;

    }
  }
}

/* ----------------------------------------------------------------------
   communicate my side, intersection, or corner values that are shared by
   neighbor cells each corner point is shared by N cells, less on borders
   done via irregular comm

   Modified versions of comm_neigh_corners from fix_ablate
------------------------------------------------------------------------- */

void CreateISurf::comm_neigh_corners(int which)
{
  int i,j,k,m,n,ix,iy,iz,ixfirst,iyfirst,izfirst,jx,jy,jz;
  int icell,ifirst,jcell,proc,ilocal;

  Grid::ChildCell *cells = grid->cells;
  Grid::ChildInfo *cinfo = grid->cinfo;

  memory->grow(numsend,nglocal,"createisurf:numsend");

  // make list of datums to send to neighbor procs
  // 8 or 26 cells surrounding icell need icell's cdelta info
  // but only if they are owned by a neighbor proc
  // insure icell is only sent once to same neighbor proc
  // also set proclist and locallist for each sent datum

  int nsend = 0;

  for (icell = 0; icell < nglocal; icell++) {
    if (!(cinfo[icell].mask & groupbit)) continue;
    if (cells[icell].nsplit <= 0) continue;

    ix = ixyz[icell][0];
    iy = ixyz[icell][1];
    iz = ixyz[icell][2];
    ifirst = nsend;

    // loop over 3x3x3 stencil of neighbor cells centered on icell

    for (jz = -1; jz <= 1; jz++) {
      for (jy = -1; jy <= 1; jy++) {
        for (jx = -1; jx <= 1; jx++) {

          // skip neigh = self

          if (jx == 0 && jy == 0 && jz == 0) continue;

          // check if neighbor cell is within bounds of ablate grid

          if (ix+jx < 1 || ix+jx > nxyz[0]) continue;
          if (iy+jy < 1 || iy+jy > nxyz[1]) continue;
          if (iz+jz < 1 || iz+jz > nxyz[2]) continue;

          // jcell = local index of (jx,jy,jz) neighbor cell of icell

          jcell = walk_to_neigh(icell,jx,jy,jz);

          // add a send list entry of icell to proc != me if haven't already

          proc = cells[jcell].proc;
          if (proc != me) {
            for (j = ifirst; j < nsend; j++)
              if (proc == proclist[j]) break;
            if (j == nsend) {
              if (nsend == maxsend) grow_send();
              proclist[nsend] = proc;
              locallist[nsend++] = cells[icell].id;
            }
          }
        }
      }
    }

    // # of neighbor procs to send icell to

    numsend[icell] = nsend - ifirst;
  }

  // realloc sbuf if necessary
  // ncomm = ilocal + Ncorner svalues (+ Ncorner*ninner)

  int ncomm;
  if (which == SVAL) ncomm = 1 + ncorner;
  else if (which == IVAL) ncomm = 1 + ncorner*ninner;
  else if (which == CVAL) ncomm = 1 + ncorner;
  else if (which == INVAL) ncomm = 1 + ncorner*ninner;

  if (nsend*ncomm > maxsbuf) {
    memory->destroy(sbuf);
    maxsbuf = nsend*ncomm;
    memory->create(sbuf,maxsbuf,"createisurf:sbuf");
  }

  // pack datums to send
  // datum = ilocal of neigh cell on other proc + Ncorner values

  nsend = 0;
  m = 0;

  for (icell = 0; icell < nglocal; icell++) {
    if (!(cinfo[icell].mask & groupbit)) continue;
    if (cells[icell].nsplit <= 0) continue;

    n = numsend[icell];
    for (i = 0; i < n; i++) {
      sbuf[m++] = ubuf(locallist[nsend]).d;
      if (which == SVAL) {
        for (j = 0; j < ncorner; j++)
          sbuf[m++] = static_cast<double> (svalues[icell][j]);
      } else if (which == IVAL) {
        for (j = 0; j < ncorner; j++)
          for (k = 0; k < ninner; k++)
            sbuf[m++] = ivalues[icell][j][k];
      } else if (which == CVAL) {
        for (j = 0; j < ncorner; j++)
          sbuf[m++] = tmp_cvalues[icell][j];
      } else if (which == INVAL) {
        for (j = 0; j < ncorner; j++)
          for (k = 0; k < ninner; k++)
            sbuf[m++] = tmp_invalues[icell][j][k];
      }
      nsend++;
    }
  }

  // perform irregular neighbor comm
  // Comm class manages rbuf memory

  double *rbuf;
  int nrecv = comm->irregular_uniform_neighs(nsend,proclist,(char *) sbuf,
                ncomm*sizeof(double),(char **) &rbuf);

  // realloc val_ghost if necessary

  if (grid->nghost > maxghost) {
    memory->destroy(inghost);
    memory->destroy(cghost);
    memory->destroy(sghost);
    memory->destroy(ighost);
    maxghost = grid->nghost;
    memory->create(inghost,maxghost,ncorner,ninner,"createisurf:inghost");
    memory->create(cghost,maxghost,ncorner,"createisurf:cghost");
    memory->create(sghost,maxghost,ncorner,"createisurf:sghost");
    memory->create(ighost,maxghost,ncorner,ninner,"createisurf:ighost");
  }

  // unpack received data into val_ghost = ghost cell corner points

  cellint cellID;
  Grid::MyHash *hash = grid->hash;

  m = 0;
  for (i = 0; i < nrecv; i++) {
    cellID = (cellint) ubuf(rbuf[m++]).u;
    ilocal = (*hash)[cellID];
    icell = ilocal - nglocal;

    if (which == SVAL) {
      for (j = 0; j < ncorner; j++)
        sghost[icell][j] = static_cast<int> (rbuf[m++]);
    } else if (which == IVAL) {
      for (j = 0; j < ncorner; j++)
        for (k = 0; k < ninner; k++)
          ighost[icell][j][k] = rbuf[m++];
    } else if (which == CVAL) {
      for (j = 0; j < ncorner; j++)
        cghost[icell][j] = rbuf[m++];
    } else if (which == INVAL) {
      for (j = 0; j < ncorner; j++)
        for (k = 0; k < ninner; k++)
          inghost[icell][j][k] = rbuf[m++];
    }
  }
}

/* ----------------------------------------------------------------------
   walk to neighbor of icell, offset by (jx,jy,jz)
   walk first by x, then by y, last by z
   return jcell = local index of neighbor cell
------------------------------------------------------------------------- */

int CreateISurf::walk_to_neigh(int icell, int jx, int jy, int jz)
{
  Grid::ChildCell *cells = grid->cells;

  int jcell = icell;

  if (jx < 0) {
    if (grid->neigh_decode(cells[jcell].nmask,XLO) != NCHILD)
      error->one(FLERR,"Walk to neighbor cell failed");
    jcell = cells[jcell].neigh[0];
  } else if (jx > 0) {
    if (grid->neigh_decode(cells[jcell].nmask,XHI) != NCHILD)
      error->one(FLERR,"Walk to neighbor cell failed");
    jcell = cells[jcell].neigh[1];
  }

  if (jy < 0) {
    if (grid->neigh_decode(cells[jcell].nmask,YLO) != NCHILD)
      error->one(FLERR,"Walk to neighbor cell failed");
    jcell = cells[jcell].neigh[2];
  } else if (jy > 0) {
    if (grid->neigh_decode(cells[jcell].nmask,YHI) != NCHILD)
      error->one(FLERR,"Walk to neighbor cell failed");
    jcell = cells[jcell].neigh[3];
  }

  if (jz < 0) {
    if (grid->neigh_decode(cells[jcell].nmask,ZLO) != NCHILD)
      error->one(FLERR,"Walk to neighbor cell failed");
    jcell = cells[jcell].neigh[4];
  } else if (jz > 0) {
    if (grid->neigh_decode(cells[jcell].nmask,ZHI) != NCHILD)
      error->one(FLERR,"Walk to neighbor cell failed");
    jcell = cells[jcell].neigh[5];
  }

  return jcell;
}

/* ----------------------------------------------------------------------
   reallocate send vectors
------------------------------------------------------------------------- */

void CreateISurf::grow_send()
{
  maxsend += DELTASEND;
  memory->grow(proclist,maxsend,"createisurf:proclist");
  memory->grow(locallist,maxsend,"createisurf:locallist");
}

/* ----------------------------------------------------------------------
   set corner values for cells fully in or out for both 2D and 3D
------------------------------------------------------------------------- */

void CreateISurf::set_inout()
{
  Grid::ChildCell *cells = grid->cells;
  Grid::ChildInfo *cinfo = grid->cinfo;

  int itype, sval;
  for (int icell = 0; icell < nglocal; icell++) {
    if (!(cinfo[icell].mask & groupbit)) continue;
    if (cells[icell].nsplit <= 0) continue;

    // itype = 1 - fully outside
    // itype = 2 - fully inside
    // itype = 3 - has surfaces
    // cannot just use types, if surface on corner
    // .. can be either 2 or 3 depending on which corner (ambiguity)

    itype = cinfo[icell].type;

    if (itype == 2) sval = 1; // fully inside so set all corner values to max
    else if (itype == 1) sval = 0; // fully outside so set all corners to min
    else continue;

    for (int m = 0; m < ncorner; m++)
      if (svalues[icell][m] < 0) svalues[icell][m] = sval;
  }
}


/* ----------------------------------------------------------------------
   resolve unknown side values (2D version)
------------------------------------------------------------------------- */

int CreateISurf::find_side_2d()
{
  Grid::ChildCell *cells = grid->cells;
  Grid::ChildInfo *cinfo = grid->cinfo;

  int filled, attempt;
  int jcorner, jcell;
  int ix, iy, ixfirst, iyfirst;
  int n1, n2, na1, na2;

  filled = attempt = 0;
  while (filled == 0) {
    filled = 1;
    for (int icell = 0; icell < nglocal; icell++) {
      if (!(cinfo[icell].mask & groupbit)) continue;
      if (cells[icell].nsplit <= 0) continue;

      ix = ixyz[icell][0];
      iy = ixyz[icell][1];

      for (int i = 0; i < ncorner; i++) {
        if (svalues[icell][i] == 0 || svalues[icell][i] == 1) continue;

        ixfirst = (i % 2) - 1;
        iyfirst = (i/2 % 2) - 1;

        // check around corner point

        jcorner = ncorner;

        for (int jy = iyfirst; jy <= iyfirst+1; jy++) {
          for (int jx = ixfirst; jx <= ixfirst+1; jx++) {
            jcorner--;

            // check if neighbor cell is within bounds of ablate grid

            if (ix+jx < 1 || ix+jx > nxyz[0]) continue;
            if (iy+jy < 1 || iy+jy > nxyz[1]) continue;

            // n are the corners next to corner i
            // na is n relative to corner i

            if (jcorner == 3) {
              n1 = 1; na1 = 2;
              n2 = 2; na2 = 0;
            } else if (jcorner == 2) {
              n1 = 0; na1 = 2;
              n2 = 3; na2 = 1;
            } else if (jcorner == 1) {
              n1 = 0; na1 = 0;
              n2 = 3; na2 = 3;
            } else {
              n1 = 1; na1 = 1;
              n2 = 2; na2 = 3;
            }

            // jcell = local index of (jx,jy,jz) neighbor cell of icell

            jcell = walk_to_neigh(icell,jx,jy,0);

            // compare with neighbor as reference

            if (jcell < nglocal) {

              // try first neighbor

              int itemp = svalues[jcell][n1];
              if (itemp == 0 || itemp == 1) {
                if (ivalues[jcell][jcorner][na1] <= 0)
                  svalues[icell][i] = itemp;
                else {
                  if (itemp == 0) svalues[icell][i] = 1;
                  else svalues[icell][i] = 0;
                }
                continue;
              }

              // try second neighbor

              itemp = svalues[jcell][n2];
              if (itemp == 0 || itemp == 1) {
                if (ivalues[jcell][jcorner][na2] <= 0)
                  svalues[icell][i] = itemp;
                else {
                  if (itemp == 0) svalues[icell][i] = 1;
                  else svalues[icell][i] = 0;
                }
                continue;
              }
            } else {

              // try first neighbor

              int itemp = sghost[jcell-nglocal][n1];
              if (itemp == 0 || itemp == 1) {
                if (ighost[jcell-nglocal][jcorner][na1] <= 0)
                  svalues[icell][i] = itemp;
                else {
                  if (itemp == 0) svalues[icell][i] = 1;
                  else svalues[icell][i] = 0;
                }
                continue;
              }

              // try second neighbor

              itemp = sghost[jcell-nglocal][n2];
              if (itemp == 0 || itemp == 1) {
                if (ighost[jcell-nglocal][jcorner][na2] <= 0)
                  svalues[icell][i] = itemp;
                else {
                  if (itemp == 0) svalues[icell][i] = 1;
                  else svalues[icell][i] = 0;
                }
                continue;
              }

            } // end jcell if nlocal
          } // end jx
        } // end jy

      } // end corners
    } // end icell

    for (int icell = 0; icell < nglocal; icell++) {
      if (!(cinfo[icell].mask & groupbit)) continue;
      if (cells[icell].nsplit <= 0) continue;
      for (int ic = 0; ic < ncorner; ic++)
        if (svalues[icell][ic] < 0) filled = 0;
    }

    // updating sides may inform on correct side for adjacent corners
    // should only iterate a few times

    attempt++;
    if (attempt > 20) return 0;

  } // end while

  return 1;
}

/* ----------------------------------------------------------------------
   resolve unknown side values (3D version)
------------------------------------------------------------------------- */

int CreateISurf::find_side_3d()
{
  Grid::ChildCell *cells = grid->cells;
  Grid::ChildInfo *cinfo = grid->cinfo;

  int filled, attempt;
  int jcorner, jcell;
  int ix, iy, iz, ixfirst, iyfirst, izfirst;
  int n1, n2, n3, na1, na2, na3;

  filled = attempt = 0;
  while (filled == 0) {
    filled = 1;
    for (int icell = 0; icell < nglocal; icell++) {
      if (!(cinfo[icell].mask & groupbit)) continue;
      if (cells[icell].nsplit <= 0) continue;

      ix = ixyz[icell][0];
      iy = ixyz[icell][1];
      iz = ixyz[icell][2];

      for (int i = 0; i < ncorner; i++) {
        if (svalues[icell][i] > -1 && svalues[icell][i] < 2) continue;

        ixfirst = (i % 2) - 1;
        iyfirst = (i/2 % 2) - 1;
        izfirst = (i / 4) - 1;

        // check around corner point

        jcorner = ncorner;

        for (int jz = izfirst; jz <= izfirst+1; jz++) {
          for (int jy = iyfirst; jy <= iyfirst+1; jy++) {
            for (int jx = ixfirst; jx <= ixfirst+1; jx++) {
              jcorner--;

              // check if neighbor cell is within bounds of ablate grid

              if (ix+jx < 1 || ix+jx > nxyz[0]) continue;
              if (iy+jy < 1 || iy+jy > nxyz[1]) continue;
              if (iz+jz < 1 || iz+jz > nxyz[2]) continue;

              // n are the corners next to corner i
              // na is n relative to corner i

              if (jcorner == 7) { // 0
                n1 = 3; na1 = 4;
                n2 = 5; na2 = 2;
                n3 = 6; na3 = 0;
              } else if (jcorner == 6) {
                n1 = 2; na1 = 4;
                n2 = 4; na2 = 2;
                n3 = 7; na3 = 1;
              } else if (jcorner == 5) {
                n1 = 1; na1 = 4;
                n2 = 4; na2 = 0;
                n3 = 7; na3 = 3;
              } else if (jcorner == 4) {
                n1 = 0; na1 = 4;
                n2 = 5; na2 = 1;
                n3 = 6; na3 = 3;
              } else if (jcorner == 3) {
                n1 = 1; na1 = 2;
                n2 = 2; na2 = 0;
                n3 = 7; na3 = 5;
              } else if (jcorner == 2) {
                n1 = 0; na1 = 2;
                n2 = 3; na2 = 1;
                n3 = 6; na3 = 5;
              } else if (jcorner == 1) {
                n1 = 0; na1 = 0;
                n2 = 3; na2 = 3;
                n3 = 5; na3 = 5;
              } else {
                n1 = 1; na1 = 1;
                n2 = 2; na2 = 3;
                n3 = 4; na3 = 5;
              }

              // jcell = local index of (jx,jy,jz) neighbor cell of icell

              jcell = walk_to_neigh(icell,jx,jy,jz);

              // compare with neighbor as reference

              if (jcell < nglocal) {

                // try first neighbor

                int itemp = svalues[jcell][n1];
                if (itemp > -1 && itemp < 2) {
                  if (ivalues[jcell][jcorner][na1] <= 0)
                    svalues[icell][i] = itemp;
                  else {
                    if (itemp < 1) svalues[icell][i] = 1;
                    else svalues[icell][i] = 0;
                  }
                  continue;
                }

                // try second neighbor

                itemp = svalues[jcell][n2];
                if (itemp > -1 && itemp < 2) {
                  if (ivalues[jcell][jcorner][na2] <= 0)
                    svalues[icell][i] = itemp;
                  else {
                    if (itemp < 1) svalues[icell][i] = 1;
                    else svalues[icell][i] = 0;
                  }
                  continue;
                }

                // try third neighbor

                itemp = svalues[jcell][n3];
                if (itemp > -1 && itemp < 2) {
                  if (ivalues[jcell][jcorner][na3] <= 0)
                    svalues[icell][i] = itemp;
                  else {
                    if (itemp < 1) svalues[icell][i] = 1;
                    else svalues[icell][i] = 0;
                  }
                  continue;
                }
              } else {

                // try first neighbor

                int itemp = sghost[jcell-nglocal][n1];
                if (itemp > -1 && itemp < 2) {
                  if (ighost[jcell-nglocal][jcorner][na1] <= 0)
                    svalues[icell][i] = itemp;
                  else {
                    if (itemp < 1) svalues[icell][i] = 1;
                    else svalues[icell][i] = 0;
                  }
                  continue;
                }

                // try second neighbor

                itemp = sghost[jcell-nglocal][n2];
                if (itemp > -1 && itemp < 2) {
                  if (ighost[jcell-nglocal][jcorner][na2] <= 0)
                    svalues[icell][i] = itemp;
                  else {
                    if (itemp < 1) svalues[icell][i] = 1;
                    else svalues[icell][i] = 0;
                  }
                  continue;
                }

                // try third neighbor

                itemp = sghost[jcell-nglocal][n3];
                if (itemp > -1 && itemp < 2) {
                  if (ighost[jcell-nglocal][jcorner][na3] <= 0)
                    svalues[icell][i] = itemp;
                  else {
                    if (itemp < 1) svalues[icell][i] = 1;
                    else svalues[icell][i] = 0;
                  }
                  continue;
                }
              } // end jcell if nlocal

            } // end jx
          } // end jy
        } // end jz

      } // end corners
    } // end icell


    for (int icell = 0; icell < nglocal; icell++) {
      if (!(cinfo[icell].mask & groupbit)) continue;
      if (cells[icell].nsplit <= 0) continue;
      for (int i = 0; i < ncorner; i++)
        if (svalues[icell][i] < 0 || svalues[icell][i] > 1) filled = 0;
    }

    // updating sides may inform on correct side for adjacent corners
    // should only iterate a few times

    attempt++;
    if (attempt > 20) return 0;

  } // end while

  return 1;
}

/* ----------------------------------------------------------------------
   determine corner values for each grid cell. If the inout option is
   used, the corner value only depends on the side values. If the ave
   option is used, corner value is extrapolated from the intersection
   values between the surfaces and the cell edges
------------------------------------------------------------------------- */

void CreateISurf::set_cvalues()
{
  Grid::ChildCell *cells = grid->cells;
  Grid::ChildInfo *cinfo = grid->cinfo;

  cout = 0.0;
  cin = 255.0;

  // assign corner values based on choice

  if (ctype == INOUT) set_cvalues_inout();
  else if (ctype == VOXEL) set_cvalues_voxel();
  else if (ctype == AVE) set_cvalues_ave();
  else if (ctype == INNER) set_cvalues_inner();
}

/* ----------------------------------------------------------------------
   set corner point values depending on if corner is in or out of surface
------------------------------------------------------------------------- */

void CreateISurf::set_cvalues_inout()
{
  Grid::ChildCell *cells = grid->cells;
  Grid::ChildInfo *cinfo = grid->cinfo;

  for (int icell = 0; icell < nglocal; icell++) {
    if (!(cinfo[icell].mask & groupbit)) continue;
    if (cells[icell].nsplit <= 0) continue;
    for (int ic = 0; ic < ncorner; ic++) {
      if (svalues[icell][ic] == 0) tmp_cvalues[icell][ic] = cout;
      else if (svalues[icell][ic] == 1) tmp_cvalues[icell][ic] = cin;
      else error->one(FLERR,"Corner point not marked inside or outside");
    } // end corners
  } // end "for" for grid cells
}

/* ----------------------------------------------------------------------
   find corner point values using averaging
------------------------------------------------------------------------- */

void CreateISurf::set_cvalues_voxel()
{
  Grid::ChildCell *cells = grid->cells;
  Grid::ChildInfo *cinfo = grid->cinfo;

  double dx,dy,dz;
  double cvol, sfrac;

  for (int icell = 0; icell < nglocal; icell++) {
    if (!(cinfo[icell].mask & groupbit)) continue;
    if (cells[icell].nsplit <= 0) continue;

    cvol = cinfo[icell].volume;
    dx = cells[icell].hi[0] - cells[icell].lo[0];
    dy = cells[icell].hi[1] - cells[icell].lo[1];
    dz = cells[icell].hi[2] - cells[icell].lo[2];
    sfrac = (dx*dy*dz - cvol) / (dx*dy*dz);

    if (sfrac < 0.0 || sfrac > 1.0)
      error->one(FLERR,"Calculated solid fraction above one or negative");

    for (int ic = 0; ic < ncorner; ic++)
      tmp_cvalues[icell][ic] = MIN(MAX(sfrac*cin,0.0),255.0);

  } // end grid cells
}

/* ----------------------------------------------------------------------
   find corner point values using averaging
------------------------------------------------------------------------- */

void CreateISurf::set_cvalues_ave()
{
  Grid::ChildCell *cells = grid->cells;
  Grid::ChildInfo *cinfo = grid->cinfo;

  int nval;
  double ivalsum;
  for (int icell = 0; icell < nglocal; icell++) {
    if (!(cinfo[icell].mask & groupbit)) continue;
    if (cells[icell].nsplit <= 0) continue;
    for (int ic = 0; ic < ncorner; ic++) {

      ivalsum = 0.0;
      if (svalues[icell][ic] == 0) tmp_cvalues[icell][ic] = cout;
      else {
        nval = 0;
        for (int iin = 0; iin < ninner; iin++) {
          if (ivalues[icell][ic][iin] >= 0) {
            ivalsum += ivalues[icell][ic][iin];
            nval++;
          }
        }

        // no intersections

        if (nval == 0) tmp_cvalues[icell][ic] = cin;
        else {
          ivalsum /= nval;
          if (ivalsum > 1.0)
            error->one(FLERR,"Calculated vertex location outside cell");
          tmp_cvalues[icell][ic] = MAX(param2cval(ivalsum,0.0),0.0);
        }
      } // end svalues

    } // end corners
  } // end grid cells
}

/* ----------------------------------------------------------------------
   set inner values of corner points
------------------------------------------------------------------------- */

void CreateISurf::set_cvalues_inner()
{
  Grid::ChildCell *cells = grid->cells;
  Grid::ChildInfo *cinfo = grid->cinfo;

  // first set corner point values of fully inside and outside cells

  int refsval, allsame;
  for (int icell = 0; icell < nglocal; icell++) {
    if (!(cinfo[icell].mask & groupbit)) continue;
    if (cells[icell].nsplit <= 0) continue;
    refsval = svalues[icell][0];
    allsame = 1;
    for (int ic = 1; ic < ncorner; ic++)
      if (svalues[icell][ic] != refsval)
        allsame = 0;

    if (allsame) {
      for (int ic = 0; ic < ncorner; ic++) {
        for (int iin = 0; iin < ninner; iin++) {
          if (refsval==1)
            tmp_invalues[icell][ic][iin] = cin;
          else
            tmp_invalues[icell][ic][iin] = cout;
        }
      }
    }
  } // end cells

  // now handle the overlap cells

  double ival, cval;

  // value of inside corner point next to surface

  for (int icell = 0; icell < nglocal; icell++) {
    if (!(cinfo[icell].mask & groupbit)) continue;
    if (cells[icell].nsplit <= 0) continue;
    for (int ic = 0; ic < ncorner; ic++) {

      for (int k = 0; k < ninner; k++) {

        // bound the intersection values

        ival = ivalues[icell][ic][k];
        if (ival <= 0) { // no intersection this edge
          if (svalues[icell][ic] == 0) cval = cout;
          else cval = cin;
        } else if (svalues[icell][ic] == 1) {
          cval = param2cval(ival,0.0);
        } else {
          cval = param2cval(ival,255.0);
        }
        tmp_invalues[icell][ic][k] = cval;

      }
    } // end ncorner
  } // end cells
}

/* ----------------------------------------------------------------------
   determines if surface is inline with cell edge
   side = 0,1 -> [out,in]
   2d version
------------------------------------------------------------------------- */

int CreateISurf::corner_hit2d(double *p1, double *p2,
                              Surf::Line *line, double &param, int &side)
{
  // try intersect first

  int h, tside;
  double tparam;
  double d3dum[3];
  h = Geometry::line_line_intersect(p1,p2,line->p1,line->p2,line->norm,
                                    d3dum,tparam,tside);
  if (h) {
    if (tside == 1 || tside == 2 || tside == 5) {
      side = 1;
      param = tparam;
      return true;
    } else {
      side = 0;
      param = tparam;
      return true;
    }
  }

  // perturbed points

  double p1p[3];
  double p2p[3];

  double dx[8], dy[8];
  double dp = mind/1000.0;
  dx[0] = dx[1] = dx[6] = dp;
  dx[2] = dx[5] = 0;
  dx[3] = dx[4] = dx[7] = -dp;

  dy[0] = dy[2] = dy[7] = dp;
  dy[1] = dy[4] = 0;
  dy[3] = dy[5] = dy[6] = -dp;

  for (int i = 0; i < 8; i++) {
    p1p[2] = p1[2];
    p2p[2] = p2[2];

    p1p[0] = p1[0] + dx[i];
    p1p[1] = p1[1] + dy[i];

    p2p[0] = p2[0] + dx[i];
    p2p[1] = p2[1] + dy[i];

    h = Geometry::line_line_intersect(p1p,p2p,line->p1,line->p2,
                                      line->norm,d3dum,tparam,tside);
    if (h) {
      if (tside == 1 || tside == 2 || tside == 5) {

        //side = 2;

        side = 1;
        if (tparam<0.5) param = 0.0;
        else param = 1.0;
        return true;
      } else {

        //side = 2;

        side = 0;
        if (tparam<0.5) param = 0.0;
        else param = 1.0;
        return true;
      }
    }
  }

  // true miss

  return false;
}

/* ----------------------------------------------------------------------
   determines if surface is inline with cell face
   side = 0,1 -> [out,in]
   3d version
------------------------------------------------------------------------- */

int CreateISurf::corner_hit3d(double *p1, double *p2,
                              Surf::Tri* tri, double &param, int &side)
{
  // try intersect first

  int h, tside;
  double tparam;
  double d3dum[3];
  h = Geometry::line_tri_intersect(p1,p2,tri->p1,tri->p2,tri->p3,
      tri->norm,d3dum,tparam,tside);

  if (h) {
    if (tside == 1 || tside == 2 || tside == 5) {
      side = 1;
      param = tparam;
      return true;
    } else {
      side = 0;
      param = tparam;
      return true;
    }
  }

  // if miss, maybe surface very close to corner/edge
  // perturbed points

  double p1p[3];
  double p2p[3];

  double dx[26], dy[26], dz[26];
  double dp = mind/1000.0;
  dx[0] = dx[2] = dx[3] = dx[4] =
    dx[15] = dx[16] = dx[18] = dx[23] = dx[24] = dp;
  dx[7] = dx[9] = dx[10] = dx[11] =
    dx[14] = dx[17] = dx[19] = dx[22] = dx[25] = -dp;
  dx[1] = dx[5] = dx[6] = dx[8] =
    dx[12] = dx[13] = dx[20] = dx[21] = 0;

  dy[0] = dy[1] = dy[3] = dy[5] =
    dy[14] = dy[16] = dy[19] = dy[21] = dy[25] = dp;
  dy[7] = dy[8] = dy[10] = dy[12] =
    dy[15] = dy[17] = dy[18] = dy[20] = dy[24] = -dp;
  dy[2] = dy[4] = dy[6] = dy[9] =
    dy[11] = dy[13] = dy[22] = dy[23] = 0;

  dz[0] = dz[1] = dz[2] = dz[6] =
    dz[14] = dz[15] = dz[17] = dz[20] = dz[22] = dp;
  dz[7] = dz[8] = dz[9] = dz[13] =
    dz[16] = dz[18] = dz[19] = dz[21] = dz[23] = -dp;
  dz[3] = dz[4] = dz[5] = dz[10] =
    dz[11] = dz[12] = dz[24] = dz[25] = 0;

  for (int i = 0; i < 26; i++) {
    p1p[0] = p1[0] + dx[i];
    p1p[1] = p1[1] + dy[i];
    p1p[2] = p1[2] + dz[i];

    p2p[0] = p2[0] + dx[i];
    p2p[1] = p2[1] + dy[i];
    p2p[2] = p2[2] + dz[i];

    h = Geometry::line_tri_intersect(p1p,p2p,tri->p1,tri->p2,tri->p3,
        tri->norm,d3dum,tparam,tside);
    if (h) {
      if (tside == 1 || tside == 2 || tside == 5) {
        side = 1;
        if (tparam<0.5) param = 0.0;
        else param = 1.0;
        return true;
      } else {
        side = 0;
        if (tparam<0.5) param = 0.0;
        else param = 1.0;
        return true;
      }
    }
  }

  // true miss

  return false;
}

/* ----------------------------------------------------------------------
   find inside corner value from outside corner value and intersection
   value
------------------------------------------------------------------------- */

double CreateISurf::param2cval(double param, double v1)
{
  // param is proportional to cell length so
  // ... lo = 0; hi = 1
  // trying to find v0
  // param = (thresh  - v0) / (v1 - v0)

  double v0 = (thresh - v1*param) / (1.0 - param);

  // bound by limits

  v0 = MIN(v0,cin);
  v0 = MAX(v0,cout);

  return v0;
}

/* ----------------------------------------------------------------------
   removes all explicit surfaces
   copied from RemoveSurf
------------------------------------------------------------------------- */

void CreateISurf::remove_old()
{
  if (particle->exist) particle->sort();

  cuvalues = NULL;
  int *index_custom = new int[surf->ncustom];
  int ncustom = 0;

  if (surf->ncustom) {
    for (int i = 0; i < surf->ncustom; i++) {
      if (!surf->ename[i]) continue;
      index_custom[ncustom++] = i;
    }
  }

  llines = NULL;
  ltris = NULL;
  int nsurf = surf->nown;

  int nbytes;
  if (dim == 2) nbytes = sizeof(Surf::Line);
  else nbytes = sizeof(Surf::Tri);

  if (dim == 2) {
    llines = (Surf::Line *) memory->smalloc(nsurf*nbytes,"createisurf:lines");
    memcpy(llines,surf->mylines,nsurf*nbytes);
  } else {
    ltris = (Surf::Tri *) memory->smalloc(nsurf*nbytes,"createisurf:ltris");
    memcpy(ltris,surf->mytris,nsurf*nbytes);
  }

  surf->add_surfs(1,0,llines,ltris,ncustom,index_custom,cuvalues);

  memory->sfree(llines);
  memory->sfree(ltris);
  memory->destroy(cuvalues);
  delete [] index_custom;

  // check that remaining surfs are still watertight

  if (dim == 2) surf->check_watertight_2d();
  else surf->check_watertight_3d();

  // reset grid due to changing surfs
  // assign surfs to grid cells

  surf->setup_owned();
  grid->unset_neighbors();
  grid->remove_ghosts();

  // reassign split cell particles to parent split cell

  if (particle->exist && grid->nsplitlocal) {
    Grid::ChildCell *cells = grid->cells;
    for (int icell = 0; icell < nglocal; icell++)
      if (cells[icell].nsplit > 1)
        grid->combine_split_cell_particles(icell,1);
  }

  grid->clear_surf();

  //if (surf->exist) grid->surf2grid(1); // surf shouldn't exist

  // reassign particles in split cells to sub cell owner

  if (particle->exist && grid->nsplitlocal) {
    Grid::ChildCell *cells = grid->cells;
    for (int icell = 0; icell < nglocal; icell++)
      if (cells[icell].nsplit > 1)
        grid->assign_split_cell_particles(icell);
  }

  // re-setup owned and ghost cell info

  grid->setup_owned();
  grid->acquire_ghosts();
  grid->reset_neighbors();
  comm->reset_neighbors();

  grid->set_inout();
  grid->type_check();
}

/* ----------------------------------------------------------------------
   process command line args
------------------------------------------------------------------------- */

void CreateISurf::process_args(int narg, char **arg)
{
  return;
}<|MERGE_RESOLUTION|>--- conflicted
+++ resolved
@@ -509,12 +509,7 @@
           if (ivalues[icell][j][n2] > oparam || ivalues[icell][j][n2] < 0)
             ivalues[icell][j][n2] = oparam;
 
-<<<<<<< HEAD
-
-          if ((mvalues[icell][i] < 0 || param <= mvalues[icell][i]) && 
-=======
           if ((mvalues[icell][i] < 0 || param <= mvalues[icell][i]) &&
->>>>>>> ec2f9567
                svalues[icell][i] != 2) {
             if (param == 0) svalues[icell][i] = 0;
 
