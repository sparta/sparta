/* ----------------------------------------------------------------------
   SPARTA - Stochastic PArallel Rarefied-gas Time-accurate Analyzer
   http://sparta.sandia.gov
   Steve Plimpton, sjplimp@sandia.gov, Michael Gallis, magalli@sandia.gov
   Sandia National Laboratories

   Copyright (2014) Sandia Corporation.  Under the terms of Contract
   DE-AC04-94AL85000 with Sandia Corporation, the U.S. Government retains
   certain rights in this software.  This software is distributed under
   the GNU General Public License.

   See the README file in the top-level SPARTA directory.
------------------------------------------------------------------------- */

#ifdef SURF_COLLIDE_CLASS

SurfCollideStyle(diffuse,SurfCollideDiffuse)

#else

#ifndef SPARTA_SURF_COLLIDE_DIFFUSE_H
#define SPARTA_SURF_COLLIDE_DIFFUSE_H

#include "surf_collide.h"

namespace SPARTA_NS {

class SurfCollideDiffuse : public SurfCollide {
 public:
  SurfCollideDiffuse(class SPARTA *, int, char **);
  SurfCollideDiffuse(class SPARTA *sparta) : SurfCollide(sparta) {}
  ~SurfCollideDiffuse();
  void init();
<<<<<<< HEAD
  Particle::OnePart *collide(Particle::OnePart *&, double &,
                             int, double *, int, int &);
  void wrapper(Particle::OnePart *, double *, int *, double*);
  void flags_and_coeffs(int *, double *);
=======
  Particle::OnePart *collide(Particle::OnePart *&, double *, double &,
                             int, int &);

>>>>>>> dd764422
  void dynamic();

 protected:
  double twall;              // surface temperature
  double acc;                // surface accomodation coeff
  double vx,vy,vz;           // translational velocity of surface
  double wx,wy,wz;           // angular velocity of surface
  double px,py,pz;           // point to rotate surface around
  int tflag,rflag;           // flags for translation and rotation
  int trflag;                // 1 if either tflag or rflag is set

  char *tstr;                // temperature variable name (NULL if constant)
  int tvar;                  // index of equal-style variable

  double vstream[3];
  class RanPark *random;     // RNG for particle reflection

  void diffuse(Particle::OnePart *, double *);
};

}

#endif
#endif

/* ERROR/WARNING messages:

E: Illegal ... command

Self-explanatory.  Check the input script syntax and compare to the
documentation for the command.  You can use -echo screen as a
command-line option when running SPARTA to see the offending line.

E: Surf_collide diffuse rotation invalid for 2d

Specified rotation vector must be in z-direction.

E: Surf_collide diffuse variable name does not exist

Self-explanatory.

E: Surf_collide diffuse variable is invalid style

It must be an equal-style variable.

*/<|MERGE_RESOLUTION|>--- conflicted
+++ resolved
@@ -31,16 +31,11 @@
   SurfCollideDiffuse(class SPARTA *sparta) : SurfCollide(sparta) {}
   ~SurfCollideDiffuse();
   void init();
-<<<<<<< HEAD
   Particle::OnePart *collide(Particle::OnePart *&, double &,
                              int, double *, int, int &);
   void wrapper(Particle::OnePart *, double *, int *, double*);
   void flags_and_coeffs(int *, double *);
-=======
-  Particle::OnePart *collide(Particle::OnePart *&, double *, double &,
-                             int, int &);
 
->>>>>>> dd764422
   void dynamic();
 
  protected:
