--- conflicted
+++ resolved
@@ -54,11 +54,7 @@
   if (narg < 7) error->all(FLERR,"Illegal surf_collide cll command");
 
   parse_tsurf(arg[2]);
-<<<<<<< HEAD
-  
-=======
-
->>>>>>> f44a1461
+
   acc_n = atof(arg[3]);
   acc_t = atof(arg[4]);
   acc_rot = atof(arg[5]);
@@ -185,11 +181,7 @@
   }
 
   // set temperature of isurf if VARSURF or CUSTOM
-<<<<<<< HEAD
-  
-=======
-
->>>>>>> f44a1461
+
   if (persurf_temperature) {
     tsurf = t_persurf[isurf];
     if (tsurf <= 0.0) error->one(FLERR,"Surf_collide tsurf <= 0.0");
@@ -471,11 +463,7 @@
                "does not support external caller");
 
   coeffs[0] = tsurf;
-<<<<<<< HEAD
-  
-=======
-
->>>>>>> f44a1461
+
   coeffs[1] = acc_n;
   coeffs[2] = acc_t;
   coeffs[3] = acc_rot;
