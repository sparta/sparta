--- conflicted
+++ resolved
@@ -2900,11 +2900,7 @@
   memory->create(one,nglobal,ncol,"surf:one");
   memory->create(all,nglobal,ncol,"surf:all");
 
-<<<<<<< HEAD
   // zero all values and set values I accumulated
-=======
-  // zero all values and add in values I accumulated
->>>>>>> dd764422
 
   for (i = 0; i < nglobal; i++)
     for (j = 0; j < ncol; j++)
