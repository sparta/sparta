/* ----------------------------------------------------------------------
   SPARTA - Stochastic PArallel Rarefied-gas Time-accurate Analyzer
   http://sparta.sandia.gov
   Steve Plimpton, sjplimp@gmail.com, Michael Gallis, magalli@sandia.gov
   Sandia National Laboratories

   Copyright (2014) Sandia Corporation.  Under the terms of Contract
   DE-AC04-94AL85000 with Sandia Corporation, the U.S. Government retains
   certain rights in this software.  This software is distributed under
   the GNU General Public License.

   See the README file in the top-level SPARTA directory.
------------------------------------------------------------------------- */

#ifndef SPARTA_GRID_H
#define SPARTA_GRID_H

#include "stdio.h"
#include "pointers.h"
#include "hash3.h"
#include "my_page.h"
#include "surf.h"

namespace SPARTA_NS {

class Grid : protected Pointers {
 public:
  int exist;            // 1 if grid is defined
  int exist_ghost;      // 1 if ghost cells exist
  int clumped;          // 1 if grid ownership is clumped, due to RCB
                        // if not, some operations are not allowed

  bigint ncell;         // global count of child cells (unsplit+split, no sub)
  bigint nunsplit;      // global count of unsplit cells
  int nsplit;           // global count of split cells
  int nsub;             // global count of split sub cells

  int maxlevel;         // max level of any child cell in grid, 0 = root
  int plevel_limit;     // allocation bound of plevels

  int uniform;          // 1 if all child cells are at same level, else 0
  int unx,uny,unz;      // if uniform, effective global Nx,Ny,Nz of finest grid
  double cutoff;        // cutoff for ghost cells, -1.0 = infinite
  double cell_epsilon;  // half of smallest cellside of any cell in any dim
  int cellweightflag;   // 0/1+ for no/yes usage of cellwise fnum weighting

  int surfgrid_algorithm;  // algorithm for overlap of surfs & grid cells
  int maxsurfpercell;   // max surf elements in one child cell
  int maxsplitpercell;  // max split cells in one child cell

  int ngroup;           // # of defined groups
  char **gnames;        // name of each group
  int *bitmask;         // one-bit mask for each group
  int *inversemask;     // inverse mask for each group

  double tmap,tsplit;   // timing breakdowns of both grid2surf() algs
  double tcomm1,tcomm2,tcomm3,tcomm4;

  int copy,copymode;    // 1 if copy of class (prevents deallocation of
                        //  base class when child copy is destroyed)

  // custom vectors/arrays for per-grid data
  // ncustom > 0 if there is any custom per-grid datta
  // these variables are public, others below are private

  int ncustom;              // # of custom grid attributes, some may be deleted
  char **ename;             // name of each attribute
  int *etype;               // type = INT/DOUBLE of each attribute
  int *esize;               // size = 0 for vector, N for array columns
  int *ewhich;              // index into eivec,eiarray,edvec,edarray for data

  int **eivec;              // pointer to each integer vector
  int ***eiarray;           // pointer to each integer array
  double **edvec;           // pointer to each double vector
  double ***edarray;        // pointer to each double array

  // cell ID hash (owned + ghost, no sub-cells)

#ifdef SPARTA_MAP
  typedef std::map<cellint,int> MyHash;
#elif SPARTA_UNORDERED_MAP
  typedef std::unordered_map<cellint,int> MyHash;
#else
  typedef std::tr1::unordered_map<cellint,int> MyHash;
#endif

  MyHash *hash;
  int hashfilled;             // 1 if hash is filled with cell IDs

  // list data structs

  MyPage<surfint> *csurfs;    // lists of surf indices for
                              // owned + ghost child cells with surfs
  MyPage<int> *csplits;       // lists of sub cell offsets for
                              // owned + ghost split info
  MyPage<int> *csubs;         // lists of sub cell indices for
                              // owned + ghost split info

  // owned or ghost child cell
  // includes unsplit cells, split cells, sub cells in any order
  // ghost cells are appended to owned

  struct SPARTA_ALIGN(64) ChildCell {
    cellint id;               // ID of child cell
    int level;                // level of cell in hierarchical grid, 0 = root
    int proc;                 // proc that owns this cell
    int ilocal;               // index of this cell on owning proc
                              // must be correct for all ghost cells

    cellint neigh[6];         // info on 6 neighbor cells that fully overlap faces
                              // order = XLO,XHI,YLO,YHI,ZLO,ZHI
                              // nmask has flags for what the values represent
                              // for nmask 0,3: index into cells (own or ghost)
                              // for nmask 1,4: index into pcells
                              // for nmask 2,5: neigh is unknown, value ignored
                              // if unknown or non-PBC boundary or 2d ZLO/ZHI, ignored
                              // must be cellint, b/c sometimes stores cell IDs

    int nmask;                // 3 bits for each of 6 values in neigh
                              // 0 = index of child neighbor I own
                              // 1 = index of parent neighbor in pcells
                              // 2 = unknown child neighbor
                              // 3 = index of PBC child neighbor I own
                              // 4 = index of PBC parent neighbor in pcells
                              // 5 = unknown PBC child neighbor
                              // 6 = non-PBC boundary or ZLO/ZHI in 2d

    double lo[3],hi[3];       // opposite corner pts of cell

    int nsurf;                // # of surf elements in cell
                              // -1 = empty ghost cell
    surfint *csurfs;          // indices of surf elements in cell
                              // sometimes global surf IDs are stored
                              // for sub cells, lo/hi/nsurf/csurfs
                              //   are same as in split cell containing them

    int nsplit;               // 1, unsplit cell
                              // N > 1, split cell with N sub cells
                              // N <= 0, neg of sub cell index (0 to Nsplit-1)
    int isplit;               // index into sinfo
                              // set for split and sub cells, -1 if unsplit
  };

  // info specific to owned child cell
  // includes unsplit cells, split cells, sub cells in same order as cells

  struct ChildInfo {
    int count;                // # of particles in this cell, 0 if split cell
    int first;                // index of 1st particle in this cell, -1 if none

    int mask;                 // grid group mask
    int type;                 // OUTSIDE,INSIDE,OVERLAP,UNKNOWN
    int corner[8];            // corner flags, 4/8 in 2d/3d
                              // OUTSIDE,INSIDE,UNKNOWN
                              // ordered x first, y next, z last
                              // for sub cells, type/corner
                              //   are same as in split cell containing them

    double volume;            // flow volume of cell or sub cell
                              // entire cell volume for split cell
    double weight;            // fnum weighting for this cell
  };

  // additional info for owned or ghost split cell or sub cell
  // ghost split cell info is appended to owned split cell info

  struct SplitInfo {
    int icell;                // index of split cell this sub cell belongs to
    int xsub;                 // which sub cell (0 to Nsplit-1) xsplit is in
    double xsplit[3];         // coords of point in split cell
    int *csplits;             // sub cell (0 to Nsplit-1) each Nsurf belongs to
    int *csubs;               // indices in cells of Nsplit sub cells
  };

  struct ParentLevel {
    int nbits;                // nbits = # of bits to store parent ID at this level
    int newbits;              // newbits = extra bits to store children of this parent
    int nx,ny,nz;             // child grid below this parent level
    bigint nxyz;              // # of child cells of this parent level
  };

  struct ParentCell {
    cellint id;               // ID of parent cell
    double lo[3],hi[3];       // opposite corner pts of cell
  };

  int nlocal;                 // # of child cells I own (all 3 kinds)
  int nghost;                 // # of ghost child cells I store (all 3 kinds)
  int nempty;                 // # of empty ghost cells I store
  int nunsplitlocal;          // # of unsplit cells I own
  int nunsplitghost;          // # of ghost unsplit cells I store
  int nsplitlocal;            // # of split cells I own
  int nsplitghost;            // # of ghost split cells I store
  int nsublocal;              // # of sub cells I own
  int nsubghost;              // # of ghost sub cells I store
  int nparent;                // # of parent cell neighbors I store

  int maxlocal;               // size of cinfo
  int maxparent;              // size of pcells

  ChildCell *cells;           // list of owned and ghost child cells
  ChildInfo *cinfo;           // extra info for nlocal owned cells
  SplitInfo *sinfo;           // extra info for owned and ghost split cells

  ParentLevel *plevels;       // list of parent levels, level = root = simulation box
  ParentCell *pcells;         // list of parent cell neighbors

  // restart buffers, filled by read_restart

  int nlocal_restart;
  cellint *id_restart;
  int *level_restart,*nsplit_restart;
  int *mask_restart;
  char *cvalues_restart;

  // methods

  Grid(class SPARTA *);
  ~Grid();
  void remove();
  void init();
  void add_child_cell(cellint, int, double *, double *);
  void add_split_cell(int);
  void add_sub_cell(int, int);
  void notify_changed();
  int set_minlevel();
  void set_maxlevel();
  void setup_owned();
  void remove_ghosts();
  void acquire_ghosts(int surfflag=1);
  void rehash();
  void find_neighbors();
  void unset_neighbors();
  void reset_neighbors();
  void set_inout();
  void check_uniform();
  void type_check(int flag=1);
  void weight(int, char **);
  void weight_one(int);

  void refine_cell(int, int *, class Cut2d *, class Cut3d *);
  void coarsen_cell(cellint, int, double *, double *,
                    int, int *, int *, int *, void **, char **,
                    class Cut2d *, class Cut3d *);

  void group(int, char **);
  int add_group(const char *);
  int find_group(const char *);
  int check_uniform_group(int, int *, double *, double *);

  void write_restart(FILE *);
  void read_restart(FILE *);
  int size_restart();
  int size_restart(int);
  int pack_restart(char *);
  int unpack_restart(char *);

  bigint memory_usage();

  void debug();

  // grid_collate.cpp
  // including callback function and callback data

  void collate_vector_implicit(int, cellint *, double *, double *);
  void collate_array_implicit(int, int, cellint *, double **, double **);
  void owned_to_ghost_array(int, int, cellint *, double **, double **);

  static int rendezvous_owned_to_ghost(int, char *, int &, int *&,
                                       char *&, void *);
  int ncol_rvous;
  double **owned_data_rvous;

  // grid_comm.cpp

  int pack_one(int, char *, int, int, int, int);
  int unpack_one(char *, int, int, int, int sortflag=0);
  int pack_one_adapt(char *, char *, int);
  int pack_particles(int, char *, int);
  int unpack_particles(char *, int, int);
  void unpack_particles_adapt(int, char *);
  void compress();

  // grid_custom.cpp

  int find_custom(char *);
<<<<<<< HEAD
  int add_custom(char *, int, int);
  void allocate_custom(int);
  void reallocate_custom(int, int);
  void remove_custom(int);
  void copy_custom(int, int);
=======
  virtual int add_custom(char *, int, int);
  virtual void allocate_custom(int);
  virtual void reallocate_custom(int, int);
  virtual void remove_custom(int);
  virtual void copy_custom(int, int);
>>>>>>> 283a72ca

  void write_restart_custom(FILE *);
  void read_restart_custom(FILE *);
  int sizeof_custom();
<<<<<<< HEAD
  int pack_custom(int, char *, int);
  int unpack_custom(char *, int);
=======
  virtual int pack_custom(int, char *, int);
  virtual int unpack_custom(char *, int);
>>>>>>> 283a72ca

  // grid_surf.cpp

  void surf2grid(int, int outflag=1);
  void surf2grid_implicit(int, int outflag=1);
  void surf2grid_one(int, int, int, int, class Cut3d *, class Cut2d *);
  void clear_surf();
  void clear_surf_implicit();
  void clear_surf_restart();
  void combine_split_cell_particles(int, int);
  void assign_split_cell_particles(int);
  int point_outside_surfs(int, double *);
  int outside_surfs(int, double *, double *);
  void allocate_surf_arrays();
  int *csubs_request(int);

  // grid_id.cpp

  void id_point_child(double *, double *, double *, int, int, int,
                      int &, int &, int &);
  cellint id_parent_of_child(cellint, int);
  int id_find_child(cellint, int, double *, double *, double *);
  cellint id_uniform_level(int, int, int, int);
  void id_find_child_uniform_level(int, int, double *, double *, double *,
                                   int &, int &, int &);
  cellint id_neigh_same_parent(cellint, int, int);
  cellint id_neigh_same_level(cellint, int, int);
  cellint id_refine(cellint, int, int);
  cellint id_coarsen(cellint, int);
  cellint id_ichild(cellint, cellint, int);
  int id_level(cellint);
  void id_child_lohi(int, double *, double *, cellint, double *, double *);
  void id_lohi(cellint, int, double *, double *, double *, double *);
  int id_bits(int, int, int);
  void id_num2str(cellint, char *);

  // extract/return neighbor flag for iface from per-cell nmask
  // inlined for efficiency

  inline int neigh_decode(int nmask, int iface) {
    return (nmask & neighmask[iface]) >> neighshift[iface];
  }

  // overwrite neighbor flag for iface in per-cell nmask
  // first line zeroes the iface bits via one's complement of mask
  // inlined for efficiency
  // return updated nmask

  inline int neigh_encode(int flag, int nmask, int iface) {
    nmask &= ~neighmask[iface];
    nmask |= flag << neighshift[iface];
    return nmask;
  }

 protected:
  int me;
  int maxcell;             // size of cells
  int maxsplit;            // size of sinfo
  int maxbits;             // max bits allowed in a cell ID

  int neighmask[6];        // bit-masks for each face in nmask
  int neighshift[6];       // bit-shifts for each face in nmask

  class Cut2d *cut2d;
  class Cut3d *cut3d;

  // Particle class values used for packing/unpacking particles in grid comm

  int ncustom_particle;
  int nbytes_particle,nbytes_particle_custom,nbytes_particle_total;

  // custom vectors/arrays for per-grid data
  // these variables are private, others above are public

  int ncustom_ivec;         // # of integer vector attributes
  int ncustom_iarray;       // # of integer array attributes
  int *icustom_ivec;        // index into ncustom for each integer vector
  int *icustom_iarray;      // index into ncustom for each integer array
  int *eicol;               // # of columns in each integer array (esize)

  int ncustom_dvec;         // # of double vector attributes
  int ncustom_darray;       // # of double array attributes
  int *icustom_dvec;        // index into ncustom for each double vector
  int *icustom_darray;      // index into ncustom for each double array
  int *edcol;               // # of columns in each double array (esize)

  // connection between one of my cells and a neighbor cell on another proc

  struct Connect {
    int itype;           // type of sending cell
    int marktype;        // new type value (IN/OUT) for neighbor cell
    int jcell;           // index of neighbor cell on receiving proc (owner)
  };

  // bounding box for a clump of grid cells

  struct Box {
    double lo[3],hi[3];    // opposite corners of extended bbox
    int proc;              // proc that owns it
  };

  // tree of RCB cuts for a partitioned uniform block of grid cells

  struct GridTree {
    int dim,cut;
  };

  // data structs for rendezvous comm

  struct InRvous {
    int proc;
    surfint surfID;
  };

  struct OutRvousLine {
    Surf::Line line;
  };

  struct OutRvousTri {
    Surf::Tri tri;
  };

  // union data struct for packing 32-bit and 64-bit ints into double bufs
  // this avoids aliasing issues by having 3 pointers (double,int,uint)
  //   to same buf memory
  // constructor for 32-bit int or uint prevents compiler
  //   from possibly calling the double constructor when passed an int/uint
  // copy to a double *buf:
  //   buf[m++] = ubuf(foo).d, where foo is a 32-bit or 64-bit int or uint
  // copy from a double *buf:
  //   foo = (int) ubuf(buf[m++]).i or foo = (cellint) ubuf(buf[m++]).u
  //         where (int) or (surfint) or (cellint) matches foo
  //   the cast prevents compiler warnings about possible truncation

  union ubuf {
    double d;
    int64_t i;
    uint64_t u;
    ubuf(double arg) : d(arg) {}
    ubuf(int64_t arg) : i(arg) {}
    ubuf(int arg) : i(arg) {}
    ubuf(uint64_t arg) : u(arg) {}
    ubuf(uint32_t arg) : u(arg) {}
  };

  // surf ID hashes

#ifdef SPARTA_MAP
    typedef std::map<surfint,int> MySurfHash;
    typedef std::map<surfint,int>::iterator MyIterator;
#elif SPARTA_UNORDERED_MAP
    typedef std::unordered_map<surfint,int> MySurfHash;
    typedef std::unordered_map<surfint,int>::iterator MyIterator;
#else
    typedef std::tr1::unordered_map<surfint,int> MySurfHash;
    typedef std::tr1::unordered_map<surfint,int>::iterator MyIterator;
#endif

  // private methods

  void surf2grid_cell_algorithm(int);
  void surf2grid_surf_algorithm(int);
  void surf2grid_split(int, int);
  void recurse2d(cellint, int, double *, double *,
                 int, Surf::Line *, double *, double *,
                 int &, int &, int **&, MyHash *, MyHash *);
  void recurse3d(cellint, int, double *, double *,
                 int, Surf::Tri *, double *, double *,
                 int &, int &, int **&, MyHash *, MyHash *);
  void partition_grid(int, int, int, int, int, int, int, int, GridTree *);
  void mybox(int, int, int, int &, int &, int &, int &, int &, int &,
             GridTree *);
  void box_drop(int *, int *, int, int, GridTree *, int &, int *);

  void acquire_ghosts_all(int);
  void acquire_ghosts_near(int);
  void acquire_ghosts_near_less_memory(int);

  void box_intersect(double *, double *, double *, double *,
                     double *, double *);
  int box_overlap(double *, double *, double *, double *);
  int box_periodic(double *, double *, Box *);

  virtual void grow_cells(int, int);
  virtual void grow_pcells();
  virtual void grow_sinfo(int);

  int point_outside_surfs_implicit(int, double *);
  int point_outside_surfs_explicit(int, double *);

  void surf2grid_stats();
  void flow_stats();
  double flow_volume();

  // callback function for ring communication and class variable to access

  int unpack_ghosts_surfflag;
  static void unpack_ghosts(int, char *, void *);

  // callback functions for rendezvous communication

  static int rendezvous_surfrequest(int, char *, int &, int *&, char *&, void *);
};

}

#endif

/* ERROR/WARNING messages:

E: Cell ID has too many bits

Cell IDs must fit in 32 bits (SPARTA small integer) or 64 bits (SPARTA
big integer), as specified by the -DSPARTA_SMALL, -DSPARTA_BIG, or
-DSPARTA_BIGBIG options in the machine Makefile used to build
SPARTA.  See Section 2.2 of the manual for details.  And see Section
4.8 for details on how cell IDs are formatted.

E: Owned cells with unknown neighbors = %d

One or more grid cells have unknown neighbors which will prevent
particles from moving correctly.  Please report the issue to the
SPARTA developers.

E: Grid in/out self-mark error %d for icell %d, icorner %d, connect %d %d, other cell %d, other corner %d, values %d %d\n

A grid cell was incorrectly marked as inside, outside, or overlapping
with surface elements.  Please report the issue to the SPARTA
developers.

E: Grid in/out other-mark error %d\n

Grid cell marking as inside, outside, or overlapping with surface
elements failed.  Please report the issue to the SPARTA developers.

E: Cell type mis-match when marking on self

Grid cell marking as inside, outside, or overlapping with surface
elements failed.  Please report the issue to the SPARTA developers.

E: Parent cell child missing

Hierarchical grid traversal failed.  Please report the issue to the
SPARTA developers.

E: Cell type mis-match when marking on neigh proc

Grid cell marking as inside, outside, or overlapping with surface
elements failed.  Please report the issue to the SPARTA developers.

E: Grid cells marked as unknown = %d

Grid cell marking as inside, outside, or overlapping with surface
elements did not successfully mark all cells.  Please report the issue
to the SPARTA developers.

W: Grid cell interior corner points marked as unknown = %d

Corner points of grid cells interior to the simulation domain were not
all marked successfully as inside, outside, or overlapping with
surface elements.  This should normally not happen, but does
not affect simulations.

E: Grid cell corner points on boundary marked as unknown = %d

Corner points of grid cells on the boundary of the simulation domain
were not all marked successfully as inside, outside, or overlapping
with surface elements.  Please report the issue to the SPARTA
developers.

E: Cannot weight cells before grid is defined

Self-explanatory.

E: Illegal ... command

Self-explanatory.  Check the input script syntax and compare to the
documentation for the command.  You can use -echo screen as a
command-line option when running SPARTA to see the offending line.

E: Cannot use weight cell radius unless axisymmetric

An axisymmetric model is required for this style of cell weighting.

*/<|MERGE_RESOLUTION|>--- conflicted
+++ resolved
@@ -284,30 +284,17 @@
   // grid_custom.cpp
 
   int find_custom(char *);
-<<<<<<< HEAD
-  int add_custom(char *, int, int);
-  void allocate_custom(int);
-  void reallocate_custom(int, int);
-  void remove_custom(int);
-  void copy_custom(int, int);
-=======
   virtual int add_custom(char *, int, int);
   virtual void allocate_custom(int);
   virtual void reallocate_custom(int, int);
   virtual void remove_custom(int);
   virtual void copy_custom(int, int);
->>>>>>> 283a72ca
 
   void write_restart_custom(FILE *);
   void read_restart_custom(FILE *);
   int sizeof_custom();
-<<<<<<< HEAD
-  int pack_custom(int, char *, int);
-  int unpack_custom(char *, int);
-=======
   virtual int pack_custom(int, char *, int);
   virtual int unpack_custom(char *, int);
->>>>>>> 283a72ca
 
   // grid_surf.cpp
 
