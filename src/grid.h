--- conflicted
+++ resolved
@@ -211,11 +211,7 @@
   cellint *id_restart;
   int *level_restart,*nsplit_restart;
   char *cvalues_restart;
-<<<<<<< HEAD
-  
-=======
-
->>>>>>> f44a1461
+
   // methods
 
   Grid(class SPARTA *);
@@ -280,11 +276,7 @@
   void reallocate_custom(int, int);
   void remove_custom(int);
   void copy_custom(int, int);
-<<<<<<< HEAD
-  
-=======
-
->>>>>>> f44a1461
+
   void write_restart_custom(FILE *);
   void read_restart_custom(FILE *);
   int sizeof_custom();
