/* ----------------------------------------------------------------------
   SPARTA - Stochastic PArallel Rarefied-gas Time-accurate Analyzer
   http://sparta.sandia.gov
   Steve Plimpton, sjplimp@sandia.gov, Michael Gallis, magalli@sandia.gov
   Sandia National Laboratories

   Copyright (2014) Sandia Corporation.  Under the terms of Contract
   DE-AC04-94AL85000 with Sandia Corporation, the U.S. Government retains
   certain rights in this software.  This software is distributed under
   the GNU General Public License.

   See the README file in the top-level SPARTA directory.
------------------------------------------------------------------------- */

#include "spatype.h"
#include "mpi.h"
#include "math.h"
#include "stdlib.h"
#include "string.h"
#include "update_kokkos.h"
#include "math_const.h"
#include "particle_kokkos.h"
#include "modify.h"
#include "fix.h"
#include "compute.h"
#include "domain.h"
#include "comm_kokkos.h"
#include "collide.h"
#include "collide_vss_kokkos.h"
#include "grid_kokkos.h"
#include "surf_kokkos.h"
#include "surf_collide.h"
#include "surf_react.h"
#include "output.h"
#include "geometry_kokkos.h"
#include "random_mars.h"
#include "timer.h"
#include "math_extra.h"
#include "memory_kokkos.h"
#include "error.h"
#include <unistd.h>
#include "kokkos.h"
#include "sparta_masks.h"
#include "surf_collide_specular_kokkos.h"
#include "kokkos_base.h"

static bool setCellMinDistToSurfThisCycle = true;

using namespace SPARTA_NS;

enum{XLO,XHI,YLO,YHI,ZLO,ZHI,INTERIOR};         // same as Domain
enum{PERIODIC,OUTFLOW,REFLECT,SURFACE,AXISYM};  // same as Domain
//enum{OUTSIDE,INSIDE,ONSURF2OUT,ONSURF2IN};      // several files
enum{PKEEP,PINSERT,PDONE,PDISCARD,PENTRY,PEXIT,PSURF};   // several files
enum{NCHILD,NPARENT,NUNKNOWN,NPBCHILD,NPBPARENT,NPBUNKNOWN,NBOUND};  // Grid
enum{TALLYAUTO,TALLYREDUCE,TALLYLOCAL};         // same as Surf
enum{PERAUTO,PERCELL,PERSURF};                  // several files
enum{NOFIELD,CFIELD,PFIELD,GFIELD};             // several files

#define MAXSTUCK 20
#define EPSPARAM 1.0e-7
#define BIG 1.0e20

// either set ID or PROC/INDEX, set other to -1

//#define MOVE_DEBUG 1              // un-comment to debug one particle
#define MOVE_DEBUG_ID 308143534  // particle ID
#define MOVE_DEBUG_PROC -1        // owning proc
#define MOVE_DEBUG_INDEX -1   // particle index on owning proc
#define MOVE_DEBUG_STEP 4107    // timestep

#define VAL_1(X) X
#define VAL_2(X) VAL_1(X), VAL_1(X)

/* ---------------------------------------------------------------------- */

UpdateKokkos::UpdateKokkos(SPARTA *sparta) : Update(sparta),
  grid_kk_copy(sparta),
  domain_kk_copy(sparta),
  // Virtual functions are not yet supported on the GPU, which leads to pain:
  sc_kk_specular_copy{VAL_2(KKCopy<SurfCollideSpecularKokkos>(sparta))},
  sc_kk_diffuse_copy{VAL_2(KKCopy<SurfCollideDiffuseKokkos>(sparta))},
  sc_kk_vanish_copy{VAL_2(KKCopy<SurfCollideVanishKokkos>(sparta))},
  sc_kk_piston_copy{VAL_2(KKCopy<SurfCollidePistonKokkos>(sparta))},
  sc_kk_transparent_copy{VAL_2(KKCopy<SurfCollideTransparentKokkos>(sparta))},
  blist_active_copy{VAL_2(KKCopy<ComputeBoundaryKokkos>(sparta))},
  slist_active_copy{VAL_2(KKCopy<ComputeSurfKokkos>(sparta))}
{

  // use 1D view for scalars to reduce GPU memory operations

  d_scalars = t_int_12("collide:scalars");
  h_scalars = t_host_int_12("collide:scalars_mirror");

  d_ncomm_one     = Kokkos::subview(d_scalars,0);
  d_nexit_one     = Kokkos::subview(d_scalars,1);
  d_nboundary_one = Kokkos::subview(d_scalars,2);
  d_nmigrate      = Kokkos::subview(d_scalars,3);
<<<<<<< HEAD
  d_nmigrate_opt  = Kokkos::subview(d_scalars,4);
  d_entryexit     = Kokkos::subview(d_scalars,5);
  d_ntouch_one    = Kokkos::subview(d_scalars,6);
  d_nscheck_one   = Kokkos::subview(d_scalars,7);
  d_nscollide_one = Kokkos::subview(d_scalars,8);
  d_nreact_one    = Kokkos::subview(d_scalars,9);
  d_nstuck        = Kokkos::subview(d_scalars,10);
=======
  d_entryexit     = Kokkos::subview(d_scalars,4);
  d_ntouch_one    = Kokkos::subview(d_scalars,5);
  d_nscheck_one   = Kokkos::subview(d_scalars,6);
  d_nscollide_one = Kokkos::subview(d_scalars,7);
  d_nreact_one    = Kokkos::subview(d_scalars,8);
  d_nstuck        = Kokkos::subview(d_scalars,9);
  d_naxibad       = Kokkos::subview(d_scalars,10);
>>>>>>> 9eb99860
  d_error_flag    = Kokkos::subview(d_scalars,11);

  h_ncomm_one     = Kokkos::subview(h_scalars,0);
  h_nexit_one     = Kokkos::subview(h_scalars,1);
  h_nboundary_one = Kokkos::subview(h_scalars,2);
  h_nmigrate      = Kokkos::subview(h_scalars,3);
<<<<<<< HEAD
  h_nmigrate_opt  = Kokkos::subview(h_scalars,4);
  h_entryexit     = Kokkos::subview(h_scalars,5);
  h_ntouch_one    = Kokkos::subview(h_scalars,6);
  h_nscheck_one   = Kokkos::subview(h_scalars,7);
  h_nscollide_one = Kokkos::subview(h_scalars,8);
  h_nreact_one    = Kokkos::subview(h_scalars,9);
  h_nstuck        = Kokkos::subview(h_scalars,10);
=======
  h_entryexit     = Kokkos::subview(h_scalars,4);
  h_ntouch_one    = Kokkos::subview(h_scalars,5);
  h_nscheck_one   = Kokkos::subview(h_scalars,6);
  h_nscollide_one = Kokkos::subview(h_scalars,7);
  h_nreact_one    = Kokkos::subview(h_scalars,8);
  h_nstuck        = Kokkos::subview(h_scalars,9);
  h_naxibad       = Kokkos::subview(h_scalars,10);
>>>>>>> 9eb99860
  h_error_flag    = Kokkos::subview(h_scalars,11);

  nboundary_tally = 0;
}

/* ---------------------------------------------------------------------- */

UpdateKokkos::~UpdateKokkos()
{
  if (copymode) return;

  memoryKK->destroy_kokkos(k_mlist,mlist);
  mlist = NULL;

  grid_kk_copy.uncopy();
  domain_kk_copy.uncopy();

  for (int i=0; i<KOKKOS_MAX_SURF_COLL_PER_TYPE; i++) {
    sc_kk_specular_copy[i].uncopy();
    sc_kk_diffuse_copy[i].uncopy();
    sc_kk_vanish_copy[i].uncopy();
    sc_kk_piston_copy[i].uncopy();
    sc_kk_transparent_copy[i].uncopy();
  }

  for (int i=0; i<KOKKOS_MAX_BLIST; i++) {
    blist_active_copy[i].uncopy();
  }

  for (int i=0; i<KOKKOS_MAX_SLIST; i++) {
    slist_active_copy[i].uncopy();
  }
}

/* ---------------------------------------------------------------------- */

void UpdateKokkos::init()
{
  // init the UpdateKokkos class if performing a run, else just return
  // only set first_update if a run is being performed

  if (runflag == 0) return;
  first_update = 1;

  // choose the appropriate move method

  moveptr = NULL;
  if (domain->dimension == 3) {
    if (surf->exist) moveptr = &UpdateKokkos::move<3,1>;
    else moveptr = &UpdateKokkos::move<3,0>;
  } else if (domain->axisymmetric) {
    if (surf->exist) moveptr = &UpdateKokkos::move<1,1>;
    else moveptr = &UpdateKokkos::move<1,0>;
  } else if (domain->dimension == 2) {
    if (surf->exist) moveptr = &UpdateKokkos::move<2,1>;
    else moveptr = &UpdateKokkos::move<2,0>;
  }

  // checks on external field options

  if (fstyle == CFIELD) {
    if (domain->dimension == 2 && field[2] != 0.0)
      error->all(FLERR,"External field in z not allowed for 2d");
    if (domain->axisymmetric && field[1] != 0.0)
      error->all(FLERR,
                 "External field in y not allowed for axisymmetric model");
  } else if (fstyle == PFIELD) {
    ifieldfix = modify->find_fix(fieldID);
    if (ifieldfix < 0) error->all(FLERR,"External field fix ID not found");
    if (!modify->fix[ifieldfix]->per_particle_field)
      error->all(FLERR,"External field fix does not compute necessary field");
  } else if (fstyle == GFIELD) {
    ifieldfix = modify->find_fix(fieldID);
    if (ifieldfix < 0) error->all(FLERR,"External field fix ID not found");
    if (!modify->fix[ifieldfix]->per_grid_field)
      error->all(FLERR,"External field fix does not compute necessary field");
  }

<<<<<<< HEAD
  if (moveperturb) perturbflag = 1;
  else perturbflag = 0;

  if (enableOptParticleMoves) {
    xlo = domain->boxlo[0];
    ylo = domain->boxlo[1];
    zlo = domain->boxlo[2];
    xhi = domain->boxhi[0];
    yhi = domain->boxhi[1];
    zhi = domain->boxhi[2];
    Lx = xhi-xlo;
    Ly = yhi-ylo;
    Lz = zhi-zlo;
    ncx = grid->unx;
    ncy = grid->uny;
    ncz = grid->unz;
    dx = Lx/ncx;
    dy = Ly/ncy;
    dz = Lz/ncz;
=======
  if (fstyle == PFIELD) {
    field_active[0] = modify->fix[ifieldfix]->field_active[0];
    field_active[1] = modify->fix[ifieldfix]->field_active[1];
    field_active[2] = modify->fix[ifieldfix]->field_active[2];
    KKBaseFieldFix = dynamic_cast<KokkosBase*>(modify->fix[ifieldfix]);
    if (!KKBaseFieldFix)
      error->all(FLERR,"External field fix is not Kokkos-enabled"); 
  } else if (fstyle == GFIELD) {
    field_active[0] = modify->fix[ifieldfix]->field_active[0];
    field_active[1] = modify->fix[ifieldfix]->field_active[1];
    field_active[2] = modify->fix[ifieldfix]->field_active[2];
    KKBaseFieldFix = dynamic_cast<KokkosBase*>(modify->fix[ifieldfix]);
    if (!KKBaseFieldFix)
      error->all(FLERR,"External field fix is not Kokkos-enabled");    
>>>>>>> 9eb99860
  }
}

/* ---------------------------------------------------------------------- */

void UpdateKokkos::setup()
{
  ParticleKokkos* particle_kk = (ParticleKokkos*) particle;
  GridKokkos* grid_kk = (GridKokkos*) grid;
  SurfKokkos* surf_kk = (SurfKokkos*) surf;

  particle_kk->sync(Device,ALL_MASK);
  particle_kk->sorted_kk = 0;

  if (sparta->kokkos->prewrap) {

    // particle

    particle_kk->wrap_kokkos();

    // grid

    grid_kk->wrap_kokkos();
    grid_kk->update_hash();

    // surf

    if (surf->exist)
      surf_kk->wrap_kokkos();

    sparta->kokkos->prewrap = 0;
  } else {
    grid_kk->modify(Host,ALL_MASK);
    grid_kk->update_hash();

    if (surf->exist) {
      surf_kk->modify(Host,ALL_MASK);
      grid_kk->wrap_kokkos_graphs();
    }
  }
  hash_kk = grid_kk->hash_kk;

  Update::setup(); // must come after prewrap since computes are called by setup()

  // For MPI debugging
  //
  //  volatile int i = 0;
  //  char hostname[256];
  //  gethostname(hostname, sizeof(hostname));
  //  printf("PID %d on %s ready for attach, i = %i\n", getpid(), hostname, i);
  //  fflush(stdout);
  //  sleep(30);
  //  printf("Continuing...\n");
}

/* ---------------------------------------------------------------------- */

void UpdateKokkos::run(int nsteps)
{
  sparta->kokkos->auto_sync = 0;

  ParticleKokkos* particle_kk = (ParticleKokkos*) particle;

  int n_start_of_step = modify->n_start_of_step;
  int n_end_of_step = modify->n_end_of_step;

  // external per grid cell field
  // only evaluate once at beginning of run b/c time-independent
  // fix calculates field acting at center point of all grid cells

  if (fstyle == GFIELD && fieldfreq == 0) {
    modify->fix[ifieldfix]->compute_field();
    d_fieldfix_array_grid = KKBaseFieldFix->d_array_grid;
  }

  // cellweightflag = 1 if grid-based particle weighting is ON

  int cellweightflag = 0;
  if (grid->cellweightflag) cellweightflag = 1;

  // loop over timesteps
  int oldmaxlevel = grid->maxlevel;
  for (int i = 0; i < nsteps; i++) {

    ntimestep++;

    if (collide_react) collide_react_reset();
    if (bounce_tally) bounce_set(ntimestep);

    timer->stamp();

    // dynamic parameter updates

    if (dynamic) dynamic_update();

    // start of step fixes

    if (n_start_of_step) {
      modify->start_of_step();
      timer->stamp(TIME_MODIFY);
    }

    // move particles

    if (grid->uniform && enableOptParticleMoves) {
      optParticleMovesThisCycle = true;
      if (i==0)
	setCellMinDistToSurfThisCycle = true;
      else {
	if (grid->maxlevel != oldmaxlevel)
	  setCellMinDistToSurfThisCycle = true;
	else
	  setCellMinDistToSurfThisCycle = false;
      }
    }
    else {
      optParticleMovesThisCycle = false;
      setCellMinDistToSurfThisCycle = false;
    }
    if (cellweightflag) particle->pre_weight();
    (this->*moveptr)();
    oldmaxlevel = grid->maxlevel;
    timer->stamp(TIME_MOVE);

    // communicate particles

    if (nmigrate) {
      k_mlist_small = Kokkos::subview(k_mlist,std::make_pair(0,nmigrate));
      k_mlist_small.sync_host();
    }
    auto mlist_small = k_mlist_small.h_view.data();

    ((CommKokkos*)comm)->migrate_particles(nmigrate,mlist_small,k_mlist_small.d_view);
    if (cellweightflag) particle->post_weight();
    timer->stamp(TIME_COMM);

    if (collide) {
      particle_kk->sort_kokkos();
      timer->stamp(TIME_SORT);

      //CollideVSSKokkos* collide_kk = (CollideVSSKokkos*) collide;
      //collide_kk->wrap_kokkos_sort();

      collide->collisions();
      timer->stamp(TIME_COLLIDE);
    }

    if (collide_react) collide_react_update();

    // diagnostic fixes

    if (n_end_of_step) {
      modify->end_of_step();
      timer->stamp(TIME_MODIFY);
    }

    // all output

    if (ntimestep == output->next) {
      particle_kk->sync(Host,ALL_MASK);
      output->write(ntimestep);
      timer->stamp(TIME_OUTPUT);
    }
  }
  sparta->kokkos->auto_sync = 1;

  particle_kk->sync(Host,ALL_MASK);
}

/* ----------------------------------------------------------------------
   advect particles thru grid
   DIM = 2/3 for 2d/3d, 1 for 2d axisymmetric
   SURF = 0/1 for no surfs or surfs
   use multiple iterations of move/comm if necessary
------------------------------------------------------------------------- */

template < int DIM, int SURF > void UpdateKokkos::move()
{
  ParticleKokkos* particle_kk = ((ParticleKokkos*)particle);
  d_particles = particle_kk->k_particles.d_view;
  GridKokkos* grid_kk = ((GridKokkos*)grid);
  d_cells = grid_kk->k_cells.d_view;
  particle_kk->sync(Device,PARTICLE_MASK);
  grid_kk->sync(Device,CELL_MASK);
  grid_kk_copy.copy(grid_kk);
  domain_kk_copy.copy((DomainKokkos*)domain);
  if (SURF) {
    SurfKokkos* surf_kk = ((SurfKokkos*)surf);
    surf_kk->sync(Device,ALL_MASK);
    d_lines = surf_kk->k_lines.d_view;
    d_tris = surf_kk->k_tris.d_view;
    d_csurfs = grid_kk->d_csurfs;
  }
  dt = update->dt;

  if (setCellMinDistToSurfThisCycle)
    setCellMinDistToSurfDriver<DIM,SURF>();

  // set particle opt move flags even if optimized moves are not activated
  // for this cycle.  This handles the scenario where AMR refinement requires
  // standard particle moves and the particle opt move flags need to be reset
  // to false.
  if (enableOptParticleMoves) {
    int nlocal = particle->nlocal;
    copymode = 1;
    Kokkos::parallel_for(Kokkos::RangePolicy<DeviceType, TagSetParticleOptMoveFlags<DIM,SURF> >(0,nlocal),*this);
    DeviceType().fence();
    copymode = 0;
  }

  // extend migration list if necessary
  int nlocal = particle->nlocal;
  int maxlocal = particle->maxlocal;
  if (nlocal > maxmigrate) {
    maxmigrate = maxlocal;
    memoryKK->destroy_kokkos(k_mlist,mlist);
    memoryKK->create_kokkos(k_mlist,mlist,maxmigrate,"particle:mlist");
  }
  h_nmigrate() = 0;
  h_entryexit() = 0;
  nmigrate = 0;

  // optimized particle moves
  // note:  this must be called before standardMove so that optimized move
  //        particles can be flagged for a standard move if they are moving
  //        outside the ghost halo.
  if (optParticleMovesThisCycle)
    optSingleStepMove<DIM>();

  // standard particle moves
  standardMove<DIM,SURF>();

  particle->sorted = 0;
  particle_kk->sorted_kk = 0;
}

/* ---------------------------------------------------------------------- */
template <int DIM, int SURF>
void UpdateKokkos::setCellMinDistToSurfDriver() {
  int nlocal = grid->nlocal;
  copymode = 1;
  Kokkos::parallel_for(Kokkos::RangePolicy<DeviceType, TagSetCellMinDistToSurf<DIM,SURF> >(0,nlocal),*this);
  DeviceType().fence();
  if (grid->nsplit > 0) {
    Kokkos::parallel_for(Kokkos::RangePolicy<DeviceType, TagCheckCellMinDistToSplitCell<DIM,SURF> >(0,nlocal),*this);
    DeviceType().fence();
  }
  copymode = 0;
}

/* ---------------------------------------------------------------------- */
template <int DIM, int SURF>
KOKKOS_INLINE_FUNCTION
void UpdateKokkos::operator()(TagSetCellMinDistToSurf<DIM,SURF>, const int &i) const {

  d_cells[i].minDistToSurf = BIG;
  if (SURF) {
    if (d_cells[i].nsurf > 0) {
      d_cells[i].minDistToSurf = 0.0;
      return;
    }
    else {

      // cell surface lines
      double S[4][2][3];
      setCellSurfaceFaces2D(S,i);
      double minDistToSurf = BIG;
      double P[3],Q[3];
      double T[2][3];
      double VEC[3];
      double Sv[3],Tv[3];
      double V[3];
      Surf::Line *line;
      for (bigint isurf=0; isurf<d_lines.size(); ++isurf) {

	line = &d_lines[isurf];
	T[0][0] = line->p1[0];
	T[0][1] = line->p1[1];
	T[0][2] = 0.0;
	T[1][0] = line->p2[0];
	T[1][1] = line->p2[1];
	T[1][2] = 0.0;

	for (int cline = 0; cline < 4; ++cline) {
	  GeometryKokkos_PQP::VmV(Sv,S[cline][1],S[cline][0]);
	  GeometryKokkos_PQP::VmV(Tv,T[1],T[0]);
	  GeometryKokkos_PQP::SegPoints_kokkos(VEC,P,Q,S[cline][0],Sv,T[0],Tv);
	  GeometryKokkos_PQP::VmV(V,Q,P);
	  double dist = sqrt(GeometryKokkos_PQP::VdotV(V,V));
	  minDistToSurf = (dist < minDistToSurf) ? dist : minDistToSurf;
	}
      }
      d_cells[i].minDistToSurf = minDistToSurf;
    }
  }
}

/* ---------------------------------------------------------------------- */
// specialization for DIM=3
template <int SURF>
KOKKOS_INLINE_FUNCTION
void UpdateKokkos::operator()(TagSetCellMinDistToSurf<3,SURF>, const int &i) const {

  d_cells[i].minDistToSurf = BIG;
  if (SURF) {
    if (d_cells[i].nsurf > 0) {
      d_cells[i].minDistToSurf = 0.0;
      return;
    }
    else {
      double S[12][3][3];
      setCellSurfaceFaces3D(S,i);
      double minDistToSurf = BIG;
      double P[3],Q[3];
      double T[3][3];
      Surf::Tri *tri;
      for (bigint isurf=0; isurf<d_tris.size(); ++isurf) {

	tri = &d_tris[isurf];
	T[0][0] = tri->p1[0];
	T[0][1] = tri->p1[1];
	T[0][2] = tri->p1[2];
	T[1][0] = tri->p2[0];
	T[1][1] = tri->p2[1];
	T[1][2] = tri->p2[2];
	T[2][0] = tri->p3[0];
	T[2][1] = tri->p3[1];
	T[2][2] = tri->p3[2];

	for (int ctri = 0; ctri < 12; ++ctri) {
	  double dist = GeometryKokkos_PQP::TriDist_kokkos(P,Q,S[ctri],T);
	  minDistToSurf = (dist < minDistToSurf) ? dist : minDistToSurf;
	}
      }
      d_cells[i].minDistToSurf = minDistToSurf;
    }
  }
}

/* ---------------------------------------------------------------------- */
KOKKOS_INLINE_FUNCTION
void UpdateKokkos::setCellSurfaceFaces2D(double S[4][2][3], const int &i) const {

  // left vertical line segment
  S[0][0][0] = d_cells[i].lo[0];
  S[0][0][1] = d_cells[i].lo[1];
  S[0][0][2] = 0.0;

  S[0][1][0] = d_cells[i].lo[0];
  S[0][1][1] = d_cells[i].hi[1];
  S[0][1][2] = 0.0;

  // right vertical line segment
  S[1][0][0] = d_cells[i].hi[0];
  S[1][0][1] = d_cells[i].lo[1];
  S[1][0][2] = 0.0;

  S[1][1][0] = d_cells[i].hi[0];
  S[1][1][1] = d_cells[i].hi[1];
  S[1][1][2] = 0.0;

  // bottom horizontal line segment
  S[2][0][0] = d_cells[i].lo[0];
  S[2][0][1] = d_cells[i].lo[1];
  S[2][0][2] = 0.0;

  S[2][1][0] = d_cells[i].hi[0];
  S[2][1][1] = d_cells[i].lo[1];
  S[2][1][2] = 0.0;

  // top horizontal line segment
  S[3][0][0] = d_cells[i].lo[0];
  S[3][0][1] = d_cells[i].hi[1];
  S[3][0][2] = 0.0;

  S[3][1][0] = d_cells[i].hi[0];
  S[3][1][1] = d_cells[i].hi[1];
  S[3][1][2] = 0.0;
}

/* ---------------------------------------------------------------------- */
KOKKOS_INLINE_FUNCTION
void UpdateKokkos::setCellSurfaceFaces3D(double S[12][3][3], const int &i) const {

  // front xy face triangle #1
  S[0][0][0] = d_cells[i].lo[0];
  S[0][0][1] = d_cells[i].lo[1];
  S[0][0][2] = d_cells[i].hi[2];

  S[0][1][0] = d_cells[i].hi[0];
  S[0][1][1] = d_cells[i].lo[1];
  S[0][1][2] = d_cells[i].hi[2];

  S[0][2][0] = d_cells[i].lo[0];
  S[0][2][1] = d_cells[i].hi[1];
  S[0][2][2] = d_cells[i].hi[2];

  // back xy face triangle #1
  S[1][0][0] = d_cells[i].lo[0];
  S[1][0][1] = d_cells[i].lo[1];
  S[1][0][2] = d_cells[i].lo[2];

  S[1][1][0] = d_cells[i].hi[0];
  S[1][1][1] = d_cells[i].lo[1];
  S[1][1][2] = d_cells[i].lo[2];

  S[1][2][0] = d_cells[i].lo[0];
  S[1][2][1] = d_cells[i].hi[1];
  S[1][2][2] = d_cells[i].lo[2];

  // front xy face triangle #2
  S[2][0][0] = d_cells[i].lo[0];
  S[2][0][1] = d_cells[i].hi[1];
  S[2][0][2] = d_cells[i].hi[2];

  S[2][1][0] = d_cells[i].hi[0];
  S[2][1][1] = d_cells[i].lo[1];
  S[2][1][2] = d_cells[i].hi[2];

  S[2][2][0] = d_cells[i].hi[0];
  S[2][2][1] = d_cells[i].hi[1];
  S[2][2][2] = d_cells[i].hi[2];

  // back xy face triangle #2
  S[3][0][0] = d_cells[i].lo[0];
  S[3][0][1] = d_cells[i].hi[1];
  S[3][0][2] = d_cells[i].lo[2];

  S[3][1][0] = d_cells[i].hi[0];
  S[3][1][1] = d_cells[i].lo[1];
  S[3][1][2] = d_cells[i].lo[2];

  S[3][2][0] = d_cells[i].hi[0];
  S[3][2][1] = d_cells[i].hi[1];
  S[3][2][2] = d_cells[i].lo[2];

  // front yz face triangle #1
  S[4][0][0] = d_cells[i].hi[0];
  S[4][0][1] = d_cells[i].lo[1];
  S[4][0][2] = d_cells[i].hi[2];

  S[4][1][0] = d_cells[i].hi[0];
  S[4][1][1] = d_cells[i].lo[1];
  S[4][1][2] = d_cells[i].lo[2];

  S[4][2][0] = d_cells[i].hi[0];
  S[4][2][1] = d_cells[i].hi[1];
  S[4][2][2] = d_cells[i].hi[2];

  // back yz face triangle #1
  S[5][0][0] = d_cells[i].lo[0];
  S[5][0][1] = d_cells[i].lo[1];
  S[5][0][2] = d_cells[i].hi[2];

  S[5][1][0] = d_cells[i].lo[0];
  S[5][1][1] = d_cells[i].lo[1];
  S[5][1][2] = d_cells[i].lo[2];

  S[5][2][0] = d_cells[i].lo[0];
  S[5][2][1] = d_cells[i].hi[1];
  S[5][2][2] = d_cells[i].hi[2];

  // front yz face triangle #2
  S[6][0][0] = d_cells[i].hi[0];
  S[6][0][1] = d_cells[i].hi[1];
  S[6][0][2] = d_cells[i].hi[2];

  S[6][1][0] = d_cells[i].hi[0];
  S[6][1][1] = d_cells[i].lo[1];
  S[6][1][2] = d_cells[i].lo[2];

  S[6][2][0] = d_cells[i].hi[0];
  S[6][2][1] = d_cells[i].hi[1];
  S[6][2][2] = d_cells[i].lo[2];

  // back yz face triangle #2
  S[7][0][0] = d_cells[i].lo[0];
  S[7][0][1] = d_cells[i].hi[1];
  S[7][0][2] = d_cells[i].hi[2];

  S[7][1][0] = d_cells[i].lo[0];
  S[7][1][1] = d_cells[i].lo[1];
  S[7][1][2] = d_cells[i].lo[2];

  S[7][2][0] = d_cells[i].lo[0];
  S[7][2][1] = d_cells[i].hi[1];
  S[7][2][2] = d_cells[i].lo[2];

  // front xz face triangle #1
  S[8][0][0] = d_cells[i].lo[0];
  S[8][0][1] = d_cells[i].hi[1];
  S[8][0][2] = d_cells[i].hi[2];

  S[8][1][0] = d_cells[i].hi[0];
  S[8][1][1] = d_cells[i].hi[1];
  S[8][1][2] = d_cells[i].hi[2];

  S[8][2][0] = d_cells[i].lo[0];
  S[8][2][1] = d_cells[i].hi[1];
  S[8][2][2] = d_cells[i].lo[2];

  // back xz face triangle #1
  S[9][0][0] = d_cells[i].lo[0];
  S[9][0][1] = d_cells[i].lo[1];
  S[9][0][2] = d_cells[i].hi[2];

  S[9][1][0] = d_cells[i].hi[0];
  S[9][1][1] = d_cells[i].lo[1];
  S[9][1][2] = d_cells[i].hi[2];

  S[9][2][0] = d_cells[i].lo[0];
  S[9][2][1] = d_cells[i].lo[1];
  S[9][2][2] = d_cells[i].lo[2];

  // front xz face triangle #2
  S[10][0][0] = d_cells[i].lo[0];
  S[10][0][1] = d_cells[i].hi[1];
  S[10][0][2] = d_cells[i].lo[2];

  S[10][1][0] = d_cells[i].hi[0];
  S[10][1][1] = d_cells[i].hi[1];
  S[10][1][2] = d_cells[i].hi[2];

  S[10][2][0] = d_cells[i].hi[0];
  S[10][2][1] = d_cells[i].hi[1];
  S[10][2][2] = d_cells[i].lo[2];

  // back xz face triangle #2
  S[11][0][0] = d_cells[i].lo[0];
  S[11][0][1] = d_cells[i].lo[1];
  S[11][0][2] = d_cells[i].lo[2];

  S[11][1][0] = d_cells[i].hi[0];
  S[11][1][1] = d_cells[i].lo[1];
  S[11][1][2] = d_cells[i].hi[2];

  S[11][2][0] = d_cells[i].hi[0];
  S[11][2][1] = d_cells[i].lo[1];
  S[11][2][2] = d_cells[i].lo[2];
}

/* ---------------------------------------------------------------------- */
template <int DIM, int SURF>
KOKKOS_INLINE_FUNCTION
void UpdateKokkos::operator()(TagCheckCellMinDistToSplitCell<DIM,SURF>, const int &i) const {

  double sA[4][2][3];
  double sB[4][2][3];
  double P[3],Q[3];
  double VEC[3];
  double Sv[3],Tv[3];
  double V[3];
  double minDistToSurf = d_cells[i].minDistToSurf;

  setCellSurfaceFaces2D(sA, i);
  for (int cB = 0; cB < grid_kk_copy.obj.nlocal + grid_kk_copy.obj.nghost; ++cB) {
    if (cB != i) {
      if (d_cells[cB].nsplit > 1) {
	setCellSurfaceFaces2D(sB, cB);
	for (int clineA = 0; clineA < 4; ++clineA) {
	  for (int clineB = 0; clineB < 4; ++clineB) {
	    GeometryKokkos_PQP::VmV(Sv,sA[clineA][1],sA[clineA][0]);
	    GeometryKokkos_PQP::VmV(Tv,sB[clineB][1],sB[clineB][0]);
	    GeometryKokkos_PQP::SegPoints_kokkos(VEC,P,Q,sA[clineA][0],Sv,sB[clineB][0],Tv);
	    GeometryKokkos_PQP::VmV(V,Q,P);
	    double dist = sqrt(GeometryKokkos_PQP::VdotV(V,V));
	    minDistToSurf = (dist < minDistToSurf) ? dist : minDistToSurf;
	  }
	}
      }
    }
  }
  d_cells[i].minDistToSurf = minDistToSurf;
}

/* -----specialization for DIM=3-------------------------------------------------------------- */
template <int SURF>
KOKKOS_INLINE_FUNCTION
void UpdateKokkos::operator()(TagCheckCellMinDistToSplitCell<3,SURF>, const int &i) const {

  double sA[12][3][3];
  double sB[12][3][3];
  double P[3],Q[3];
  double minDistToSurf = d_cells[i].minDistToSurf;

  setCellSurfaceFaces3D(sA, i);
  for (int cB = 0; cB < grid_kk_copy.obj.nlocal + grid_kk_copy.obj.nghost; ++cB) {
    if (cB != i) {
      if (d_cells[cB].nsplit > 1) {
	setCellSurfaceFaces3D(sB, cB);
	for (int ctriA = 0; ctriA < 12; ++ctriA) {
	  for (int ctriB = 0; ctriB < 12; ++ctriB) {
	    double dist = GeometryKokkos_PQP::TriDist_kokkos(P,Q,sA[ctriA],sB[ctriB]);
	    minDistToSurf = (dist < minDistToSurf) ? dist : minDistToSurf;
	  }
	}
      }
    }
  }
  d_cells[i].minDistToSurf = minDistToSurf;
}

/* ---------------------------------------------------------------------- */
template <int DIM, int SURF>
KOKKOS_INLINE_FUNCTION
void UpdateKokkos::operator()(TagSetParticleOptMoveFlags<DIM,SURF>, const int &i) const {

  Particle::OnePart &particle_i = d_particles[i];
  if (!optParticleMovesThisCycle) {
    particle_i.optMoveFlag = false;
    return;
  }

  double xnew[2];
  double *x,*v;
  x = particle_i.x;
  v = particle_i.v;

  double distx = dt*v[0];
  double disty = dt*v[1];

  xnew[0] = x[0] + distx;
  xnew[1] = x[1] + disty;

  if (xnew[0] < domain_kk_copy.obj.boxlo[0] || xnew[0] > domain_kk_copy.obj.boxhi[0]) {
    particle_i.optMoveFlag = false;
    return;
  }
  if (xnew[1] < domain_kk_copy.obj.boxlo[1] || xnew[1] > domain_kk_copy.obj.boxhi[1]) {
    particle_i.optMoveFlag = false;
    return;
  }

  if (SURF) {
    double dist = sqrt(distx*distx + disty*disty);
    int icell = particle_i.icell;
    if (dist >= d_cells[icell].minDistToSurf) {
      particle_i.optMoveFlag = false;
      return;
    }
  }
  particle_i.optMoveFlag = true;
}

/* ---------------------------------------------------------------------- */
// specialization for DIM=3
template <int SURF>
KOKKOS_INLINE_FUNCTION
void UpdateKokkos::operator()(TagSetParticleOptMoveFlags<3,SURF>, const int &i) const {
  Particle::OnePart &particle_i = d_particles[i];
  if (!optParticleMovesThisCycle) {
    particle_i.optMoveFlag = false;
    return;
  }

  double xnew[3];
  double *x,*v;
  x = particle_i.x;
  v = particle_i.v;

  double distx = dt*v[0];
  double disty = dt*v[1];
  double distz = dt*v[2];

  xnew[0] = x[0] + distx;
  xnew[1] = x[1] + disty;
  xnew[2] = x[2] + distz;

  if (xnew[0] < domain_kk_copy.obj.boxlo[0] || xnew[0] > domain_kk_copy.obj.boxhi[0]) {
    particle_i.optMoveFlag = false;
    return;
  }
  if (xnew[1] < domain_kk_copy.obj.boxlo[1] || xnew[1] > domain_kk_copy.obj.boxhi[1]) {
    particle_i.optMoveFlag = false;
    return;
  }
  if (xnew[2] < domain_kk_copy.obj.boxlo[2] || xnew[2] > domain_kk_copy.obj.boxhi[2]) {
    particle_i.optMoveFlag = false;
    return;
  }

  if (SURF) {
    double dist = sqrt(distx*distx + disty*disty + distz*distz);
    int icell = particle_i.icell;
    if (dist >= d_cells[icell].minDistToSurf) {
      particle_i.optMoveFlag = false;
      return;
    }
  }
  particle_i.optMoveFlag = true;
}

/* ----------------------------------------------------------------------
   advect particles thru grid
   DIM = 2/3 for 2d/3d, 1 for 2d axisymmetric
   SURF = 0/1 for no surfs or surfs
   use multiple iterations of move/comm if necessary
------------------------------------------------------------------------- */

template < int DIM, int SURF > void UpdateKokkos::standardMove() {
  int pstart,pstop,entryexit,any_entryexit;

  int nlocal = particle->nlocal;

  // counters

  niterate = 0;
  ntouch_one = ncomm_one = 0;
  nboundary_one = nexit_one = 0;
  nscheck_one = nscollide_one = 0;
  surf->nreact_one = 0;

  if (!sparta->kokkos->need_atomics || sparta->kokkos->atomic_reduction) {
    h_ntouch_one() = 0;
    h_nexit_one() = 0;
    h_nboundary_one() = 0;
    h_ncomm_one() = 0;
    h_nscheck_one() = 0;
    h_nscollide_one() = 0;
    h_nreact_one() = 0;
  }

  h_error_flag() = 0;

  // move/migrate iterations

  dt = update->dt;
<<<<<<< HEAD
  int notfirst = 0;
=======

>>>>>>> 9eb99860
  ParticleKokkos* particle_kk = ((ParticleKokkos*)particle);
  h_nmigrate_opt() = h_nmigrate();

  // external per particle field
  // fix calculates field acting on all owned particles

  if (fstyle == PFIELD) {
    modify->fix[ifieldfix]->compute_field();
    d_fieldfix_array_particle = KKBaseFieldFix->d_array_particle;
  }

  // external per grid cell field
  // evaluate once every fieldfreq steps b/c time-dependent
  // fix calculates field acting at center point of all grid cells

  if (fstyle == GFIELD && fieldfreq && ((ntimestep-1) % fieldfreq == 0)) {
    modify->fix[ifieldfix]->compute_field();
    d_fieldfix_array_grid = KKBaseFieldFix->d_array_grid;
  }

  // one or more loops over particles
  // first iteration = all my particles
  // subsequent iterations = received particles

  while (1) {

    niterate++;

<<<<<<< HEAD
=======
    d_particles = particle_kk->k_particles.d_view;

>>>>>>> 9eb99860
    GridKokkos* grid_kk = ((GridKokkos*)grid);
    d_sinfo = grid_kk->k_sinfo.d_view;
<<<<<<< HEAD
=======
    d_pcells = grid_kk->k_pcells.d_view;

>>>>>>> 9eb99860
    d_csurfs = grid_kk->d_csurfs;
    d_csplits = grid_kk->d_csplits;
    d_csubs = grid_kk->d_csubs;

<<<<<<< HEAD
=======
    if (surf->exist) {
      SurfKokkos* surf_kk = ((SurfKokkos*)surf);
      surf_kk->sync(Device,ALL_MASK);
      d_lines = surf_kk->k_lines.d_view;
      d_tris = surf_kk->k_tris.d_view;
    }

    particle_kk->sync(Device,PARTICLE_MASK);
    grid_kk->sync(Device,CELL_MASK|PCELL_MASK|SINFO_MASK|PLEVEL_MASK);

    // may be able to move this outside of the while loop
    grid_kk_copy.copy(grid_kk);
    domain_kk_copy.copy((DomainKokkos*)domain);

>>>>>>> 9eb99860
    if (surf->nsc > KOKKOS_TOT_SURF_COLL)
      error->all(FLERR,"Kokkos currently supports two instances of each surface collide method");

    if (surf->nsc > 0) {
      int nspec,ndiff,nvan,npist,ntrans;
      nspec = ndiff = nvan = npist = ntrans = 0;
      for (int n = 0; n < surf->nsc; n++) {
	if (strcmp(surf->sc[n]->style,"specular") == 0) {
	  sc_kk_specular_copy[nspec].copy((SurfCollideSpecularKokkos*)(surf->sc[n]));
	  sc_type_list[n] = 0;
	  sc_map[n] = nspec;
	  nspec++;
	} else if (strcmp(surf->sc[n]->style,"diffuse") == 0) {
	  sc_kk_diffuse_copy[ndiff].copy((SurfCollideDiffuseKokkos*)(surf->sc[n]));
	  sc_kk_diffuse_copy[ndiff].obj.pre_collide();
	  sc_type_list[n] = 1;
	  sc_map[n] = ndiff;
	  ndiff++;
	} else if (strcmp(surf->sc[n]->style,"vanish") == 0) {
	  sc_kk_vanish_copy[nvan].copy((SurfCollideVanishKokkos*)(surf->sc[n]));
	  sc_type_list[n] = 2;
	  sc_map[n] = nvan;
	  nvan++;
	} else if (strcmp(surf->sc[n]->style,"piston") == 0) {
	  sc_kk_piston_copy[npist].copy((SurfCollidePistonKokkos*)(surf->sc[n]));
	  sc_type_list[n] = 3;
	  sc_map[n] = npist;
	  npist++;
        } else if (strcmp(surf->sc[n]->style,"transparent") == 0) {
          sc_kk_transparent_copy[ntrans].copy((SurfCollideTransparentKokkos*)(surf->sc[n]));
          sc_type_list[n] = 4;
          sc_map[n] = ntrans;
          ntrans++;	  
	} else {
	  error->all(FLERR,"Unknown Kokkos surface collide method");
	}
      }
      if (nspec > KOKKOS_MAX_SURF_COLL_PER_TYPE || ndiff > KOKKOS_MAX_SURF_COLL_PER_TYPE ||
          nvan > KOKKOS_MAX_SURF_COLL_PER_TYPE || npist > KOKKOS_MAX_SURF_COLL_PER_TYPE ||
          ntrans > KOKKOS_MAX_SURF_COLL_PER_TYPE)	
	error->all(FLERR,"Kokkos currently supports two instances of each surface collide method");
    }

    if (surf->nsr)
      error->all(FLERR,"Cannot (yet) use surface reactions with Kokkos");

    h_nmigrate() = 0;
    h_entryexit() = 0;
    nmigrate = 0;
    entryexit = 0;

    if (niterate == 1) {
      pstart = 0;
      pstop = nlocal;
    }

    UPDATE_REDUCE reduce;

    /* ATOMIC_REDUCTION: 1 = use atomics
			 0 = don't need atomics
			-1 = use parallel_reduce
    */

    Kokkos::deep_copy(d_scalars,h_scalars);

<<<<<<< HEAD
    // k_mlist.sync<SPADeviceType>();
    d_particles = particle_kk->k_particles.d_view;
=======
    //k_mlist.sync_device();
>>>>>>> 9eb99860
    copymode = 1;
    if (!sparta->kokkos->need_atomics)
      Kokkos::parallel_for(Kokkos::RangePolicy<DeviceType, TagUpdateMove<DIM,SURF,0> >(pstart,pstop),*this);
    else if (sparta->kokkos->atomic_reduction)
      Kokkos::parallel_for(Kokkos::RangePolicy<DeviceType, TagUpdateMove<DIM,SURF,1> >(pstart,pstop),*this);
    else
      Kokkos::parallel_reduce(Kokkos::RangePolicy<DeviceType, TagUpdateMove<DIM,SURF,-1> >(pstart,pstop),*this,reduce);
    DeviceType().fence();
    copymode = 0;


    Kokkos::deep_copy(h_scalars,d_scalars);

    particle_kk->modify(Device,PARTICLE_MASK);
    d_particles = t_particle_1d(); // destroy reference to reduce memory use
<<<<<<< HEAD
    k_mlist.modify<DeviceType>();
=======

    k_mlist.modify_device();
>>>>>>> 9eb99860

    // END of pstart/pstop loop advecting all particles

    nmigrate = h_nmigrate();

    int error_flag;

    if (!sparta->kokkos->need_atomics || sparta->kokkos->atomic_reduction) {
      ntouch_one = h_ntouch_one();
      nexit_one = h_nexit_one();
      nboundary_one = h_nboundary_one();
      ncomm_one = h_ncomm_one();
      nscheck_one = h_nscheck_one();
      nscollide_one = h_nscollide_one();
      surf->nreact_one = h_nreact_one();
      nstuck = h_nstuck();
      naxibad = h_naxibad();
    } else {
      ntouch_one       += reduce.ntouch_one   ;
      nexit_one        += reduce.nexit_one    ;
      nboundary_one    += reduce.nboundary_one;
      ncomm_one        += reduce.ncomm_one    ;
      nscheck_one      += reduce.nscheck_one  ;
      nscollide_one    += reduce.nscollide_one;
      surf->nreact_one += reduce.nreact_one   ;
      nstuck           += reduce.nstuck       ;
      naxibad          += reduce.nstuck       ;
    }

    entryexit = h_entryexit();

    error_flag = h_error_flag();

    if (error_flag) {
      char str[128];
      sprintf(str,
	  "Particle being sent to self proc "
	  "on step " BIGINT_FORMAT,
	  update->ntimestep);
      error->one(FLERR,str);
    }

<<<<<<< HEAD
=======
    if (surf->nsc > 0) {
      int ndiff = 0;
      for (int n = 0; n < surf->nsc; n++) {
        if (strcmp(surf->sc[n]->style,"diffuse") == 0) {
          sc_kk_diffuse_copy[ndiff].obj.post_collide();
          ndiff++;
        }
      }
    }

>>>>>>> 9eb99860
    // if gridcut >= 0.0, check if another iteration of move is required
    // only the case if some particle flag = PENTRY/PEXIT
    //   in which case perform particle migration
    // if not, move is done and final particle comm will occur in run()
    // if iterating, reset pstart/pstop and extend migration list if necessary

    if (grid->cutoff < 0.0) break;

    timer->stamp(TIME_MOVE);
    MPI_Allreduce(&entryexit,&any_entryexit,1,MPI_INT,MPI_MAX,world);
    timer->stamp();
    if (any_entryexit) {
<<<<<<< HEAD
      if (h_nmigrate_opt() + nmigrate) {
	k_mlist_small = Kokkos::subview(k_mlist,std::make_pair(0,h_nmigrate_opt() + nmigrate));
	k_mlist_small.sync<SPAHostType>();
=======
      if (nmigrate) {
        k_mlist_small = Kokkos::subview(k_mlist,std::make_pair(0,nmigrate));
        k_mlist_small.sync_host();
>>>>>>> 9eb99860
      }
      auto mlist_small = k_mlist_small.h_view.data();
      timer->stamp(TIME_MOVE);
      pstart = ((CommKokkos*)comm)->migrate_particles(h_nmigrate_opt() + nmigrate,mlist_small,k_mlist_small.d_view);
      timer->stamp(TIME_COMM);
      h_nmigrate_opt() = 0;
      pstop = particle->nlocal;
      if (pstop-pstart > maxmigrate) {
	maxmigrate = pstop-pstart;
	memoryKK->destroy_kokkos(k_mlist,mlist);
	memoryKK->create_kokkos(k_mlist,mlist,maxmigrate,"particle:mlist");
      }
    } else break;

    // END of single move/migrate iteration
  }

  // END of all move/migrate iterations

  if (h_nmigrate_opt() > 0) {
    nmigrate += h_nmigrate_opt();
    h_nmigrate() = nmigrate;
  }

  particle->sorted = 0;
  particle_kk->sorted_kk = 0;

  // accumulate running totals

  niterate_running += niterate;
  nmove_running += nlocal;
  ntouch_running += ntouch_one;
  ncomm_running += ncomm_one;
  nboundary_running += nboundary_one;
  nexit_running += nexit_one;
  nscheck_running += nscheck_one;
  nscollide_running += nscollide_one;
  surf->nreact_running += surf->nreact_one;

  if (nsurf_tally) {
    for (int m = 0; m < nsurf_tally; m++) {
      ComputeSurfKokkos* compute_surf_kk = (ComputeSurfKokkos*)(slist_active[m]);
      compute_surf_kk->post_surf_tally();
    }
  }

  if (nboundary_tally) {
    for (int m = 0; m < nboundary_tally; m++) {
      ComputeBoundaryKokkos* compute_boundary_kk = (ComputeBoundaryKokkos*)(blist_active[m]);
      compute_boundary_kk->post_boundary_tally();
    }
  }
}

/*-----------------------------------------------------------------------------*/
template<int DIM, int ATOMIC_REDUCTION>
KOKKOS_INLINE_FUNCTION
void UpdateKokkos::operator()(TagUpdateOptSingleStepMove<DIM,ATOMIC_REDUCTION>, const int &i) const {
  UPDATE_REDUCE reduce;
  this->template operator()<DIM,ATOMIC_REDUCTION>(TagUpdateOptSingleStepMove<DIM,ATOMIC_REDUCTION>(), i, reduce);
}

/*-----------------------------------------------------------------------------*/
// specialization for DIM=3
template<int ATOMIC_REDUCTION>
KOKKOS_INLINE_FUNCTION
void UpdateKokkos::operator()(TagUpdateOptSingleStepMove<3,ATOMIC_REDUCTION>, const int &i) const {
  UPDATE_REDUCE reduce;
  this->template operator()<ATOMIC_REDUCTION>(TagUpdateOptSingleStepMove<3,ATOMIC_REDUCTION>(), i, reduce);
}

/*-----------------------------------------------------------------------------*/
template<int DIM>
void UpdateKokkos::optSingleStepMove() {
  int pstart,pstop;

  int nlocal = particle->nlocal;
  h_error_flag() = 0;

  // move/migrate iterations

  dt = update->dt;
  ParticleKokkos* particle_kk = ((ParticleKokkos*)particle);
  d_particles = particle_kk->k_particles.d_view;
  GridKokkos* grid_kk = ((GridKokkos*)grid);
  d_cells = grid_kk->k_cells.d_view;
  particle_kk->sync(Device,PARTICLE_MASK);
  grid_kk->sync(Device,CELL_MASK|SINFO_MASK);

  pstart = 0;
  pstop = nlocal;

  UPDATE_REDUCE reduce;

  /* ATOMIC_REDUCTION: 1 = use atomics
     0 = don't need atomics
     -1 = use parallel_reduce
  */

  Kokkos::deep_copy(d_scalars,h_scalars);

  d_particles = particle_kk->k_particles.d_view;
  copymode = 1;
  if (!sparta->kokkos->need_atomics)
    Kokkos::parallel_for(Kokkos::RangePolicy<DeviceType, TagUpdateOptSingleStepMove<DIM,0> >(pstart,pstop),*this);
  else if (sparta->kokkos->atomic_reduction)
    Kokkos::parallel_for(Kokkos::RangePolicy<DeviceType, TagUpdateOptSingleStepMove<DIM,1> >(pstart,pstop),*this);
  else
    Kokkos::parallel_reduce(Kokkos::RangePolicy<DeviceType, TagUpdateOptSingleStepMove<DIM,-1> >(pstart,pstop),*this,reduce);
  DeviceType().fence();
  copymode = 0;

  Kokkos::deep_copy(h_scalars,d_scalars);
}

/*-----------------------------------------------------------------------------*/

template<int DIM, int ATOMIC_REDUCTION>
KOKKOS_INLINE_FUNCTION
void UpdateKokkos::operator()(TagUpdateOptSingleStepMove<DIM,ATOMIC_REDUCTION>, const int &i, UPDATE_REDUCE &reduce) const {

  if (d_error_flag() || !d_particles[i].optMoveFlag) return;

  double xnew[3];
  double *x,*v;

  Particle::OnePart &particle_i = d_particles[i];
  x = particle_i.x;
  v = particle_i.v;

  double dtremain = dt;
  if (d_particles[i].flag == PINSERT)
    dtremain = d_particles[i].dtremain;

  xnew[0] = x[0] + dtremain*v[0];
  xnew[1] = x[1] + dtremain*v[1];
  xnew[2] = 0.0;

  int ip = static_cast<int>((xnew[0] - xlo)/dx);
  int jp = static_cast<int>((xnew[1] - ylo)/dy);

  int cellIdx = jp*ncx + ip + 1;
  GridKokkos::size_type h_index = hash_kk.find(static_cast<GridKokkos::key_type>(cellIdx));
  int idx = static_cast<int>(hash_kk.value_at(h_index));

  // particle moving outside ghost halo will be flagged for standard move
  if (idx == 0) {
    particle_i.optMoveFlag = false;
    return;
  }

  // reset particle cell and coordinates
  int icell = idx - 1;
  particle_i.icell = icell;
  particle_i.flag = PKEEP;
  x[0] = xnew[0];
  x[1] = xnew[1];
  x[2] = xnew[2];

  if (d_cells[icell].proc != me) {
    int indx;
    if (ATOMIC_REDUCTION == 0) {
      indx = d_nmigrate();
      d_nmigrate()++;
    } else {
      indx = Kokkos::atomic_fetch_add(&d_nmigrate(),1);
    }
    k_mlist.d_view[indx] = i;

    // AKS:  might need some logic to detect if particle is being discarded, and if not, then increment ncomm_one
    //      if (ATOMIC_REDUCTION == 1)
    //  Kokkos::atomic_fetch_add(&d_ncomm_one(),1);
    //      else if (ATOMIC_REDUCTION == 0)
    //  d_ncomm_one()++;
    //      else
    //  reduce.ncomm_one++;
  }
}

/*-----------------------------------------------------------------------------*/
// specialization for DIM=3
template<int ATOMIC_REDUCTION>
KOKKOS_INLINE_FUNCTION
void UpdateKokkos::operator()(TagUpdateOptSingleStepMove<3,ATOMIC_REDUCTION>, const int &i, UPDATE_REDUCE &reduce) const {

  if (d_error_flag() || !d_particles[i].optMoveFlag) return;

  double xnew[3];
  double *x,*v;

  Particle::OnePart &particle_i = d_particles[i];
  x = particle_i.x;
  v = particle_i.v;

  double dtremain = dt;
  if (d_particles[i].flag == PINSERT)
    dtremain = d_particles[i].dtremain;

  xnew[0] = x[0] + dtremain*v[0];
  xnew[1] = x[1] + dtremain*v[1];
  xnew[2] = x[2] + dtremain*v[2];

  int ip = static_cast<int>((xnew[0] - xlo)/dx);
  int jp = static_cast<int>((xnew[1] - ylo)/dy);
  int kp = static_cast<int>((xnew[2] - zlo)/dz);

  int cellIdx = (kp*ncy + jp)*ncx + ip + 1;
  GridKokkos::size_type h_index = hash_kk.find(static_cast<GridKokkos::key_type>(cellIdx));
  int idx = static_cast<int>(hash_kk.value_at(h_index));

  // particle moving outside ghost halo will be flagged for standard move
  if (idx == 0) {
    particle_i.optMoveFlag = false;
    return;
  }

  // reset particle cell and coordinates
  int icell = idx - 1;
  particle_i.icell = icell;
  particle_i.flag = PKEEP;
  x[0] = xnew[0];
  x[1] = xnew[1];
  x[2] = xnew[2];

  if (d_cells[icell].proc != me) {
    int indx;
    if (ATOMIC_REDUCTION == 0) {
      indx = d_nmigrate();
      d_nmigrate()++;
    } else {
      indx = Kokkos::atomic_fetch_add(&d_nmigrate(),1);
    }
    k_mlist.d_view[indx] = i;

    // might need some logic to detect if particle is being discarded, and if not, then increment ncomm_one
    //      if (ATOMIC_REDUCTION == 1)
    //  Kokkos::atomic_fetch_add(&d_ncomm_one(),1);
    //      else if (ATOMIC_REDUCTION == 0)
    //  d_ncomm_one()++;
    //      else
    //  reduce.ncomm_one++;
  }
}

/* ---------------------------------------------------------------------- */

template<int DIM, int SURF, int ATOMIC_REDUCTION>
KOKKOS_INLINE_FUNCTION
void UpdateKokkos::operator()(TagUpdateMove<DIM,SURF,ATOMIC_REDUCTION>, const int &i) const {
  UPDATE_REDUCE reduce;
  this->template operator()<DIM,SURF,ATOMIC_REDUCTION>(TagUpdateMove<DIM,SURF,ATOMIC_REDUCTION>(), i, reduce);
}

/*-----------------------------------------------------------------------------*/

template<int DIM, int SURF, int ATOMIC_REDUCTION>
KOKKOS_INLINE_FUNCTION
void UpdateKokkos::operator()(TagUpdateMove<DIM,SURF,ATOMIC_REDUCTION>, const int &i, UPDATE_REDUCE &reduce) const {
  if (d_error_flag() || d_particles[i].optMoveFlag) return;

  // int m;
  bool hitflag;
  int icell,icell_original,outface,bflag,nflag,pflag,itmp;
  int side,minsurf,nsurf,cflag,isurf,exclude,stuck_iterate;
  double dtremain,frac,newfrac,param,minparam,rnew,dtsurf,tc,tmp;
  double xnew[3],xhold[3],xc[3],vc[3],minxc[3],minvc[3];
  double *x,*v;
  Surf::Tri *tri;
  Surf::Line *line;
  int reaction; // not yet used

  Particle::OnePart &particle_i = d_particles[i];
  pflag = particle_i.flag;

  Particle::OnePart iorig;
  Particle::OnePart *ipart,*jpart;
  jpart = NULL;

  // received from another proc and move is done
  // if first iteration, PDONE is from a previous step,
  //   set pflag to PKEEP so move the particle on this step
  // else do nothing

  if (pflag == PDONE) {
    pflag = particle_i.flag = PKEEP;
    if (niterate > 1) return;
  }

  x = particle_i.x;
  v = particle_i.v;
  exclude = -1;

  // for 2d and axisymmetry only
  // xnew,xc passed to geometry routines which use or set z component

  if (DIM < 3) xnew[2] = xc[2] = 0.0;

  // apply moveperturb() to PKEEP and PINSERT since are computing xnew
  // not to PENTRY,PEXIT since are just re-computing xnew of sender
  // set xnew[2] to linear move for axisymmetry, will be remapped later
  // let pflag = PEXIT persist to check during axisymmetric cell crossing

  if (DIM < 3) xnew[2] = 0.0;
  if (pflag == PKEEP) {
    dtremain = dt;
    xnew[0] = x[0] + dtremain*v[0];
    xnew[1] = x[1] + dtremain*v[1];
    if (DIM != 2) xnew[2] = x[2] + dtremain*v[2];
    if (fstyle == CFIELD) {
      if (DIM == 3) field3d(dtremain,xnew,v);
      else if (DIM == 2) field2d(dtremain,xnew,v);
    } else if (fstyle == PFIELD) field_per_particle(i,particle_i.icell,dtremain,xnew,v);
    else if (fstyle == GFIELD) field_per_grid(i,particle_i.icell,dtremain,xnew,v);
  } else if (pflag == PINSERT) {
    dtremain = particle_i.dtremain;
    xnew[0] = x[0] + dtremain*v[0];
    xnew[1] = x[1] + dtremain*v[1];
    if (DIM != 2) xnew[2] = x[2] + dtremain*v[2];
    if (fstyle == CFIELD) { 
      if (DIM == 3) field3d(dtremain,xnew,v);
      else if (DIM == 2) field2d(dtremain,xnew,v);
    } else if (fstyle == PFIELD) field_per_particle(i,particle_i.icell,dtremain,xnew,v);
    else if (fstyle == GFIELD) field_per_grid(i,particle_i.icell,dtremain,xnew,v);
  } else if (pflag == PENTRY) {
    icell = particle_i.icell;
    if (d_cells[icell].nsplit > 1) {
      if (DIM == 3 && SURF) icell = split3d(icell,x);
      if (DIM < 3 && SURF) icell = split2d(icell,x);
      particle_i.icell = icell;
    }
    dtremain = particle_i.dtremain;
    xnew[0] = x[0] + dtremain*v[0];
    xnew[1] = x[1] + dtremain*v[1];
    if (DIM != 2) xnew[2] = x[2] + dtremain*v[2];
  } else if (pflag == PEXIT) {
    dtremain = particle_i.dtremain;
    xnew[0] = x[0] + dtremain*v[0];
    xnew[1] = x[1] + dtremain*v[1];
    if (DIM != 2) xnew[2] = x[2] + dtremain*v[2];
  } else if (pflag >= PSURF) {
    dtremain = particle_i.dtremain;
    xnew[0] = x[0] + dtremain*v[0];
    xnew[1] = x[1] + dtremain*v[1];
    if (DIM != 2) xnew[2] = x[2] + dtremain*v[2];
    if (pflag > PSURF) exclude = pflag - PSURF - 1;
  }

  particle_i.flag = PKEEP;
  icell = particle_i.icell;
  double* lo = d_cells[icell].lo;
  double* hi = d_cells[icell].hi;
  cellint* neigh = d_cells[icell].neigh;
  int nmask = d_cells[icell].nmask;
  stuck_iterate = 0;
  if (ATOMIC_REDUCTION == 1)
    Kokkos::atomic_increment(&d_ntouch_one());
  else if (ATOMIC_REDUCTION == 0)
    d_ntouch_one()++;
  else
    reduce.ntouch_one++;

  // advect one particle from cell to cell and thru surf collides til done

  while (1) {

#ifdef MOVE_DEBUG
    if (DIM == 3) {
      if (ntimestep == MOVE_DEBUG_STEP &&
	  (MOVE_DEBUG_ID == d_particles[i].id ||
	   (me == MOVE_DEBUG_PROC && i == MOVE_DEBUG_INDEX)))
	printf("PARTICLE %d %ld: %d %d: %d: x %g %g %g: xnew %g %g %g: %d "
	       CELLINT_FORMAT ": lo %g %g %g: hi %g %g %g: DTR %g\n",
	       me,ntimestep,i,d_particles[i].id,
	       d_cells[icell].nsurf,
	       x[0],x[1],x[2],xnew[0],xnew[1],xnew[2],
	       icell,d_cells[icell].id,
	       lo[0],lo[1],lo[2],hi[0],hi[1],hi[2],dtremain);
    }
    if (DIM == 2) {
      if (ntimestep == MOVE_DEBUG_STEP &&
	  (MOVE_DEBUG_ID == d_particles[i].id ||
	   (me == MOVE_DEBUG_PROC && i == MOVE_DEBUG_INDEX)))
	printf("PARTICLE %d %ld: %d %d: %d: x %g %g: xnew %g %g: %d "
	       CELLINT_FORMAT ": lo %g %g: hi %g %g: DTR: %g\n",
	       me,ntimestep,i,d_particles[i].id,
	       d_cells[icell].nsurf,
	       x[0],x[1],xnew[0],xnew[1],
	       icell,d_cells[icell].id,
	       lo[0],lo[1],hi[0],hi[1],dtremain);
    }
    if (DIM == 1) {
      if (ntimestep == MOVE_DEBUG_STEP &&
	  (MOVE_DEBUG_ID == d_particles[i].id ||
	   (me == MOVE_DEBUG_PROC && i == MOVE_DEBUG_INDEX)))
	printf("PARTICLE %d %ld: %d %d: %d: x %g %g: xnew %g %g: %d "
	       CELLINT_FORMAT ": lo %g %g: hi %g %g: DTR: %g\n",
	       me,ntimestep,i,d_particles[i].id,
	       d_cells[icell].nsurf,
	       x[0],x[1],xnew[0],sqrt(xnew[1]*xnew[1]+xnew[2]*xnew[2]),
	       icell,d_cells[icell].id,
	       lo[0],lo[1],hi[0],hi[1],dtremain);
    }
#endif

    // check if particle crosses any cell face
    // frac = fraction of move completed before hitting cell face
    // this section should be as efficient as possible,
    //   since most particles won't do anything else
    // axisymmetric cell face crossings:
    //   use linear xnew to check vertical faces
    //   must always check move against curved lower y face of cell
    //   use remapped rnew to check horizontal lines
    //   for y faces, if pflag = PEXIT, particle was just received
    //     from another proc and is exiting this cell from face:
    //       axi_horizontal_line() will not detect correct crossing,
    //       so set frac and outface directly to move into adjacent cell,
    //       then unset pflag so not checked again for this particle

    outface = INTERIOR;
    frac = 1.0;

    if (xnew[0] < lo[0]) {
      frac = (lo[0]-x[0]) / (xnew[0]-x[0]);
      outface = XLO;
    } else if (xnew[0] >= hi[0]) {
      frac = (hi[0]-x[0]) / (xnew[0]-x[0]);
      outface = XHI;
    }

    if (DIM != 1) {
      if (xnew[1] < lo[1]) {
        newfrac = (lo[1]-x[1]) / (xnew[1]-x[1]);
        if (newfrac < frac) {
          frac = newfrac;
          outface = YLO;
        }
      } else if (xnew[1] >= hi[1]) {
        newfrac = (hi[1]-x[1]) / (xnew[1]-x[1]);
        if (newfrac < frac) {
          frac = newfrac;
          outface = YHI;
        }
      }
    }

    if (DIM == 1) {
      if (x[1] == lo[1] && (pflag == PEXIT || v[1] < 0.0)) {
        frac = 0.0;
        outface = YLO;
      } else if (GeometryKokkos::
                 axi_horizontal_line(dtremain,x,v,lo[1],itmp,tc,tmp)) {
        newfrac = tc/dtremain;
        if (newfrac < frac) {
          frac = newfrac;
          outface = YLO;
        }
      }

      if (x[1] == hi[1] && (pflag == PEXIT || v[1] > 0.0)) {
        frac = 0.0;
        outface = YHI;
      } else {
        rnew = sqrt(xnew[1]*xnew[1] + xnew[2]*xnew[2]);
        if (rnew >= hi[1]) {
          if (GeometryKokkos::
              axi_horizontal_line(dtremain,x,v,hi[1],itmp,tc,tmp)) {
            newfrac = tc/dtremain;
            if (newfrac < frac) {
              frac = newfrac;
              outface = YHI;
            }
          }
        }
      }

      pflag = 0;
    }

    if (DIM == 3) {
      if (xnew[2] < lo[2]) {
        newfrac = (lo[2]-x[2]) / (xnew[2]-x[2]);
        if (newfrac < frac) {
          frac = newfrac;
          outface = ZLO;
        }
      } else if (xnew[2] >= hi[2]) {
        newfrac = (hi[2]-x[2]) / (xnew[2]-x[2]);
        if (newfrac < frac) {
          frac = newfrac;
          outface = ZHI;
        }
      }
    }

#ifdef MOVE_DEBUG
    if (ntimestep == MOVE_DEBUG_STEP &&
	(MOVE_DEBUG_ID == d_particles[i].id ||
	 (me == MOVE_DEBUG_PROC && i == MOVE_DEBUG_INDEX))) {
      if (outface != INTERIOR)
	printf("  OUTFACE %d out: %d %d, frac %g\n",
	       outface,grid_kk_copy.obj.neigh_decode(nmask,outface),
	       neigh[outface],frac);
      else
	printf("  INTERIOR %d %d\n",outface,INTERIOR);
    }
#endif

    // START of code specific to surfaces

    if (SURF) {

      // skip surf checks if particle flagged as EXITing this cell
      // then unset pflag so not checked again for this particle

      nsurf = d_cells[icell].nsurf;
      if (pflag == PEXIT) {
        nsurf = 0;
        pflag = 0;
      }

      if (ATOMIC_REDUCTION == 1)
        Kokkos::atomic_add(&d_nscheck_one(),nsurf);
      else if (ATOMIC_REDUCTION == 0)
        d_nscheck_one() += nsurf;
      else
        reduce.nscheck_one += nsurf;

      if (nsurf) {

        // particle crosses cell face, reset xnew exactly on face of cell
        // so surface check occurs only for particle path within grid cell
        // xhold = saved xnew so can restore below if no surf collision

        if (outface != INTERIOR) {
          xhold[0] = xnew[0];
          xhold[1] = xnew[1];
          if (DIM != 2) xhold[2] = xnew[2];

          xnew[0] = x[0] + frac*(xnew[0]-x[0]);
          xnew[1] = x[1] + frac*(xnew[1]-x[1]);
          if (DIM != 2) xnew[2] = x[2] + frac*(xnew[2]-x[2]);

          if (outface == XLO) xnew[0] = lo[0];
          else if (outface == XHI) xnew[0] = hi[0];
          else if (outface == YLO) xnew[1] = lo[1];
          else if (outface == YHI) xnew[1] = hi[1];
          else if (outface == ZLO) xnew[2] = lo[2];
          else if (outface == ZHI) xnew[2] = hi[2];
        }

        // for axisymmetric, dtsurf = time that particle stays in cell
        // used as arg to axi_line_intersect()

        if (DIM == 1) {
          if (outface == INTERIOR) dtsurf = dtremain;
          else dtsurf = dtremain * frac;
        }

        // check for collisions with triangles or lines in cell
        // find 1st surface hit via minparam
        // skip collisions with previous surf, but not for axisymmetric
        // not considered collision if 2 params are tied and one INSIDE surf
        // if collision occurs, perform collision with surface model
        // reset x,v,xnew,dtremain and continue single particle trajectory

        cflag = 0;
        minparam = 2.0;
        auto csurfs_begin = d_csurfs.row_map(icell);

        for (int m = 0; m < nsurf; m++) {
          isurf = d_csurfs.entries(csurfs_begin + m);

          if (DIM > 1) {
            if (isurf == exclude) continue;
          }
          if (DIM == 3) {
            tri = &d_tris[isurf];
            hitflag = GeometryKokkos::
              line_tri_intersect(x,xnew,
                                 tri->p1,tri->p2,
                                 tri->p3,tri->norm,xc,param,side);
          }
          if (DIM == 2) {
            line = &d_lines[isurf];
            hitflag = GeometryKokkos::
              line_line_intersect(x,xnew,
                                  line->p1,line->p2,
                                  line->norm,xc,param,side);
          }
          if (DIM == 1) {
            line = &d_lines[isurf];
            hitflag = GeometryKokkos::
              axi_line_intersect(dtsurf,x,v,outface,lo,hi,
                                 line->p1,line->p2,
                                 line->norm,exclude == isurf,
                                 xc,vc,param,side);
          }

#ifdef MOVE_DEBUG
	  if (DIM == 3) {
	    if (hitflag && ntimestep == MOVE_DEBUG_STEP &&
		(MOVE_DEBUG_ID == d_particles[i].id ||
		 (me == MOVE_DEBUG_PROC && i == MOVE_DEBUG_INDEX)))
	      printf("SURF COLLIDE: %d %d %d %d: "
		     "P1 %g %g %g: P2 %g %g %g: "
		     "T1 %g %g %g: T2 %g %g %g: T3 %g %g %g: "
		     "TN %g %g %g: XC %g %g %g: "
		     "Param %g: Side %d\n",
		     MOVE_DEBUG_INDEX,icell,nsurf,isurf,
		     x[0],x[1],x[2],xnew[0],xnew[1],xnew[2],
		     tri->p1[0],tri->p1[1],tri->p1[2],
		     tri->p2[0],tri->p2[1],tri->p2[2],
		     tri->p3[0],tri->p3[1],tri->p3[2],
		     tri->norm[0],tri->norm[1],tri->norm[2],
		     xc[0],xc[1],xc[2],param,side);
	  }
	  if (DIM == 2) {
	    if (hitflag && ntimestep == MOVE_DEBUG_STEP &&
		(MOVE_DEBUG_ID == d_particles[i].id ||
		 (me == MOVE_DEBUG_PROC && i == MOVE_DEBUG_INDEX)))
	      printf("SURF COLLIDE: %d %d %d %d: P1 %g %g: P2 %g %g: "
		     "L1 %g %g: L2 %g %g: LN %g %g: XC %g %g: "
		     "Param %g: Side %d\n",
		     MOVE_DEBUG_INDEX,icell,nsurf,isurf,
		     x[0],x[1],xnew[0],xnew[1],
		     line->p1[0],line->p1[1],line->p2[0],line->p2[1],
		     line->norm[0],line->norm[1],
		     xc[0],xc[1],param,side);
	  }
	  if (DIM == 1) {
	    if (hitflag && ntimestep == MOVE_DEBUG_STEP &&
		(MOVE_DEBUG_ID == d_particles[i].id ||
		 (me == MOVE_DEBUG_PROC && i == MOVE_DEBUG_INDEX)))
	      printf("SURF COLLIDE %d %ld: %d %d %d %d: P1 %g %g: P2 %g %g: "
		     "L1 %g %g: L2 %g %g: LN %g %g: XC %g %g: "
		     "VC %g %g %g: Param %g: Side %d\n",
		     hitflag,ntimestep,MOVE_DEBUG_INDEX,icell,nsurf,isurf,
		     x[0],x[1],
		     xnew[0],sqrt(xnew[1]*xnew[1]+xnew[2]*xnew[2]),
		     line->p1[0],line->p1[1],line->p2[0],line->p2[1],
		     line->norm[0],line->norm[1],
		     xc[0],xc[1],vc[0],vc[1],vc[2],param,side);
	    double edge1[3],edge2[3],xfinal[3],cross[3];
	    MathExtra::sub3(line->p2,line->p1,edge1);
	    MathExtra::sub3(x,line->p1,edge2);
	    MathExtra::cross3(edge2,edge1,cross);
	    if (hitflag && ntimestep == MOVE_DEBUG_STEP &&
		MOVE_DEBUG_ID == d_particles[i].id)
	      printf("CROSSSTART %g %g %g\n",cross[0],cross[1],cross[2]);
	    xfinal[0] = xnew[0];
	    xfinal[1] = sqrt(xnew[1]*xnew[1]+xnew[2]*xnew[2]);
	    xfinal[2] = 0.0;
	    MathExtra::sub3(xfinal,line->p1,edge2);
	    MathExtra::cross3(edge2,edge1,cross);
	    if (hitflag && ntimestep == MOVE_DEBUG_STEP &&
		MOVE_DEBUG_ID == d_particles[i].id)
	      printf("CROSSFINAL %g %g %g\n",cross[0],cross[1],cross[2]);
	  }
#endif

          if (hitflag && param < minparam && side == OUTSIDE) {

            // NOTE: these were the old checks
            //       think it is now sufficient to test for particle
            //       in an INSIDE cell in fix grid/check

          //if (hitflag && side != ONSURF2OUT && param <= minparam)

            // this if test is to avoid case where particle
            // previously hit 1 of 2 (or more) touching angled surfs at
            // common edge/corner, on this iteration first surf
            // is excluded, but others may be hit on inside:
            // param will be epsilon and exclude must be set
            // skip the hits of other touching surfs

            //if (side == INSIDE && param < EPSPARAM && exclude >= 0)
            // continue;

            // this if test is to avoid case where particle
            // hits 2 touching angled surfs at common edge/corner
            // from far away:
            // param is same, but hits one on outside, one on inside
            // only keep surf hit on outside

            //if (param == minparam && side == INSIDE) continue;

            cflag = 1;
            minparam = param;
            // minside = side;
            minsurf = isurf;
            minxc[0] = xc[0];
            minxc[1] = xc[1];
            if (DIM == 3) minxc[2] = xc[2];
            if (DIM == 1) {
              minvc[1] = vc[1];
              minvc[2] = vc[2];
            }
          }

        } // END of for loop over surfs

        // tri/line = surf that particle hit first

        if (cflag) {
          if (DIM == 3) tri = &d_tris[minsurf];
          if (DIM != 3) line = &d_lines[minsurf];

          // set x to collision point
          // if axisymmetric, set v to remapped velocity at collision pt

          x[0] = minxc[0];
          x[1] = minxc[1];
          if (DIM == 3) x[2] = minxc[2];
          if (DIM == 1) {
            v[1] = minvc[1];
            v[2] = minvc[2];
          }

          // perform surface collision using surface collision model
          // surface chemistry may destroy particle or create new one
          // must update particle's icell to current icell so that
          //   if jpart is created, it will be added to correct cell
          // if jpart, add new particle to this iteration via pstop++
          // tally surface statistics if requested using iorig

          ipart = &particle_i;
          ipart->icell = icell;
          dtremain *= 1.0 - minparam*frac;

          if (nsurf_tally)
            iorig = particle_i;
          int n = DIM == 3 ? tri->isc : line->isc;
          int sc_type = sc_type_list[n];
          int m = sc_map[n];

          if (DIM == 3) {
            if (sc_type == 0) {
              jpart = sc_kk_specular_copy[m].obj.
                collide_kokkos(ipart,dtremain,minsurf,tri->norm,tri->isr,reaction);
            } else if (sc_type == 1) {
              jpart = sc_kk_diffuse_copy[m].obj.
                collide_kokkos(ipart,dtremain,minsurf,tri->norm,tri->isr,reaction);
            } else if (sc_type == 2) {
              jpart = sc_kk_vanish_copy[m].obj.
                collide_kokkos(ipart,dtremain,minsurf,tri->norm,tri->isr,reaction);
            } else if (sc_type == 3) {
              jpart = sc_kk_piston_copy[m].obj.
                collide_kokkos(ipart,dtremain,minsurf,tri->norm,tri->isr,reaction);
            } else if (sc_type == 4) {
              jpart = sc_kk_transparent_copy[m].obj.
                collide_kokkos(ipart,dtremain,minsurf,tri->norm,tri->isr,reaction);
            }
          }

          if (DIM != 3) {
            if (sc_type == 0) {
              jpart = sc_kk_specular_copy[m].obj.
                collide_kokkos(ipart,dtremain,minsurf,line->norm,line->isr,reaction);
            } else if (sc_type == 1) {
              jpart = sc_kk_diffuse_copy[m].obj.
                collide_kokkos(ipart,dtremain,minsurf,line->norm,line->isr,reaction);
            } else if (sc_type == 2) {
              jpart = sc_kk_vanish_copy[m].obj.
                collide_kokkos(ipart,dtremain,minsurf,line->norm,line->isr,reaction);
            } else if (sc_type == 3) {
              jpart = sc_kk_piston_copy[m].obj.
                collide_kokkos(ipart,dtremain,minsurf,line->norm,line->isr,reaction);
            } else if (sc_type == 4) {
              jpart = sc_kk_transparent_copy[m].obj.
                collide_kokkos(ipart,dtremain,minsurf,line->norm,line->isr,reaction);
            }
          }

          //Need to error out for now if surface reactions create (or destroy?) particles
          //if (jpart) {
          //  particles = particle->particles;
          //  x = particle_i.x;
          //  v = particle_i.v;
          //  jpart->flag = PSURF + 1 + minsurf;
          //  jpart->dtremain = dtremain;
          //  jpart->weight = particle_i.weight;
          //  pstop++;
          //}

          if (nsurf_tally)
            for (m = 0; m < nsurf_tally; m++)
              slist_active_copy[m].obj.
                    surf_tally_kk<ATOMIC_REDUCTION>(minsurf,icell,reaction,&iorig,ipart,jpart);

          // stuck_iterate = consecutive iterations particle is immobile

          if (minparam == 0.0) stuck_iterate++;
          else stuck_iterate = 0;

          // reset post-bounce xnew

          xnew[0] = x[0] + dtremain*v[0];
          xnew[1] = x[1] + dtremain*v[1];
          if (DIM != 2) xnew[2] = x[2] + dtremain*v[2];

          exclude = minsurf;
          if (ATOMIC_REDUCTION == 1)
            Kokkos::atomic_increment(&d_nscollide_one());
          else if (ATOMIC_REDUCTION == 0)
            d_nscollide_one()++;
          else
            reduce.nscollide_one++;

#ifdef MOVE_DEBUG
	  if (DIM == 3) {
	    if (ntimestep == MOVE_DEBUG_STEP &&
		(MOVE_DEBUG_ID == d_particles[i].id ||
		 (me == MOVE_DEBUG_PROC && i == MOVE_DEBUG_INDEX)))
	      printf("POST COLLISION %d: %g %g %g: %g %g %g: %g %g %g\n",
		     MOVE_DEBUG_INDEX,
		     x[0],x[1],x[2],xnew[0],xnew[1],xnew[2],
		     minparam,frac,dtremain);
	  }
	  if (DIM == 2) {
	    if (ntimestep == MOVE_DEBUG_STEP &&
		(MOVE_DEBUG_ID == d_particles[i].id ||
		 (me == MOVE_DEBUG_PROC && i == MOVE_DEBUG_INDEX)))
	      printf("POST COLLISION %d: %g %g: %g %g: %g %g %g\n",
		     MOVE_DEBUG_INDEX,
		     x[0],x[1],xnew[0],xnew[1],
		     minparam,frac,dtremain);
	  }
	  if (DIM == 1) {
	    if (ntimestep == MOVE_DEBUG_STEP &&
		(MOVE_DEBUG_ID == d_particles[i].id ||
		 (me == MOVE_DEBUG_PROC && i == MOVE_DEBUG_INDEX)))
	      printf("POST COLLISION %d: %g %g: %g %g: vel %g %g %g: %g %g %g\n",
		     MOVE_DEBUG_INDEX,
		     x[0],x[1],
		     xnew[0],sqrt(xnew[1]*xnew[1]+xnew[2]*xnew[2]),
		     v[0],v[1],v[2],
		     minparam,frac,dtremain);
	  }
#endif

          // if ipart = NULL, particle discarded due to surface chem
          // else if particle not stuck, continue advection while loop
          // if stuck, mark for DISCARD, and drop out of SURF code

          if (ipart == NULL) particle_i.flag = PDISCARD;
          else if (stuck_iterate < MAXSTUCK) continue;
          else {
            particle_i.flag = PDISCARD;
            if (ATOMIC_REDUCTION == 1)
              Kokkos::atomic_increment(&d_nstuck());
            else if (ATOMIC_REDUCTION == 0)
              d_nstuck()++;
            else
              reduce.nstuck++;
          }

        } // END of cflag if section that performed collision

        // no collision, so restore saved xnew if changed it above

        if (outface != INTERIOR) {
          xnew[0] = xhold[0];
          xnew[1] = xhold[1];
          if (DIM != 2) xnew[2] = xhold[2];
        }

      } // END of if test for any surfs in this cell
    } // END of code specific to surfaces

    // break from advection loop if discarding particle

    if (particle_i.flag == PDISCARD) break;

    // no cell crossing
    // set final particle position to xnew, then break from advection loop
    // for axisymmetry, must first remap linear xnew and v
    // for axisymmetry, check if final particle position is within cell
    //   can be rare epsilon round-off cases where particle ends up outside
    //     of final cell curved surf when move logic thinks it is inside
    //   example is when Geom::axi_horizontal_line() says no crossing of cell edge
    //     but axi_remap() puts particle outside the cell
    //   in this case, just DISCARD particle and tally it to naxibad
    // if migrating to another proc,
    //   flag as PDONE so new proc won't move it more on this step

    if (outface == INTERIOR) {
      if (DIM == 1) axi_remap(xnew,v);
      x[0] = xnew[0];
      x[1] = xnew[1];
      if (DIM == 3) x[2] = xnew[2];
      if (DIM == 1) {
        if (x[1] < lo[1] || x[1] > hi[1]) {
          particle_i.flag = PDISCARD;
          if (ATOMIC_REDUCTION == 1)
            Kokkos::atomic_increment(&d_naxibad());
          else if (ATOMIC_REDUCTION == 0)
            d_naxibad()++;
          else
            reduce.naxibad++;
          break;
        }
      }
      if (d_cells[icell].proc != me) particle_i.flag = PDONE;
      break;
    }

    // particle crosses cell face
    // decrement dtremain in case particle is passed to another proc
    // for axisymmetry, must then remap linear x and v
    // reset particle x to be exactly on cell face
    // for axisymmetry, must reset xnew for next iteration since v changed

    dtremain *= 1.0-frac;
    exclude = -1;

    x[0] += frac * (xnew[0]-x[0]);
    x[1] += frac * (xnew[1]-x[1]);
    if (DIM != 2) x[2] += frac * (xnew[2]-x[2]);
    if (DIM == 1) axi_remap(x,v);

    if (outface == XLO) x[0] = lo[0];
    else if (outface == XHI) x[0] = hi[0];
    else if (outface == YLO) x[1] = lo[1];
    else if (outface == YHI) x[1] = hi[1];
    else if (outface == ZLO) x[2] = lo[2];
    else if (outface == ZHI) x[2] = hi[2];

    if (DIM == 1) {
      xnew[0] = x[0] + dtremain*v[0];
      xnew[1] = x[1] + dtremain*v[1];
      xnew[2] = x[2] + dtremain*v[2];
    }

    // nflag = type of neighbor cell: child, parent, unknown, boundary
    // if parent, use id_find_child to identify child cell
    //   result can be -1 for unknown cell, occurs when:
    //   (a) particle hits face of ghost child cell
    //   (b) the ghost cell extends beyond ghost halo
    //   (c) cell on other side of face is a parent
    //   (d) its child, which the particle is in, is entirely beyond my halo
    // if new cell is child and surfs exist, check if a split cell

    nflag = grid_kk_copy.obj.neigh_decode(nmask,outface);
    icell_original = icell;

    if (nflag == NCHILD) {
      icell = neigh[outface];
      if (DIM == 3 && SURF) {
        if (d_cells[icell].nsplit > 1 && d_cells[icell].nsurf >= 0)
          icell = split3d(icell,x);
      }
      if (DIM < 3 && SURF) {
        if (d_cells[icell].nsplit > 1 && d_cells[icell].nsurf >= 0)
          icell = split2d(icell,x);
      }
    } else if (nflag == NPARENT) {
      auto pcell = &d_pcells[neigh[outface]];
      icell = grid_kk_copy.obj.id_find_child(pcell->id,d_cells[icell].level,
                                             pcell->lo,pcell->hi,x);
      if (icell >= 0) {
        if (DIM == 3 && SURF) {
          if (d_cells[icell].nsplit > 1 && d_cells[icell].nsurf >= 0)
            icell = split3d(icell,x);
        }
        if (DIM < 3 && SURF) {
          if (d_cells[icell].nsplit > 1 && d_cells[icell].nsurf >= 0)
            icell = split2d(icell,x);
        }
      }
    } else if (nflag == NUNKNOWN) icell = -1;

    // neighbor cell is global boundary
    // tally boundary stats if requested using iorig
    // collide() updates x,v,xnew as needed due to boundary interaction
    //   may also update dtremain (piston BC)
    // for axisymmetric, must recalculate xnew since v may have changed
    // surface chemistry may destroy particle or create new one
    // if jpart, add new particle to this iteration via pstop++
    // OUTFLOW: exit with particle flag = PDISCARD
    // PERIODIC: new cell via same logic as above for child/parent/unknown
    // OTHER = reflected particle stays in same grid cell

    else {
      ipart = &particle_i;

      Particle::OnePart iorig;
      if (nboundary_tally)
        memcpy(&iorig,&particle_i,sizeof(Particle::OnePart));

      // from Domain:

      Particle::OnePart* ipart = &particle_i;
      lo = d_cells[icell].lo;
      hi = d_cells[icell].hi;
      if (domain_kk_copy.obj.bflag[outface] == SURFACE) {
        // treat global boundary as a surface
        // particle velocity is changed by surface collision model
        // dtremain may be changed by collision model
        // reset all components of xnew, in case dtremain changed
        // if axisymmetric, caller will reset again, including xnew[2]

        int n = domain_kk_copy.obj.surf_collide[outface];
        int sc_type = sc_type_list[n];
        int m = sc_map[n];

        if (sc_type == 0)
          jpart = sc_kk_specular_copy[m].obj.
            collide_kokkos(ipart,dtremain,-(outface+1),domain_kk_copy.obj.norm[outface],domain_kk_copy.obj.surf_react[outface],reaction);
        else if (sc_type == 1)
          jpart = sc_kk_diffuse_copy[m].obj.
            collide_kokkos(ipart,dtremain,-(outface+1),domain_kk_copy.obj.norm[outface],domain_kk_copy.obj.surf_react[outface],reaction);
        else if (sc_type == 2)
          jpart = sc_kk_vanish_copy[m].obj.
            collide_kokkos(ipart,dtremain,-(outface+1),domain_kk_copy.obj.norm[outface],domain_kk_copy.obj.surf_react[outface],reaction);
        else if (sc_type == 3)
          jpart = sc_kk_piston_copy[m].obj.
            collide_kokkos(ipart,dtremain,-(outface+1),domain_kk_copy.obj.norm[outface],domain_kk_copy.obj.surf_react[outface],reaction);
        else if (sc_type == 4)
          jpart = sc_kk_transparent_copy[m].obj.
            collide_kokkos(ipart,dtremain,-(outface+1),domain_kk_copy.obj.norm[outface],domain_kk_copy.obj.surf_react[outface],reaction);

        if (ipart) {
          double *x = ipart->x;
          double *v = ipart->v;
          xnew[0] = x[0] + dtremain*v[0];
          xnew[1] = x[1] + dtremain*v[1];
          if (domain_kk_copy.obj.dimension == 3) xnew[2] = x[2] + dtremain*v[2];
        }
        bflag = SURFACE;
      } else {
        bflag = domain_kk_copy.obj.collide_kokkos(ipart,outface,lo,hi,xnew/*,dtremain*/,reaction);
      }

      //if (jpart) {
      //  particles = particle->particles;
      //  x = particle_i.x;
      //  v = particle_i.v;
      //}

      if (nboundary_tally)
        for (int m = 0; m < nboundary_tally; m++)
          blist_active_copy[m].obj.
            boundary_tally_kk<ATOMIC_REDUCTION>(outface,bflag,reaction,&iorig,ipart,jpart,domain_kk_copy.obj.norm[outface]);

      if (DIM == 1) {
        xnew[0] = x[0] + dtremain*v[0];
        xnew[1] = x[1] + dtremain*v[1];
        xnew[2] = x[2] + dtremain*v[2];
      }

      if (bflag == OUTFLOW) {
        particle_i.flag = PDISCARD;
        if (ATOMIC_REDUCTION == 1)
          Kokkos::atomic_increment(&d_nexit_one());
        else if (ATOMIC_REDUCTION == 0)
          d_nexit_one()++;
        else
          reduce.nexit_one++;
        break;
      } else if (bflag == PERIODIC) {
        if (nflag == NPBCHILD) {
          icell = neigh[outface];
          if (DIM == 3 && SURF) {
            if (d_cells[icell].nsplit > 1 && d_cells[icell].nsurf >= 0)
              icell = split3d(icell,x);
          }
          if (DIM < 3 && SURF) {
            if (d_cells[icell].nsplit > 1 && d_cells[icell].nsurf >= 0)
              icell = split2d(icell,x);
          }
        } else if (nflag == NPBPARENT) {
          auto pcell = &d_pcells[neigh[outface]];
          icell = grid_kk_copy.obj.id_find_child(pcell->id,d_cells[icell].level,
                                                 pcell->lo,pcell->hi,x);
          if (icell >= 0) {
            if (DIM == 3 && SURF) {
              if (d_cells[icell].nsplit > 1 && d_cells[icell].nsurf >= 0)
                icell = split3d(icell,x);
            }
            if (DIM < 3 && SURF) {
              if (d_cells[icell].nsplit > 1 && d_cells[icell].nsurf >= 0)
                icell = split2d(icell,x);
            }
          } else domain_kk_copy.obj.uncollide_kokkos(outface,x);
        } else if (nflag == NPBUNKNOWN) {
          icell = -1;
          domain_kk_copy.obj.uncollide_kokkos(outface,x);
        }

      } else if (bflag == SURFACE) {
        if (ipart == NULL) {
          particle_i.flag = PDISCARD;
          break;
        } else if (jpart) {
          //jpart->flag = PSURF;
          //jpart->dtremain = dtremain;
          //jpart->weight = particle_i.weight;
          //pstop++;
        }
        Kokkos::atomic_increment(&d_nboundary_one());
        Kokkos::atomic_decrement(&d_ntouch_one());    // decrement here since will increment below
      } else {
        if (ATOMIC_REDUCTION == 1) {
          Kokkos::atomic_increment(&d_nboundary_one());
          Kokkos::atomic_decrement(&d_ntouch_one());    // decrement here since will increment below
        } else if (ATOMIC_REDUCTION == 0) {
          d_nboundary_one()++;
          d_ntouch_one()--;    // decrement here since will increment below
        } else {
          reduce.nboundary_one++;
          reduce.ntouch_one--;    // decrement here since will increment below
        }
      }
    }

    // neighbor cell is unknown
    // reset icell to original icell which must be a ghost cell
    // exit with particle flag = PEXIT, so receiver can identify neighbor

    if (icell < 0) {
      icell = icell_original;
      particle_i.flag = PEXIT;
      particle_i.dtremain = dtremain;
      d_entryexit() = 1;
      break;
    }

    // if nsurf < 0, new cell is EMPTY ghost
    // exit with particle flag = PENTRY, so receiver can continue move

    if (d_cells[icell].nsurf < 0) {
      particle_i.flag = PENTRY;
      particle_i.dtremain = dtremain;
      d_entryexit() = 1;
      break;
    }

    // move particle into new grid cell for next stage of move

    lo = d_cells[icell].lo;
    hi = d_cells[icell].hi;
    neigh = d_cells[icell].neigh;
    nmask = d_cells[icell].nmask;
    if (ATOMIC_REDUCTION == 1)
      Kokkos::atomic_increment(&d_ntouch_one());
    else if (ATOMIC_REDUCTION == 0)
      d_ntouch_one()++;
    else
      reduce.ntouch_one++;
  }

  // END of while loop over advection of single particle

#ifdef MOVE_DEBUG
  if (ntimestep == MOVE_DEBUG_STEP &&
      (MOVE_DEBUG_ID == d_particles[i].id ||
       (me == MOVE_DEBUG_PROC && i == MOVE_DEBUG_INDEX)))
    printf("MOVE DONE %d %d %d: %g %g %g: DTR %g\n",
	   MOVE_DEBUG_INDEX,d_particles[i].flag,icell,
	   x[0],x[1],x[2],dtremain);
#endif

  // move is complete, or as much as can be done on this proc
  // update particle's grid cell
  // if particle flag set, add particle to migrate list
  // if discarding, migration will delete particle

  particle_i.icell = icell;

  if (particle_i.flag != PKEEP) {
    int index;
    if (ATOMIC_REDUCTION == 0) {
      index = d_nmigrate_opt() + d_nmigrate();
      d_nmigrate()++;
    } else {
      index = Kokkos::atomic_fetch_add(&d_nmigrate(),1);
      index += d_nmigrate_opt();
    }
    k_mlist.d_view[index] = i;
    if (particle_i.flag != PDISCARD) {
      if (d_cells[icell].proc == me && !d_error_flag()) {
        d_error_flag() = 1;
        return;
      }
      if (ATOMIC_REDUCTION == 1)
        Kokkos::atomic_increment(&d_ncomm_one());
      else if (ATOMIC_REDUCTION == 0)
        d_ncomm_one()++;
      else
        reduce.ncomm_one++;
    }
  }
} // end of Kokkos parallel_reduce

/* ----------------------------------------------------------------------
   particle is entering split parent icell at x
   determine which split child cell it is in
   return index of sub-cell in ChildCell
------------------------------------------------------------------------- */

KOKKOS_INLINE_FUNCTION
int UpdateKokkos::split3d(int icell, double *x) const
{
  int m,cflag,isurf,hitflag,side,minsurfindex;
  double param,minparam;
  double xc[3];
  Surf::Tri *tri;

  // check for collisions with lines in cell
  // find 1st surface hit via minparam
  // only consider tris that are mapped via csplits to a split cell
  //   unmapped tris only touch cell surf at xnew
  //   another mapped tri should include same xnew
  // NOTE: these next 2 lines do not seem correct compared to code
  // not considered a collision if particles starts on surf, moving out
  // not considered a collision if 2 params are tied and one is INSIDE surf

  int nsurf = d_cells[icell].nsurf;
  int isplit = d_cells[icell].isplit;
  double *xnew = d_sinfo[isplit].xsplit;

  cflag = 0;
  minparam = 2.0;

  auto csplits_begin = d_csplits.row_map(isplit);
  auto csurfs_begin = d_csurfs.row_map(icell);
  for (m = 0; m < nsurf; m++) {
    if (d_csplits.entries(csplits_begin + m) < 0) continue;
    isurf = d_csurfs.entries(csurfs_begin + m);
    tri = &d_tris[isurf];
    hitflag = GeometryKokkos::
      line_tri_intersect(x,xnew,
                         tri->p1,tri->p2,tri->p3,
                         tri->norm,xc,param,side);

    if (hitflag && side != INSIDE && param < minparam) {
      cflag = 1;
      minparam = param;
      minsurfindex = m;
    }
  }

  auto csubs_begin = d_csubs.row_map(isplit);
  if (!cflag) return d_csubs.entries(csubs_begin + d_sinfo[isplit].xsub);
  int index = d_csplits.entries(csplits_begin + minsurfindex);
  return d_csubs.entries(csubs_begin + index);
}

/* ----------------------------------------------------------------------
   particle is entering split ICELL at X
   determine which split sub-cell it is in
   return index of sub-cell in ChildCell
------------------------------------------------------------------------- */

KOKKOS_INLINE_FUNCTION
int UpdateKokkos::split2d(int icell, double *x) const
{
  int m,cflag,isurf,hitflag,side,minsurfindex;
  double param,minparam;
  double xc[3];
  Surf::Line *line;

  // check for collisions with lines in cell
  // find 1st surface hit via minparam
  // only consider lines that are mapped via csplits to a split cell
  //   unmapped lines only touch cell surf at xnew
  //   another mapped line should include same xnew
  // NOTE: these next 2 lines do not seem correct compared to code
  // not considered a collision if particle starts on surf, moving out
  // not considered a collision if 2 params are tied and one is INSIDE surf

  int nsurf = d_cells[icell].nsurf;
  int isplit = d_cells[icell].isplit;
  double *xnew = d_sinfo[isplit].xsplit;

  cflag = 0;
  minparam = 2.0;
  auto csplits_begin = d_csplits.row_map(isplit);
  auto csurfs_begin = d_csurfs.row_map(icell);
  for (m = 0; m < nsurf; m++) {
    if (d_csplits.entries(csplits_begin + m) < 0) continue;
    isurf = d_csurfs.entries(csurfs_begin + m);
    line = &d_lines[isurf];
    hitflag = GeometryKokkos::
      line_line_intersect(x,xnew,
                          line->p1,line->p2,line->norm,
                          xc,param,side);

    if (hitflag && side != INSIDE && param < minparam) {
      cflag = 1;
      minparam = param;
      minsurfindex = m;
    }
  }

  auto csubs_begin = d_csubs.row_map(isplit);
  if (!cflag) return d_csubs.entries(csubs_begin + d_sinfo[isplit].xsub);
  int index = d_csplits.entries(csplits_begin + minsurfindex);
  return d_csubs.entries(csubs_begin + index);
}

/* ----------------------------------------------------------------------
   set bounce tally flags for current timestep
   nsurf_tally = # of computes needing bounce info on this step
   clear accumulators in computes that will be invoked this step
------------------------------------------------------------------------- */

void UpdateKokkos::bounce_set(bigint ntimestep)
{
  Update::bounce_set(ntimestep);

  int i;

  if (nboundary_tally > KOKKOS_MAX_BLIST)
    error->all(FLERR,"Kokkos currently only supports two instances of compute boundary");

  if (nboundary_tally) {
    for (i = 0; i < nboundary_tally; i++) {
      ComputeBoundaryKokkos* compute_boundary_kk = (ComputeBoundaryKokkos*)(blist_active[i]);
      compute_boundary_kk->pre_boundary_tally();
      blist_active_copy[i].copy(compute_boundary_kk);
    }
  }

  if (nsurf_tally > KOKKOS_MAX_SLIST)
    error->all(FLERR,"Kokkos currently only supports two instances of compute surface");

  if (nsurf_tally) {
    for (i = 0; i < nsurf_tally; i++) {
      if (strcmp(slist_active[i]->style,"isurf/grid") == 0)
        error->all(FLERR,"Kokkos doesn't yet support compute isurf/grid");
      ComputeSurfKokkos* compute_surf_kk = (ComputeSurfKokkos*)(slist_active[i]);
      compute_surf_kk->pre_surf_tally();
      slist_active_copy[i].copy(compute_surf_kk);
    }
  }
}<|MERGE_RESOLUTION|>--- conflicted
+++ resolved
@@ -89,22 +89,14 @@
 
   // use 1D view for scalars to reduce GPU memory operations
 
-  d_scalars = t_int_12("collide:scalars");
-  h_scalars = t_host_int_12("collide:scalars_mirror");
+  d_scalars = t_int_13("collide:scalars");
+  h_scalars = t_host_int_13("collide:scalars_mirror");
 
   d_ncomm_one     = Kokkos::subview(d_scalars,0);
   d_nexit_one     = Kokkos::subview(d_scalars,1);
   d_nboundary_one = Kokkos::subview(d_scalars,2);
   d_nmigrate      = Kokkos::subview(d_scalars,3);
-<<<<<<< HEAD
   d_nmigrate_opt  = Kokkos::subview(d_scalars,4);
-  d_entryexit     = Kokkos::subview(d_scalars,5);
-  d_ntouch_one    = Kokkos::subview(d_scalars,6);
-  d_nscheck_one   = Kokkos::subview(d_scalars,7);
-  d_nscollide_one = Kokkos::subview(d_scalars,8);
-  d_nreact_one    = Kokkos::subview(d_scalars,9);
-  d_nstuck        = Kokkos::subview(d_scalars,10);
-=======
   d_entryexit     = Kokkos::subview(d_scalars,4);
   d_ntouch_one    = Kokkos::subview(d_scalars,5);
   d_nscheck_one   = Kokkos::subview(d_scalars,6);
@@ -112,22 +104,13 @@
   d_nreact_one    = Kokkos::subview(d_scalars,8);
   d_nstuck        = Kokkos::subview(d_scalars,9);
   d_naxibad       = Kokkos::subview(d_scalars,10);
->>>>>>> 9eb99860
   d_error_flag    = Kokkos::subview(d_scalars,11);
 
   h_ncomm_one     = Kokkos::subview(h_scalars,0);
   h_nexit_one     = Kokkos::subview(h_scalars,1);
   h_nboundary_one = Kokkos::subview(h_scalars,2);
   h_nmigrate      = Kokkos::subview(h_scalars,3);
-<<<<<<< HEAD
   h_nmigrate_opt  = Kokkos::subview(h_scalars,4);
-  h_entryexit     = Kokkos::subview(h_scalars,5);
-  h_ntouch_one    = Kokkos::subview(h_scalars,6);
-  h_nscheck_one   = Kokkos::subview(h_scalars,7);
-  h_nscollide_one = Kokkos::subview(h_scalars,8);
-  h_nreact_one    = Kokkos::subview(h_scalars,9);
-  h_nstuck        = Kokkos::subview(h_scalars,10);
-=======
   h_entryexit     = Kokkos::subview(h_scalars,4);
   h_ntouch_one    = Kokkos::subview(h_scalars,5);
   h_nscheck_one   = Kokkos::subview(h_scalars,6);
@@ -135,7 +118,6 @@
   h_nreact_one    = Kokkos::subview(h_scalars,8);
   h_nstuck        = Kokkos::subview(h_scalars,9);
   h_naxibad       = Kokkos::subview(h_scalars,10);
->>>>>>> 9eb99860
   h_error_flag    = Kokkos::subview(h_scalars,11);
 
   nboundary_tally = 0;
@@ -214,10 +196,6 @@
       error->all(FLERR,"External field fix does not compute necessary field");
   }
 
-<<<<<<< HEAD
-  if (moveperturb) perturbflag = 1;
-  else perturbflag = 0;
-
   if (enableOptParticleMoves) {
     xlo = domain->boxlo[0];
     ylo = domain->boxlo[1];
@@ -234,22 +212,22 @@
     dx = Lx/ncx;
     dy = Ly/ncy;
     dz = Lz/ncz;
-=======
+  }
+
   if (fstyle == PFIELD) {
     field_active[0] = modify->fix[ifieldfix]->field_active[0];
     field_active[1] = modify->fix[ifieldfix]->field_active[1];
     field_active[2] = modify->fix[ifieldfix]->field_active[2];
     KKBaseFieldFix = dynamic_cast<KokkosBase*>(modify->fix[ifieldfix]);
     if (!KKBaseFieldFix)
-      error->all(FLERR,"External field fix is not Kokkos-enabled"); 
+      error->all(FLERR,"External field fix is not Kokkos-enabled");
   } else if (fstyle == GFIELD) {
     field_active[0] = modify->fix[ifieldfix]->field_active[0];
     field_active[1] = modify->fix[ifieldfix]->field_active[1];
     field_active[2] = modify->fix[ifieldfix]->field_active[2];
     KKBaseFieldFix = dynamic_cast<KokkosBase*>(modify->fix[ifieldfix]);
     if (!KKBaseFieldFix)
-      error->all(FLERR,"External field fix is not Kokkos-enabled");    
->>>>>>> 9eb99860
+      error->all(FLERR,"External field fix is not Kokkos-enabled");
   }
 }
 
@@ -357,12 +335,12 @@
     if (grid->uniform && enableOptParticleMoves) {
       optParticleMovesThisCycle = true;
       if (i==0)
-	setCellMinDistToSurfThisCycle = true;
+        setCellMinDistToSurfThisCycle = true;
       else {
-	if (grid->maxlevel != oldmaxlevel)
-	  setCellMinDistToSurfThisCycle = true;
-	else
-	  setCellMinDistToSurfThisCycle = false;
+        if (grid->maxlevel != oldmaxlevel)
+          setCellMinDistToSurfThisCycle = true;
+        else
+          setCellMinDistToSurfThisCycle = false;
       }
     }
     else {
@@ -525,22 +503,22 @@
       Surf::Line *line;
       for (bigint isurf=0; isurf<d_lines.size(); ++isurf) {
 
-	line = &d_lines[isurf];
-	T[0][0] = line->p1[0];
-	T[0][1] = line->p1[1];
-	T[0][2] = 0.0;
-	T[1][0] = line->p2[0];
-	T[1][1] = line->p2[1];
-	T[1][2] = 0.0;
-
-	for (int cline = 0; cline < 4; ++cline) {
-	  GeometryKokkos_PQP::VmV(Sv,S[cline][1],S[cline][0]);
-	  GeometryKokkos_PQP::VmV(Tv,T[1],T[0]);
-	  GeometryKokkos_PQP::SegPoints_kokkos(VEC,P,Q,S[cline][0],Sv,T[0],Tv);
-	  GeometryKokkos_PQP::VmV(V,Q,P);
-	  double dist = sqrt(GeometryKokkos_PQP::VdotV(V,V));
-	  minDistToSurf = (dist < minDistToSurf) ? dist : minDistToSurf;
-	}
+        line = &d_lines[isurf];
+        T[0][0] = line->p1[0];
+        T[0][1] = line->p1[1];
+        T[0][2] = 0.0;
+        T[1][0] = line->p2[0];
+        T[1][1] = line->p2[1];
+        T[1][2] = 0.0;
+
+        for (int cline = 0; cline < 4; ++cline) {
+          GeometryKokkos_PQP::VmV(Sv,S[cline][1],S[cline][0]);
+          GeometryKokkos_PQP::VmV(Tv,T[1],T[0]);
+          GeometryKokkos_PQP::SegPoints_kokkos(VEC,P,Q,S[cline][0],Sv,T[0],Tv);
+          GeometryKokkos_PQP::VmV(V,Q,P);
+          double dist = sqrt(GeometryKokkos_PQP::VdotV(V,V));
+          minDistToSurf = (dist < minDistToSurf) ? dist : minDistToSurf;
+        }
       }
       d_cells[i].minDistToSurf = minDistToSurf;
     }
@@ -568,21 +546,21 @@
       Surf::Tri *tri;
       for (bigint isurf=0; isurf<d_tris.size(); ++isurf) {
 
-	tri = &d_tris[isurf];
-	T[0][0] = tri->p1[0];
-	T[0][1] = tri->p1[1];
-	T[0][2] = tri->p1[2];
-	T[1][0] = tri->p2[0];
-	T[1][1] = tri->p2[1];
-	T[1][2] = tri->p2[2];
-	T[2][0] = tri->p3[0];
-	T[2][1] = tri->p3[1];
-	T[2][2] = tri->p3[2];
-
-	for (int ctri = 0; ctri < 12; ++ctri) {
-	  double dist = GeometryKokkos_PQP::TriDist_kokkos(P,Q,S[ctri],T);
-	  minDistToSurf = (dist < minDistToSurf) ? dist : minDistToSurf;
-	}
+        tri = &d_tris[isurf];
+        T[0][0] = tri->p1[0];
+        T[0][1] = tri->p1[1];
+        T[0][2] = tri->p1[2];
+        T[1][0] = tri->p2[0];
+        T[1][1] = tri->p2[1];
+        T[1][2] = tri->p2[2];
+        T[2][0] = tri->p3[0];
+        T[2][1] = tri->p3[1];
+        T[2][2] = tri->p3[2];
+
+        for (int ctri = 0; ctri < 12; ++ctri) {
+          double dist = GeometryKokkos_PQP::TriDist_kokkos(P,Q,S[ctri],T);
+          minDistToSurf = (dist < minDistToSurf) ? dist : minDistToSurf;
+        }
       }
       d_cells[i].minDistToSurf = minDistToSurf;
     }
@@ -808,17 +786,17 @@
   for (int cB = 0; cB < grid_kk_copy.obj.nlocal + grid_kk_copy.obj.nghost; ++cB) {
     if (cB != i) {
       if (d_cells[cB].nsplit > 1) {
-	setCellSurfaceFaces2D(sB, cB);
-	for (int clineA = 0; clineA < 4; ++clineA) {
-	  for (int clineB = 0; clineB < 4; ++clineB) {
-	    GeometryKokkos_PQP::VmV(Sv,sA[clineA][1],sA[clineA][0]);
-	    GeometryKokkos_PQP::VmV(Tv,sB[clineB][1],sB[clineB][0]);
-	    GeometryKokkos_PQP::SegPoints_kokkos(VEC,P,Q,sA[clineA][0],Sv,sB[clineB][0],Tv);
-	    GeometryKokkos_PQP::VmV(V,Q,P);
-	    double dist = sqrt(GeometryKokkos_PQP::VdotV(V,V));
-	    minDistToSurf = (dist < minDistToSurf) ? dist : minDistToSurf;
-	  }
-	}
+        setCellSurfaceFaces2D(sB, cB);
+        for (int clineA = 0; clineA < 4; ++clineA) {
+          for (int clineB = 0; clineB < 4; ++clineB) {
+            GeometryKokkos_PQP::VmV(Sv,sA[clineA][1],sA[clineA][0]);
+            GeometryKokkos_PQP::VmV(Tv,sB[clineB][1],sB[clineB][0]);
+            GeometryKokkos_PQP::SegPoints_kokkos(VEC,P,Q,sA[clineA][0],Sv,sB[clineB][0],Tv);
+            GeometryKokkos_PQP::VmV(V,Q,P);
+            double dist = sqrt(GeometryKokkos_PQP::VdotV(V,V));
+            minDistToSurf = (dist < minDistToSurf) ? dist : minDistToSurf;
+          }
+        }
       }
     }
   }
@@ -839,13 +817,13 @@
   for (int cB = 0; cB < grid_kk_copy.obj.nlocal + grid_kk_copy.obj.nghost; ++cB) {
     if (cB != i) {
       if (d_cells[cB].nsplit > 1) {
-	setCellSurfaceFaces3D(sB, cB);
-	for (int ctriA = 0; ctriA < 12; ++ctriA) {
-	  for (int ctriB = 0; ctriB < 12; ++ctriB) {
-	    double dist = GeometryKokkos_PQP::TriDist_kokkos(P,Q,sA[ctriA],sB[ctriB]);
-	    minDistToSurf = (dist < minDistToSurf) ? dist : minDistToSurf;
-	  }
-	}
+        setCellSurfaceFaces3D(sB, cB);
+        for (int ctriA = 0; ctriA < 12; ++ctriA) {
+          for (int ctriB = 0; ctriB < 12; ++ctriB) {
+            double dist = GeometryKokkos_PQP::TriDist_kokkos(P,Q,sA[ctriA],sB[ctriB]);
+            minDistToSurf = (dist < minDistToSurf) ? dist : minDistToSurf;
+          }
+        }
       }
     }
   }
@@ -977,11 +955,8 @@
   // move/migrate iterations
 
   dt = update->dt;
-<<<<<<< HEAD
   int notfirst = 0;
-=======
-
->>>>>>> 9eb99860
+
   ParticleKokkos* particle_kk = ((ParticleKokkos*)particle);
   h_nmigrate_opt() = h_nmigrate();
 
@@ -1010,24 +985,16 @@
 
     niterate++;
 
-<<<<<<< HEAD
-=======
     d_particles = particle_kk->k_particles.d_view;
 
->>>>>>> 9eb99860
     GridKokkos* grid_kk = ((GridKokkos*)grid);
     d_sinfo = grid_kk->k_sinfo.d_view;
-<<<<<<< HEAD
-=======
     d_pcells = grid_kk->k_pcells.d_view;
 
->>>>>>> 9eb99860
     d_csurfs = grid_kk->d_csurfs;
     d_csplits = grid_kk->d_csplits;
     d_csubs = grid_kk->d_csubs;
 
-<<<<<<< HEAD
-=======
     if (surf->exist) {
       SurfKokkos* surf_kk = ((SurfKokkos*)surf);
       surf_kk->sync(Device,ALL_MASK);
@@ -1042,7 +1009,6 @@
     grid_kk_copy.copy(grid_kk);
     domain_kk_copy.copy((DomainKokkos*)domain);
 
->>>>>>> 9eb99860
     if (surf->nsc > KOKKOS_TOT_SURF_COLL)
       error->all(FLERR,"Kokkos currently supports two instances of each surface collide method");
 
@@ -1050,40 +1016,40 @@
       int nspec,ndiff,nvan,npist,ntrans;
       nspec = ndiff = nvan = npist = ntrans = 0;
       for (int n = 0; n < surf->nsc; n++) {
-	if (strcmp(surf->sc[n]->style,"specular") == 0) {
-	  sc_kk_specular_copy[nspec].copy((SurfCollideSpecularKokkos*)(surf->sc[n]));
-	  sc_type_list[n] = 0;
-	  sc_map[n] = nspec;
-	  nspec++;
-	} else if (strcmp(surf->sc[n]->style,"diffuse") == 0) {
-	  sc_kk_diffuse_copy[ndiff].copy((SurfCollideDiffuseKokkos*)(surf->sc[n]));
-	  sc_kk_diffuse_copy[ndiff].obj.pre_collide();
-	  sc_type_list[n] = 1;
-	  sc_map[n] = ndiff;
-	  ndiff++;
-	} else if (strcmp(surf->sc[n]->style,"vanish") == 0) {
-	  sc_kk_vanish_copy[nvan].copy((SurfCollideVanishKokkos*)(surf->sc[n]));
-	  sc_type_list[n] = 2;
-	  sc_map[n] = nvan;
-	  nvan++;
-	} else if (strcmp(surf->sc[n]->style,"piston") == 0) {
-	  sc_kk_piston_copy[npist].copy((SurfCollidePistonKokkos*)(surf->sc[n]));
-	  sc_type_list[n] = 3;
-	  sc_map[n] = npist;
-	  npist++;
+        if (strcmp(surf->sc[n]->style,"specular") == 0) {
+          sc_kk_specular_copy[nspec].copy((SurfCollideSpecularKokkos*)(surf->sc[n]));
+          sc_type_list[n] = 0;
+          sc_map[n] = nspec;
+          nspec++;
+        } else if (strcmp(surf->sc[n]->style,"diffuse") == 0) {
+          sc_kk_diffuse_copy[ndiff].copy((SurfCollideDiffuseKokkos*)(surf->sc[n]));
+          sc_kk_diffuse_copy[ndiff].obj.pre_collide();
+          sc_type_list[n] = 1;
+          sc_map[n] = ndiff;
+          ndiff++;
+        } else if (strcmp(surf->sc[n]->style,"vanish") == 0) {
+          sc_kk_vanish_copy[nvan].copy((SurfCollideVanishKokkos*)(surf->sc[n]));
+          sc_type_list[n] = 2;
+          sc_map[n] = nvan;
+          nvan++;
+        } else if (strcmp(surf->sc[n]->style,"piston") == 0) {
+          sc_kk_piston_copy[npist].copy((SurfCollidePistonKokkos*)(surf->sc[n]));
+          sc_type_list[n] = 3;
+          sc_map[n] = npist;
+          npist++;
         } else if (strcmp(surf->sc[n]->style,"transparent") == 0) {
           sc_kk_transparent_copy[ntrans].copy((SurfCollideTransparentKokkos*)(surf->sc[n]));
           sc_type_list[n] = 4;
           sc_map[n] = ntrans;
-          ntrans++;	  
-	} else {
-	  error->all(FLERR,"Unknown Kokkos surface collide method");
-	}
+          ntrans++;        
+        } else {
+          error->all(FLERR,"Unknown Kokkos surface collide method");
+        }
       }
       if (nspec > KOKKOS_MAX_SURF_COLL_PER_TYPE || ndiff > KOKKOS_MAX_SURF_COLL_PER_TYPE ||
           nvan > KOKKOS_MAX_SURF_COLL_PER_TYPE || npist > KOKKOS_MAX_SURF_COLL_PER_TYPE ||
-          ntrans > KOKKOS_MAX_SURF_COLL_PER_TYPE)	
-	error->all(FLERR,"Kokkos currently supports two instances of each surface collide method");
+          ntrans > KOKKOS_MAX_SURF_COLL_PER_TYPE)        
+        error->all(FLERR,"Kokkos currently supports two instances of each surface collide method");
     }
 
     if (surf->nsr)
@@ -1102,18 +1068,13 @@
     UPDATE_REDUCE reduce;
 
     /* ATOMIC_REDUCTION: 1 = use atomics
-			 0 = don't need atomics
-			-1 = use parallel_reduce
+                         0 = don't need atomics
+                        -1 = use parallel_reduce
     */
 
     Kokkos::deep_copy(d_scalars,h_scalars);
 
-<<<<<<< HEAD
-    // k_mlist.sync<SPADeviceType>();
-    d_particles = particle_kk->k_particles.d_view;
-=======
     //k_mlist.sync_device();
->>>>>>> 9eb99860
     copymode = 1;
     if (!sparta->kokkos->need_atomics)
       Kokkos::parallel_for(Kokkos::RangePolicy<DeviceType, TagUpdateMove<DIM,SURF,0> >(pstart,pstop),*this);
@@ -1129,12 +1090,8 @@
 
     particle_kk->modify(Device,PARTICLE_MASK);
     d_particles = t_particle_1d(); // destroy reference to reduce memory use
-<<<<<<< HEAD
-    k_mlist.modify<DeviceType>();
-=======
 
     k_mlist.modify_device();
->>>>>>> 9eb99860
 
     // END of pstart/pstop loop advecting all particles
 
@@ -1171,14 +1128,12 @@
     if (error_flag) {
       char str[128];
       sprintf(str,
-	  "Particle being sent to self proc "
-	  "on step " BIGINT_FORMAT,
-	  update->ntimestep);
+          "Particle being sent to self proc "
+          "on step " BIGINT_FORMAT,
+          update->ntimestep);
       error->one(FLERR,str);
     }
 
-<<<<<<< HEAD
-=======
     if (surf->nsc > 0) {
       int ndiff = 0;
       for (int n = 0; n < surf->nsc; n++) {
@@ -1189,7 +1144,6 @@
       }
     }
 
->>>>>>> 9eb99860
     // if gridcut >= 0.0, check if another iteration of move is required
     // only the case if some particle flag = PENTRY/PEXIT
     //   in which case perform particle migration
@@ -1202,15 +1156,9 @@
     MPI_Allreduce(&entryexit,&any_entryexit,1,MPI_INT,MPI_MAX,world);
     timer->stamp();
     if (any_entryexit) {
-<<<<<<< HEAD
       if (h_nmigrate_opt() + nmigrate) {
-	k_mlist_small = Kokkos::subview(k_mlist,std::make_pair(0,h_nmigrate_opt() + nmigrate));
-	k_mlist_small.sync<SPAHostType>();
-=======
-      if (nmigrate) {
-        k_mlist_small = Kokkos::subview(k_mlist,std::make_pair(0,nmigrate));
+        k_mlist_small = Kokkos::subview(k_mlist,std::make_pair(0,h_nmigrate_opt() + nmigrate));
         k_mlist_small.sync_host();
->>>>>>> 9eb99860
       }
       auto mlist_small = k_mlist_small.h_view.data();
       timer->stamp(TIME_MOVE);
@@ -1219,9 +1167,9 @@
       h_nmigrate_opt() = 0;
       pstop = particle->nlocal;
       if (pstop-pstart > maxmigrate) {
-	maxmigrate = pstop-pstart;
-	memoryKK->destroy_kokkos(k_mlist,mlist);
-	memoryKK->create_kokkos(k_mlist,mlist,maxmigrate,"particle:mlist");
+        maxmigrate = pstop-pstart;
+        memoryKK->destroy_kokkos(k_mlist,mlist);
+        memoryKK->create_kokkos(k_mlist,mlist,maxmigrate,"particle:mlist");
       }
     } else break;
 
@@ -1529,7 +1477,7 @@
     xnew[0] = x[0] + dtremain*v[0];
     xnew[1] = x[1] + dtremain*v[1];
     if (DIM != 2) xnew[2] = x[2] + dtremain*v[2];
-    if (fstyle == CFIELD) { 
+    if (fstyle == CFIELD) {
       if (DIM == 3) field3d(dtremain,xnew,v);
       else if (DIM == 2) field2d(dtremain,xnew,v);
     } else if (fstyle == PFIELD) field_per_particle(i,particle_i.icell,dtremain,xnew,v);
@@ -1579,39 +1527,39 @@
 #ifdef MOVE_DEBUG
     if (DIM == 3) {
       if (ntimestep == MOVE_DEBUG_STEP &&
-	  (MOVE_DEBUG_ID == d_particles[i].id ||
-	   (me == MOVE_DEBUG_PROC && i == MOVE_DEBUG_INDEX)))
-	printf("PARTICLE %d %ld: %d %d: %d: x %g %g %g: xnew %g %g %g: %d "
-	       CELLINT_FORMAT ": lo %g %g %g: hi %g %g %g: DTR %g\n",
-	       me,ntimestep,i,d_particles[i].id,
-	       d_cells[icell].nsurf,
-	       x[0],x[1],x[2],xnew[0],xnew[1],xnew[2],
-	       icell,d_cells[icell].id,
-	       lo[0],lo[1],lo[2],hi[0],hi[1],hi[2],dtremain);
+          (MOVE_DEBUG_ID == d_particles[i].id ||
+           (me == MOVE_DEBUG_PROC && i == MOVE_DEBUG_INDEX)))
+        printf("PARTICLE %d %ld: %d %d: %d: x %g %g %g: xnew %g %g %g: %d "
+               CELLINT_FORMAT ": lo %g %g %g: hi %g %g %g: DTR %g\n",
+               me,ntimestep,i,d_particles[i].id,
+               d_cells[icell].nsurf,
+               x[0],x[1],x[2],xnew[0],xnew[1],xnew[2],
+               icell,d_cells[icell].id,
+               lo[0],lo[1],lo[2],hi[0],hi[1],hi[2],dtremain);
     }
     if (DIM == 2) {
       if (ntimestep == MOVE_DEBUG_STEP &&
-	  (MOVE_DEBUG_ID == d_particles[i].id ||
-	   (me == MOVE_DEBUG_PROC && i == MOVE_DEBUG_INDEX)))
-	printf("PARTICLE %d %ld: %d %d: %d: x %g %g: xnew %g %g: %d "
-	       CELLINT_FORMAT ": lo %g %g: hi %g %g: DTR: %g\n",
-	       me,ntimestep,i,d_particles[i].id,
-	       d_cells[icell].nsurf,
-	       x[0],x[1],xnew[0],xnew[1],
-	       icell,d_cells[icell].id,
-	       lo[0],lo[1],hi[0],hi[1],dtremain);
+          (MOVE_DEBUG_ID == d_particles[i].id ||
+           (me == MOVE_DEBUG_PROC && i == MOVE_DEBUG_INDEX)))
+        printf("PARTICLE %d %ld: %d %d: %d: x %g %g: xnew %g %g: %d "
+               CELLINT_FORMAT ": lo %g %g: hi %g %g: DTR: %g\n",
+               me,ntimestep,i,d_particles[i].id,
+               d_cells[icell].nsurf,
+               x[0],x[1],xnew[0],xnew[1],
+               icell,d_cells[icell].id,
+               lo[0],lo[1],hi[0],hi[1],dtremain);
     }
     if (DIM == 1) {
       if (ntimestep == MOVE_DEBUG_STEP &&
-	  (MOVE_DEBUG_ID == d_particles[i].id ||
-	   (me == MOVE_DEBUG_PROC && i == MOVE_DEBUG_INDEX)))
-	printf("PARTICLE %d %ld: %d %d: %d: x %g %g: xnew %g %g: %d "
-	       CELLINT_FORMAT ": lo %g %g: hi %g %g: DTR: %g\n",
-	       me,ntimestep,i,d_particles[i].id,
-	       d_cells[icell].nsurf,
-	       x[0],x[1],xnew[0],sqrt(xnew[1]*xnew[1]+xnew[2]*xnew[2]),
-	       icell,d_cells[icell].id,
-	       lo[0],lo[1],hi[0],hi[1],dtremain);
+          (MOVE_DEBUG_ID == d_particles[i].id ||
+           (me == MOVE_DEBUG_PROC && i == MOVE_DEBUG_INDEX)))
+        printf("PARTICLE %d %ld: %d %d: %d: x %g %g: xnew %g %g: %d "
+               CELLINT_FORMAT ": lo %g %g: hi %g %g: DTR: %g\n",
+               me,ntimestep,i,d_particles[i].id,
+               d_cells[icell].nsurf,
+               x[0],x[1],xnew[0],sqrt(xnew[1]*xnew[1]+xnew[2]*xnew[2]),
+               icell,d_cells[icell].id,
+               lo[0],lo[1],hi[0],hi[1],dtremain);
     }
 #endif
 
@@ -1707,14 +1655,14 @@
 
 #ifdef MOVE_DEBUG
     if (ntimestep == MOVE_DEBUG_STEP &&
-	(MOVE_DEBUG_ID == d_particles[i].id ||
-	 (me == MOVE_DEBUG_PROC && i == MOVE_DEBUG_INDEX))) {
+        (MOVE_DEBUG_ID == d_particles[i].id ||
+         (me == MOVE_DEBUG_PROC && i == MOVE_DEBUG_INDEX))) {
       if (outface != INTERIOR)
-	printf("  OUTFACE %d out: %d %d, frac %g\n",
-	       outface,grid_kk_copy.obj.neigh_decode(nmask,outface),
-	       neigh[outface],frac);
+        printf("  OUTFACE %d out: %d %d, frac %g\n",
+               outface,grid_kk_copy.obj.neigh_decode(nmask,outface),
+               neigh[outface],frac);
       else
-	printf("  INTERIOR %d %d\n",outface,INTERIOR);
+        printf("  INTERIOR %d %d\n",outface,INTERIOR);
     }
 #endif
 
@@ -1810,65 +1758,65 @@
           }
 
 #ifdef MOVE_DEBUG
-	  if (DIM == 3) {
-	    if (hitflag && ntimestep == MOVE_DEBUG_STEP &&
-		(MOVE_DEBUG_ID == d_particles[i].id ||
-		 (me == MOVE_DEBUG_PROC && i == MOVE_DEBUG_INDEX)))
-	      printf("SURF COLLIDE: %d %d %d %d: "
-		     "P1 %g %g %g: P2 %g %g %g: "
-		     "T1 %g %g %g: T2 %g %g %g: T3 %g %g %g: "
-		     "TN %g %g %g: XC %g %g %g: "
-		     "Param %g: Side %d\n",
-		     MOVE_DEBUG_INDEX,icell,nsurf,isurf,
-		     x[0],x[1],x[2],xnew[0],xnew[1],xnew[2],
-		     tri->p1[0],tri->p1[1],tri->p1[2],
-		     tri->p2[0],tri->p2[1],tri->p2[2],
-		     tri->p3[0],tri->p3[1],tri->p3[2],
-		     tri->norm[0],tri->norm[1],tri->norm[2],
-		     xc[0],xc[1],xc[2],param,side);
-	  }
-	  if (DIM == 2) {
-	    if (hitflag && ntimestep == MOVE_DEBUG_STEP &&
-		(MOVE_DEBUG_ID == d_particles[i].id ||
-		 (me == MOVE_DEBUG_PROC && i == MOVE_DEBUG_INDEX)))
-	      printf("SURF COLLIDE: %d %d %d %d: P1 %g %g: P2 %g %g: "
-		     "L1 %g %g: L2 %g %g: LN %g %g: XC %g %g: "
-		     "Param %g: Side %d\n",
-		     MOVE_DEBUG_INDEX,icell,nsurf,isurf,
-		     x[0],x[1],xnew[0],xnew[1],
-		     line->p1[0],line->p1[1],line->p2[0],line->p2[1],
-		     line->norm[0],line->norm[1],
-		     xc[0],xc[1],param,side);
-	  }
-	  if (DIM == 1) {
-	    if (hitflag && ntimestep == MOVE_DEBUG_STEP &&
-		(MOVE_DEBUG_ID == d_particles[i].id ||
-		 (me == MOVE_DEBUG_PROC && i == MOVE_DEBUG_INDEX)))
-	      printf("SURF COLLIDE %d %ld: %d %d %d %d: P1 %g %g: P2 %g %g: "
-		     "L1 %g %g: L2 %g %g: LN %g %g: XC %g %g: "
-		     "VC %g %g %g: Param %g: Side %d\n",
-		     hitflag,ntimestep,MOVE_DEBUG_INDEX,icell,nsurf,isurf,
-		     x[0],x[1],
-		     xnew[0],sqrt(xnew[1]*xnew[1]+xnew[2]*xnew[2]),
-		     line->p1[0],line->p1[1],line->p2[0],line->p2[1],
-		     line->norm[0],line->norm[1],
-		     xc[0],xc[1],vc[0],vc[1],vc[2],param,side);
-	    double edge1[3],edge2[3],xfinal[3],cross[3];
-	    MathExtra::sub3(line->p2,line->p1,edge1);
-	    MathExtra::sub3(x,line->p1,edge2);
-	    MathExtra::cross3(edge2,edge1,cross);
-	    if (hitflag && ntimestep == MOVE_DEBUG_STEP &&
-		MOVE_DEBUG_ID == d_particles[i].id)
-	      printf("CROSSSTART %g %g %g\n",cross[0],cross[1],cross[2]);
-	    xfinal[0] = xnew[0];
-	    xfinal[1] = sqrt(xnew[1]*xnew[1]+xnew[2]*xnew[2]);
-	    xfinal[2] = 0.0;
-	    MathExtra::sub3(xfinal,line->p1,edge2);
-	    MathExtra::cross3(edge2,edge1,cross);
-	    if (hitflag && ntimestep == MOVE_DEBUG_STEP &&
-		MOVE_DEBUG_ID == d_particles[i].id)
-	      printf("CROSSFINAL %g %g %g\n",cross[0],cross[1],cross[2]);
-	  }
+          if (DIM == 3) {
+            if (hitflag && ntimestep == MOVE_DEBUG_STEP &&
+                (MOVE_DEBUG_ID == d_particles[i].id ||
+                 (me == MOVE_DEBUG_PROC && i == MOVE_DEBUG_INDEX)))
+              printf("SURF COLLIDE: %d %d %d %d: "
+                     "P1 %g %g %g: P2 %g %g %g: "
+                     "T1 %g %g %g: T2 %g %g %g: T3 %g %g %g: "
+                     "TN %g %g %g: XC %g %g %g: "
+                     "Param %g: Side %d\n",
+                     MOVE_DEBUG_INDEX,icell,nsurf,isurf,
+                     x[0],x[1],x[2],xnew[0],xnew[1],xnew[2],
+                     tri->p1[0],tri->p1[1],tri->p1[2],
+                     tri->p2[0],tri->p2[1],tri->p2[2],
+                     tri->p3[0],tri->p3[1],tri->p3[2],
+                     tri->norm[0],tri->norm[1],tri->norm[2],
+                     xc[0],xc[1],xc[2],param,side);
+          }
+          if (DIM == 2) {
+            if (hitflag && ntimestep == MOVE_DEBUG_STEP &&
+                (MOVE_DEBUG_ID == d_particles[i].id ||
+                 (me == MOVE_DEBUG_PROC && i == MOVE_DEBUG_INDEX)))
+              printf("SURF COLLIDE: %d %d %d %d: P1 %g %g: P2 %g %g: "
+                     "L1 %g %g: L2 %g %g: LN %g %g: XC %g %g: "
+                     "Param %g: Side %d\n",
+                     MOVE_DEBUG_INDEX,icell,nsurf,isurf,
+                     x[0],x[1],xnew[0],xnew[1],
+                     line->p1[0],line->p1[1],line->p2[0],line->p2[1],
+                     line->norm[0],line->norm[1],
+                     xc[0],xc[1],param,side);
+          }
+          if (DIM == 1) {
+            if (hitflag && ntimestep == MOVE_DEBUG_STEP &&
+                (MOVE_DEBUG_ID == d_particles[i].id ||
+                 (me == MOVE_DEBUG_PROC && i == MOVE_DEBUG_INDEX)))
+              printf("SURF COLLIDE %d %ld: %d %d %d %d: P1 %g %g: P2 %g %g: "
+                     "L1 %g %g: L2 %g %g: LN %g %g: XC %g %g: "
+                     "VC %g %g %g: Param %g: Side %d\n",
+                     hitflag,ntimestep,MOVE_DEBUG_INDEX,icell,nsurf,isurf,
+                     x[0],x[1],
+                     xnew[0],sqrt(xnew[1]*xnew[1]+xnew[2]*xnew[2]),
+                     line->p1[0],line->p1[1],line->p2[0],line->p2[1],
+                     line->norm[0],line->norm[1],
+                     xc[0],xc[1],vc[0],vc[1],vc[2],param,side);
+            double edge1[3],edge2[3],xfinal[3],cross[3];
+            MathExtra::sub3(line->p2,line->p1,edge1);
+            MathExtra::sub3(x,line->p1,edge2);
+            MathExtra::cross3(edge2,edge1,cross);
+            if (hitflag && ntimestep == MOVE_DEBUG_STEP &&
+                MOVE_DEBUG_ID == d_particles[i].id)
+              printf("CROSSSTART %g %g %g\n",cross[0],cross[1],cross[2]);
+            xfinal[0] = xnew[0];
+            xfinal[1] = sqrt(xnew[1]*xnew[1]+xnew[2]*xnew[2]);
+            xfinal[2] = 0.0;
+            MathExtra::sub3(xfinal,line->p1,edge2);
+            MathExtra::cross3(edge2,edge1,cross);
+            if (hitflag && ntimestep == MOVE_DEBUG_STEP &&
+                MOVE_DEBUG_ID == d_particles[i].id)
+              printf("CROSSFINAL %g %g %g\n",cross[0],cross[1],cross[2]);
+          }
 #endif
 
           if (hitflag && param < minparam && side == OUTSIDE) {
@@ -2020,35 +1968,35 @@
             reduce.nscollide_one++;
 
 #ifdef MOVE_DEBUG
-	  if (DIM == 3) {
-	    if (ntimestep == MOVE_DEBUG_STEP &&
-		(MOVE_DEBUG_ID == d_particles[i].id ||
-		 (me == MOVE_DEBUG_PROC && i == MOVE_DEBUG_INDEX)))
-	      printf("POST COLLISION %d: %g %g %g: %g %g %g: %g %g %g\n",
-		     MOVE_DEBUG_INDEX,
-		     x[0],x[1],x[2],xnew[0],xnew[1],xnew[2],
-		     minparam,frac,dtremain);
-	  }
-	  if (DIM == 2) {
-	    if (ntimestep == MOVE_DEBUG_STEP &&
-		(MOVE_DEBUG_ID == d_particles[i].id ||
-		 (me == MOVE_DEBUG_PROC && i == MOVE_DEBUG_INDEX)))
-	      printf("POST COLLISION %d: %g %g: %g %g: %g %g %g\n",
-		     MOVE_DEBUG_INDEX,
-		     x[0],x[1],xnew[0],xnew[1],
-		     minparam,frac,dtremain);
-	  }
-	  if (DIM == 1) {
-	    if (ntimestep == MOVE_DEBUG_STEP &&
-		(MOVE_DEBUG_ID == d_particles[i].id ||
-		 (me == MOVE_DEBUG_PROC && i == MOVE_DEBUG_INDEX)))
-	      printf("POST COLLISION %d: %g %g: %g %g: vel %g %g %g: %g %g %g\n",
-		     MOVE_DEBUG_INDEX,
-		     x[0],x[1],
-		     xnew[0],sqrt(xnew[1]*xnew[1]+xnew[2]*xnew[2]),
-		     v[0],v[1],v[2],
-		     minparam,frac,dtremain);
-	  }
+          if (DIM == 3) {
+            if (ntimestep == MOVE_DEBUG_STEP &&
+                (MOVE_DEBUG_ID == d_particles[i].id ||
+                 (me == MOVE_DEBUG_PROC && i == MOVE_DEBUG_INDEX)))
+              printf("POST COLLISION %d: %g %g %g: %g %g %g: %g %g %g\n",
+                     MOVE_DEBUG_INDEX,
+                     x[0],x[1],x[2],xnew[0],xnew[1],xnew[2],
+                     minparam,frac,dtremain);
+          }
+          if (DIM == 2) {
+            if (ntimestep == MOVE_DEBUG_STEP &&
+                (MOVE_DEBUG_ID == d_particles[i].id ||
+                 (me == MOVE_DEBUG_PROC && i == MOVE_DEBUG_INDEX)))
+              printf("POST COLLISION %d: %g %g: %g %g: %g %g %g\n",
+                     MOVE_DEBUG_INDEX,
+                     x[0],x[1],xnew[0],xnew[1],
+                     minparam,frac,dtremain);
+          }
+          if (DIM == 1) {
+            if (ntimestep == MOVE_DEBUG_STEP &&
+                (MOVE_DEBUG_ID == d_particles[i].id ||
+                 (me == MOVE_DEBUG_PROC && i == MOVE_DEBUG_INDEX)))
+              printf("POST COLLISION %d: %g %g: %g %g: vel %g %g %g: %g %g %g\n",
+                     MOVE_DEBUG_INDEX,
+                     x[0],x[1],
+                     xnew[0],sqrt(xnew[1]*xnew[1]+xnew[2]*xnew[2]),
+                     v[0],v[1],v[2],
+                     minparam,frac,dtremain);
+          }
 #endif
 
           // if ipart = NULL, particle discarded due to surface chem
@@ -2369,8 +2317,8 @@
       (MOVE_DEBUG_ID == d_particles[i].id ||
        (me == MOVE_DEBUG_PROC && i == MOVE_DEBUG_INDEX)))
     printf("MOVE DONE %d %d %d: %g %g %g: DTR %g\n",
-	   MOVE_DEBUG_INDEX,d_particles[i].flag,icell,
-	   x[0],x[1],x[2],dtremain);
+           MOVE_DEBUG_INDEX,d_particles[i].flag,icell,
+           x[0],x[1],x[2],dtremain);
 #endif
 
   // move is complete, or as much as can be done on this proc
