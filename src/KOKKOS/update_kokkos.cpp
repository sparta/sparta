/* ----------------------------------------------------------------------
   SPARTA - Stochastic PArallel Rarefied-gas Time-accurate Analyzer
   http://sparta.sandia.gov
   Steve Plimpton, sjplimp@gmail.com, Michael Gallis, magalli@sandia.gov
   Sandia National Laboratories

   Copyright (2014) Sandia Corporation.  Under the terms of Contract
   DE-AC04-94AL85000 with Sandia Corporation, the U.S. Government retains
   certain rights in this software.  This software is distributed under
   the GNU General Public License.

   See the README file in the top-level SPARTA directory.
------------------------------------------------------------------------- */

#include "spatype.h"
#include "mpi.h"
#include "math.h"
#include "stdlib.h"
#include "string.h"
#include "update_kokkos.h"
#include "math_const.h"
#include "particle_kokkos.h"
#include "modify.h"
#include "fix.h"
#include "compute.h"
#include "domain.h"
#include "comm_kokkos.h"
#include "collide.h"
#include "collide_vss_kokkos.h"
#include "grid_kokkos.h"
#include "surf_kokkos.h"
#include "surf_collide.h"
#include "surf_react.h"
#include "output.h"
#include "geometry_kokkos.h"
#include "random_mars.h"
#include "timer.h"
#include "math_extra.h"
#include "memory_kokkos.h"
#include "error.h"
#include <unistd.h>
#include "kokkos.h"
#include "sparta_masks.h"
#include "surf_collide_specular_kokkos.h"
#include "kokkos_base.h"

using namespace SPARTA_NS;

enum{XLO,XHI,YLO,YHI,ZLO,ZHI,INTERIOR};         // same as Domain
enum{PERIODIC,OUTFLOW,REFLECT,SURFACE,AXISYM};  // same as Domain
//enum{OUTSIDE,INSIDE,ONSURF2OUT,ONSURF2IN};      // several files
enum{PKEEP,PINSERT,PDONE,PDISCARD,PENTRY,PEXIT,PSURF};   // several files
enum{NCHILD,NPARENT,NUNKNOWN,NPBCHILD,NPBPARENT,NPBUNKNOWN,NBOUND};  // Grid
enum{TALLYAUTO,TALLYREDUCE,TALLYLOCAL};         // same as Surf
enum{PERAUTO,PERCELL,PERSURF};                  // several files
enum{NOFIELD,CFIELD,PFIELD,GFIELD};             // several files

#define MAXSTUCK 20
#define EPSPARAM 1.0e-7

// either set ID or PROC/INDEX, set other to -1

//#define MOVE_DEBUG 1              // un-comment to debug one particle
#define MOVE_DEBUG_ID 308143534  // particle ID
#define MOVE_DEBUG_PROC -1        // owning proc
#define MOVE_DEBUG_INDEX -1   // particle index on owning proc
#define MOVE_DEBUG_STEP 4107    // timestep

#define VAL_1(X) X
#define VAL_2(X) VAL_1(X), VAL_1(X)

/* ---------------------------------------------------------------------- */

UpdateKokkos::UpdateKokkos(SPARTA *sparta) : Update(sparta),
  grid_kk_copy(sparta),
  domain_kk_copy(sparta),
  // Virtual functions are not yet supported on the GPU, which leads to pain:
  sc_kk_specular_copy{VAL_2(KKCopy<SurfCollideSpecularKokkos>(sparta))},
  sc_kk_diffuse_copy{VAL_2(KKCopy<SurfCollideDiffuseKokkos>(sparta))},
  sc_kk_vanish_copy{VAL_2(KKCopy<SurfCollideVanishKokkos>(sparta))},
  sc_kk_piston_copy{VAL_2(KKCopy<SurfCollidePistonKokkos>(sparta))},
  sc_kk_transparent_copy{VAL_2(KKCopy<SurfCollideTransparentKokkos>(sparta))},
  blist_active_copy{VAL_2(KKCopy<ComputeBoundaryKokkos>(sparta))},
  slist_active_copy{VAL_2(KKCopy<ComputeSurfKokkos>(sparta))}
{

  // use 1D view for scalars to reduce GPU memory operations

  d_scalars = t_int_12("collide:scalars");
  h_scalars = t_host_int_12("collide:scalars_mirror");

  d_ncomm_one     = Kokkos::subview(d_scalars,0);
  d_nexit_one     = Kokkos::subview(d_scalars,1);
  d_nboundary_one = Kokkos::subview(d_scalars,2);
  d_nmigrate      = Kokkos::subview(d_scalars,3);
  d_entryexit     = Kokkos::subview(d_scalars,4);
  d_ntouch_one    = Kokkos::subview(d_scalars,5);
  d_nscheck_one   = Kokkos::subview(d_scalars,6);
  d_nscollide_one = Kokkos::subview(d_scalars,7);
  d_nreact_one    = Kokkos::subview(d_scalars,8);
  d_nstuck        = Kokkos::subview(d_scalars,9);
  d_naxibad       = Kokkos::subview(d_scalars,10);
  d_error_flag    = Kokkos::subview(d_scalars,11);

  h_ncomm_one     = Kokkos::subview(h_scalars,0);
  h_nexit_one     = Kokkos::subview(h_scalars,1);
  h_nboundary_one = Kokkos::subview(h_scalars,2);
  h_nmigrate      = Kokkos::subview(h_scalars,3);
  h_entryexit     = Kokkos::subview(h_scalars,4);
  h_ntouch_one    = Kokkos::subview(h_scalars,5);
  h_nscheck_one   = Kokkos::subview(h_scalars,6);
  h_nscollide_one = Kokkos::subview(h_scalars,7);
  h_nreact_one    = Kokkos::subview(h_scalars,8);
  h_nstuck        = Kokkos::subview(h_scalars,9);
  h_naxibad       = Kokkos::subview(h_scalars,10);
  h_error_flag    = Kokkos::subview(h_scalars,11);

  nboundary_tally = 0;
}

/* ---------------------------------------------------------------------- */

UpdateKokkos::~UpdateKokkos()
{
  if (copymode) return;

  memoryKK->destroy_kokkos(k_mlist,mlist);
  mlist = NULL;

  grid_kk_copy.uncopy();
  domain_kk_copy.uncopy();

  for (int i=0; i<KOKKOS_MAX_SURF_COLL_PER_TYPE; i++) {
    sc_kk_specular_copy[i].uncopy();
    sc_kk_diffuse_copy[i].uncopy();
    sc_kk_vanish_copy[i].uncopy();
    sc_kk_piston_copy[i].uncopy();
    sc_kk_transparent_copy[i].uncopy();
  }

  for (int i=0; i<KOKKOS_MAX_BLIST; i++) {
    blist_active_copy[i].uncopy();
  }

  for (int i=0; i<KOKKOS_MAX_SLIST; i++) {
    slist_active_copy[i].uncopy();
  }
}

/* ---------------------------------------------------------------------- */

void UpdateKokkos::init()
{
  // init the UpdateKokkos class if performing a run, else just return
  // only set first_update if a run is being performed

  if (runflag == 0) return;
  first_update = 1;

  if (optmove_flag) {
    if (!grid->uniform)
      error->all(FLERR,"Cannot use optimized move with non-uniform grid");
    else if (surf->exist)
      error->all(FLERR,"Cannot use optimized move when surfaces are defined");
    else {
      for (int ifix = 0; ifix < modify->nfix; ifix++) {
        if (strstr(modify->fix[ifix]->style,"adapt") != NULL)
          error->all(FLERR,"Cannot use optimized move with fix adapt");
      }
    }
  }

  // choose the appropriate move method

  if (domain->dimension == 3) {
    if (surf->exist)
      moveptr = &UpdateKokkos::move<3,1,0>;
    else {
      if (optmove_flag) moveptr = &UpdateKokkos::move<3,0,1>;
      else moveptr = &UpdateKokkos::move<3,0,0>;
    }
  } else if (domain->axisymmetric) {
    if (surf->exist)
      moveptr = &UpdateKokkos::move<1,1,0>;
    else {
      if (optmove_flag) moveptr = &UpdateKokkos::move<1,0,1>;
      else moveptr = &UpdateKokkos::move<1,0,0>;
    }
  } else if (domain->dimension == 2) {
    if (surf->exist)
      moveptr = &UpdateKokkos::move<2,1,0>;
    else {
      if (optmove_flag) moveptr = &UpdateKokkos::move<2,0,1>;
      else moveptr = &UpdateKokkos::move<2,0,0>;
    }
  }

  // checks on external field options

  if (fstyle == CFIELD) {
    if (domain->dimension == 2 && field[2] != 0.0)
      error->all(FLERR,"External field in z not allowed for 2d");
    if (domain->axisymmetric && field[1] != 0.0)
      error->all(FLERR,
                 "External field in y not allowed for axisymmetric model");
  } else if (fstyle == PFIELD) {
    ifieldfix = modify->find_fix(fieldID);
    if (ifieldfix < 0) error->all(FLERR,"External field fix ID not found");
    if (!modify->fix[ifieldfix]->per_particle_field)
      error->all(FLERR,"External field fix does not compute necessary field");
  } else if (fstyle == GFIELD) {
    ifieldfix = modify->find_fix(fieldID);
    if (ifieldfix < 0) error->all(FLERR,"External field fix ID not found");
    if (!modify->fix[ifieldfix]->per_grid_field)
      error->all(FLERR,"External field fix does not compute necessary field");
  }

  if (optmove_flag) {
    xlo = domain->boxlo[0];
    ylo = domain->boxlo[1];
    zlo = domain->boxlo[2];
    xhi = domain->boxhi[0];
    yhi = domain->boxhi[1];
    zhi = domain->boxhi[2];
    Lx = xhi-xlo;
    Ly = yhi-ylo;
    Lz = zhi-zlo;
    ncx = grid->unx;
    ncy = grid->uny;
    ncz = grid->unz;
    dx = Lx/ncx;
    dy = Ly/ncy;
    dz = Lz/ncz;
  }

  if (fstyle == PFIELD) {
    field_active[0] = modify->fix[ifieldfix]->field_active[0];
    field_active[1] = modify->fix[ifieldfix]->field_active[1];
    field_active[2] = modify->fix[ifieldfix]->field_active[2];
    KKBaseFieldFix = dynamic_cast<KokkosBase*>(modify->fix[ifieldfix]);
    if (!KKBaseFieldFix)
      error->all(FLERR,"External field fix is not Kokkos-enabled");
  } else if (fstyle == GFIELD) {
    field_active[0] = modify->fix[ifieldfix]->field_active[0];
    field_active[1] = modify->fix[ifieldfix]->field_active[1];
    field_active[2] = modify->fix[ifieldfix]->field_active[2];
    KKBaseFieldFix = dynamic_cast<KokkosBase*>(modify->fix[ifieldfix]);
    if (!KKBaseFieldFix)
      error->all(FLERR,"External field fix is not Kokkos-enabled");
  }
}

/* ---------------------------------------------------------------------- */

void UpdateKokkos::setup()
{
  ParticleKokkos* particle_kk = (ParticleKokkos*) particle;
  GridKokkos* grid_kk = (GridKokkos*) grid;
  SurfKokkos* surf_kk = (SurfKokkos*) surf;

  particle_kk->sync(Device,ALL_MASK);
  particle_kk->sorted_kk = 0;

  if (sparta->kokkos->prewrap) {

    // particle

    particle_kk->wrap_kokkos();

    // grid

    grid_kk->wrap_kokkos();
    grid_kk->update_hash();

    // surf

    if (surf->exist)
      surf_kk->wrap_kokkos();

    sparta->kokkos->prewrap = 0;
  } else {
    grid_kk->modify(Host,ALL_MASK);
    grid_kk->update_hash();

    if (surf->exist) {
      surf_kk->modify(Host,ALL_MASK);
      grid_kk->wrap_kokkos_graphs();
    }
  }
  hash_kk = grid_kk->hash_kk;

  Update::setup(); // must come after prewrap since computes are called by setup()

  // For MPI debugging
  //
  //  volatile int i = 0;
  //  char hostname[256];
  //  gethostname(hostname, sizeof(hostname));
  //  printf("PID %d on %s ready for attach, i = %i\n", getpid(), hostname, i);
  //  fflush(stdout);
  //  sleep(30);
  //  printf("Continuing...\n");
}

/* ---------------------------------------------------------------------- */

bool UpdateKokkos::run(int timeflag, int nsteps, double time_final)
{
  sparta->kokkos->auto_sync = 0;

  ParticleKokkos* particle_kk = (ParticleKokkos*) particle;

  int n_start_of_step = modify->n_start_of_step;
  int n_end_of_step = modify->n_end_of_step;

  // external per grid cell field
  // only evaluate once at beginning of run b/c time-independent
  // fix calculates field acting at center point of all grid cells

  if (fstyle == GFIELD && fieldfreq == 0) {
    modify->fix[ifieldfix]->compute_field();
    d_fieldfix_array_grid = KKBaseFieldFix->d_array_grid;
  }

  // cellweightflag = 1 if grid-based particle weighting is ON

  int cellweightflag = 0;
  if (grid->cellweightflag) cellweightflag = 1;

  // loop over timesteps
  bool completed_time = false;
  int i = 0;
  while ( (timeflag && time < time_final) || (!timeflag && i < nsteps) ) {

    i++;
    ntimestep++;

    // reset dt if final time will be exceeded
    double tleft = time_final - time;
    if (tleft <= dt) {
      dt = tleft;
      completed_time = true;
    }
    time += dt;


    if (collide_react) collide_react_reset();
    if (bounce_tally) bounce_set(ntimestep);

    timer->stamp();

    // dynamic parameter updates

    if (dynamic) dynamic_update();

    // start of step fixes

    if (n_start_of_step) {
      modify->start_of_step();
      timer->stamp(TIME_MODIFY);
    }

    // move particles

    if (cellweightflag) particle->pre_weight();
    (this->*moveptr)();
    timer->stamp(TIME_MOVE);

    // communicate particles

    if (nmigrate) {
      k_mlist_small = Kokkos::subview(k_mlist,std::make_pair(0,nmigrate));
      k_mlist_small.sync_host();
    }
    auto mlist_small = k_mlist_small.h_view.data();

    ((CommKokkos*)comm)->migrate_particles(nmigrate,mlist_small,k_mlist_small.d_view);
    if (cellweightflag) particle->post_weight();
    timer->stamp(TIME_COMM);

    const int reorder_flag = (update->reorder_period &&
        (update->ntimestep % update->reorder_period == 0));

    if (collide || reorder_flag) {
      particle_kk->sort_kokkos();
      timer->stamp(TIME_SORT);
    }

    if (collide) {
      collide->collisions();
      timer->stamp(TIME_COLLIDE);
    }

    if (collide_react) collide_react_update();

    // diagnostic fixes

    if (n_end_of_step) {
      modify->end_of_step();
      timer->stamp(TIME_MODIFY);
    }

    // all output

    if (completed_time) {
      laststep = ntimestep;
      output->next = ntimestep;
      output->next_stats = ntimestep;
    }
    if (ntimestep == output->next) {
      particle_kk->sync(Host,ALL_MASK);
      output->write(ntimestep);
      timer->stamp(TIME_OUTPUT);
    }

    if (completed_time) break;
  }

  sparta->kokkos->auto_sync = 1;
  particle_kk->sync(Host,ALL_MASK);
<<<<<<< HEAD
  return completed_time;
=======
>>>>>>> eaf72193
}

/* ----------------------------------------------------------------------
   advect particles thru grid
   DIM = 2/3 for 2d/3d, 1 for 2d axisymmetric
   SURF = 0/1 for no surfs or surfs
   use multiple iterations of move/comm if necessary
------------------------------------------------------------------------- */

template < int DIM, int SURF, int OPT > void UpdateKokkos::move()
{
  int pstart,pstop,entryexit,any_entryexit;

  // extend migration list if necessary

  int nlocal = particle->nlocal;
  int maxlocal = particle->maxlocal;

  if (nlocal > maxmigrate) {
    maxmigrate = maxlocal;
    memoryKK->destroy_kokkos(k_mlist,mlist);
    memoryKK->create_kokkos(k_mlist,mlist,maxmigrate,"particle:mlist");
  }

  // counters

  niterate = 0;
  ntouch_one = ncomm_one = 0;
  nboundary_one = nexit_one = 0;
  nscheck_one = nscollide_one = 0;
  surf->nreact_one = 0;

  if (!sparta->kokkos->need_atomics || sparta->kokkos->atomic_reduction) {
    h_ntouch_one() = 0;
    h_nexit_one() = 0;
    h_nboundary_one() = 0;
    h_ncomm_one() = 0;
    h_nscheck_one() = 0;
    h_nscollide_one() = 0;
    h_nreact_one() = 0;
  }

  h_error_flag() = 0;

  // move/migrate iterations

  ParticleKokkos* particle_kk = ((ParticleKokkos*)particle);

  // external per particle field
  // fix calculates field acting on all owned particles

  if (fstyle == PFIELD) {
    modify->fix[ifieldfix]->compute_field();
    d_fieldfix_array_particle = KKBaseFieldFix->d_array_particle;
  }

  // external per grid cell field
  // evaluate once every fieldfreq steps b/c time-dependent
  // fix calculates field acting at center point of all grid cells

  if (fstyle == GFIELD && fieldfreq && ((ntimestep-1) % fieldfreq == 0)) {
    modify->fix[ifieldfix]->compute_field();
    d_fieldfix_array_grid = KKBaseFieldFix->d_array_grid;
  }

  // one or more loops over particles
  // first iteration = all my particles
  // subsequent iterations = received particles

  while (1) {

    niterate++;

    d_particles = particle_kk->k_particles.d_view;

    GridKokkos* grid_kk = ((GridKokkos*)grid);
    d_cells = grid_kk->k_cells.d_view;
    d_sinfo = grid_kk->k_sinfo.d_view;
    d_pcells = grid_kk->k_pcells.d_view;

    d_csurfs = grid_kk->d_csurfs;
    d_csplits = grid_kk->d_csplits;
    d_csubs = grid_kk->d_csubs;

    if (surf->exist) {
      SurfKokkos* surf_kk = ((SurfKokkos*)surf);
      surf_kk->sync(Device,ALL_MASK);
      d_lines = surf_kk->k_lines.d_view;
      d_tris = surf_kk->k_tris.d_view;
    }

    particle_kk->sync(Device,PARTICLE_MASK);
    grid_kk->sync(Device,CELL_MASK|PCELL_MASK|SINFO_MASK|PLEVEL_MASK);

    // may be able to move this outside of the while loop
    grid_kk_copy.copy(grid_kk);
    domain_kk_copy.copy((DomainKokkos*)domain);

    if (surf->nsc > KOKKOS_TOT_SURF_COLL)
      error->all(FLERR,"Kokkos currently supports two instances of each surface collide method");

    if (surf->nsc > 0) {
      int nspec,ndiff,nvan,npist,ntrans;
      nspec = ndiff = nvan = npist = ntrans = 0;
      for (int n = 0; n < surf->nsc; n++) {
        if (strcmp(surf->sc[n]->style,"specular") == 0) {
          sc_kk_specular_copy[nspec].copy((SurfCollideSpecularKokkos*)(surf->sc[n]));
          sc_type_list[n] = 0;
          sc_map[n] = nspec;
          nspec++;
        } else if (strcmp(surf->sc[n]->style,"diffuse") == 0) {
          sc_kk_diffuse_copy[ndiff].copy((SurfCollideDiffuseKokkos*)(surf->sc[n]));
          sc_kk_diffuse_copy[ndiff].obj.pre_collide();
          sc_type_list[n] = 1;
          sc_map[n] = ndiff;
          ndiff++;
        } else if (strcmp(surf->sc[n]->style,"vanish") == 0) {
          sc_kk_vanish_copy[nvan].copy((SurfCollideVanishKokkos*)(surf->sc[n]));
          sc_type_list[n] = 2;
          sc_map[n] = nvan;
          nvan++;
        } else if (strcmp(surf->sc[n]->style,"piston") == 0) {
          sc_kk_piston_copy[npist].copy((SurfCollidePistonKokkos*)(surf->sc[n]));
          sc_type_list[n] = 3;
          sc_map[n] = npist;
          npist++;
        } else if (strcmp(surf->sc[n]->style,"transparent") == 0) {
          sc_kk_transparent_copy[ntrans].copy((SurfCollideTransparentKokkos*)(surf->sc[n]));
          sc_type_list[n] = 4;
          sc_map[n] = ntrans;
          ntrans++;
        } else {
          error->all(FLERR,"Unknown Kokkos surface collide method");
        }
      }
      if (nspec > KOKKOS_MAX_SURF_COLL_PER_TYPE || ndiff > KOKKOS_MAX_SURF_COLL_PER_TYPE ||
          nvan > KOKKOS_MAX_SURF_COLL_PER_TYPE || npist > KOKKOS_MAX_SURF_COLL_PER_TYPE ||
          ntrans > KOKKOS_MAX_SURF_COLL_PER_TYPE)
        error->all(FLERR,"Kokkos currently supports two instances of each surface collide method");
    }

    if (surf->nsr)
      error->all(FLERR,"Cannot (yet) use surface reactions with Kokkos");

    h_nmigrate() = 0;
    h_entryexit() = 0;

    nmigrate = 0;
    entryexit = 0;

    if (niterate == 1) {
      pstart = 0;
      pstop = nlocal;
    }

    UPDATE_REDUCE reduce;

    /* ATOMIC_REDUCTION: 1 = use atomics
                         0 = don't need atomics
                        -1 = use parallel_reduce
    */

    Kokkos::deep_copy(d_scalars,h_scalars);

    //k_mlist.sync_device();
    copymode = 1;
    if (!sparta->kokkos->need_atomics)
      Kokkos::parallel_for(Kokkos::RangePolicy<DeviceType, TagUpdateMove<DIM,SURF,OPT,0> >(pstart,pstop),*this);
    else if (sparta->kokkos->atomic_reduction)
      Kokkos::parallel_for(Kokkos::RangePolicy<DeviceType, TagUpdateMove<DIM,SURF,OPT,1> >(pstart,pstop),*this);
    else
      Kokkos::parallel_reduce(Kokkos::RangePolicy<DeviceType, TagUpdateMove<DIM,SURF,OPT,-1> >(pstart,pstop),*this,reduce);
    copymode = 0;

    Kokkos::deep_copy(h_scalars,d_scalars);

    particle_kk->modify(Device,PARTICLE_MASK);
    d_particles = t_particle_1d(); // destroy reference to reduce memory use

    k_mlist.modify_device();

    // END of pstart/pstop loop advecting all particles

    nmigrate = h_nmigrate();

    int error_flag;

    if (!sparta->kokkos->need_atomics || sparta->kokkos->atomic_reduction) {
      ntouch_one = h_ntouch_one();
      nexit_one = h_nexit_one();
      nboundary_one = h_nboundary_one();
      ncomm_one = h_ncomm_one();
      nscheck_one = h_nscheck_one();
      nscollide_one = h_nscollide_one();
      surf->nreact_one = h_nreact_one();
      nstuck = h_nstuck();
      naxibad = h_naxibad();
    } else {
      ntouch_one       += reduce.ntouch_one   ;
      nexit_one        += reduce.nexit_one    ;
      nboundary_one    += reduce.nboundary_one;
      ncomm_one        += reduce.ncomm_one    ;
      nscheck_one      += reduce.nscheck_one  ;
      nscollide_one    += reduce.nscollide_one;
      surf->nreact_one += reduce.nreact_one   ;
      nstuck           += reduce.nstuck       ;
      naxibad          += reduce.nstuck       ;
    }

    entryexit = h_entryexit();

    error_flag = h_error_flag();

    if (error_flag) {
      char str[128];
      sprintf(str,
              "Particle being sent to self proc "
              "on step " BIGINT_FORMAT,
              update->ntimestep);
      error->one(FLERR,str);
    }

    if (surf->nsc > 0) {
      int ndiff = 0;
      for (int n = 0; n < surf->nsc; n++) {
        if (strcmp(surf->sc[n]->style,"diffuse") == 0) {
          sc_kk_diffuse_copy[ndiff].obj.post_collide();
          ndiff++;
        }
      }
    }

    // if gridcut >= 0.0, check if another iteration of move is required
    // only the case if some particle flag = PENTRY/PEXIT
    //   in which case perform particle migration
    // if not, move is done and final particle comm will occur in run()
    // if iterating, reset pstart/pstop and extend migration list if necessary

    if (grid->cutoff < 0.0) break;

    timer->stamp(TIME_MOVE);
    MPI_Allreduce(&entryexit,&any_entryexit,1,MPI_INT,MPI_MAX,world);
    timer->stamp();
    if (any_entryexit) {
      if (nmigrate) {
        k_mlist_small = Kokkos::subview(k_mlist,std::make_pair(0,nmigrate));
        k_mlist_small.sync_host();
      }
      auto mlist_small = k_mlist_small.h_view.data();
      timer->stamp(TIME_MOVE);
      pstart = ((CommKokkos*)comm)->migrate_particles(nmigrate,mlist_small,k_mlist_small.d_view);
      timer->stamp(TIME_COMM);
      pstop = particle->nlocal;
      if (pstop-pstart > maxmigrate) {
        maxmigrate = pstop-pstart;
        memoryKK->destroy_kokkos(k_mlist,mlist);
        memoryKK->create_kokkos(k_mlist,mlist,maxmigrate,"particle:mlist");
      }
    } else break;

    // END of single move/migrate iteration
  }

  // END of all move/migrate iterations

  particle->sorted = 0;
  particle_kk->sorted_kk = 0;

  // accumulate running totals

  niterate_running += niterate;
  nmove_running += nlocal;
  ntouch_running += ntouch_one;
  ncomm_running += ncomm_one;
  nboundary_running += nboundary_one;
  nexit_running += nexit_one;
  nscheck_running += nscheck_one;
  nscollide_running += nscollide_one;
  surf->nreact_running += surf->nreact_one;

  if (nsurf_tally) {
    for (int m = 0; m < nsurf_tally; m++) {
      ComputeSurfKokkos* compute_surf_kk = (ComputeSurfKokkos*)(slist_active[m]);
      compute_surf_kk->post_surf_tally();
    }
  }

  if (nboundary_tally) {
    for (int m = 0; m < nboundary_tally; m++) {
      ComputeBoundaryKokkos* compute_boundary_kk = (ComputeBoundaryKokkos*)(blist_active[m]);
      compute_boundary_kk->post_boundary_tally();
    }
  }
}

/* ---------------------------------------------------------------------- */

template<int DIM, int SURF, int OPT, int ATOMIC_REDUCTION>
KOKKOS_INLINE_FUNCTION
void UpdateKokkos::operator()(TagUpdateMove<DIM,SURF,OPT,ATOMIC_REDUCTION>, const int &i) const {
  UPDATE_REDUCE reduce;
  this->template operator()<DIM,SURF,OPT,ATOMIC_REDUCTION>(TagUpdateMove<DIM,SURF,OPT,ATOMIC_REDUCTION>(), i, reduce);
}

/*-----------------------------------------------------------------------------*/

template<int DIM, int SURF, int OPT, int ATOMIC_REDUCTION>
KOKKOS_INLINE_FUNCTION
void UpdateKokkos::operator()(TagUpdateMove<DIM,SURF,OPT,ATOMIC_REDUCTION>, const int &i, UPDATE_REDUCE &reduce) const {
  if (d_error_flag()) return;

  // int m;
  bool hitflag;
  int icell,icell_original,outface,bflag,nflag,pflag,itmp;
  int side,minsurf,nsurf,cflag,isurf,exclude,stuck_iterate;
  double dtremain,frac,newfrac,param,minparam,rnew,dtsurf,tc,tmp;
  double xnew[3],xhold[3],xc[3],vc[3],minxc[3],minvc[3];
  double *x,*v;
  Surf::Tri *tri;
  Surf::Line *line;
  int reaction; // not yet used

  Particle::OnePart &particle_i = d_particles[i];

  pflag = particle_i.flag;

  Particle::OnePart iorig;
  Particle::OnePart *ipart,*jpart;
  jpart = NULL;

  // received from another proc and move is done
  // if first iteration, PDONE is from a previous step,
  //   set pflag to PKEEP so move the particle on this step
  // else do nothing

  if (pflag == PDONE) {
    pflag = particle_i.flag = PKEEP;
    if (niterate > 1) return;
  }

  x = particle_i.x;
  v = particle_i.v;
  exclude = -1;

  // for 2d and axisymmetry only
  // xnew,xc passed to geometry routines which use or set z component

  if (DIM < 3) xnew[2] = xc[2] = 0.0;

  // apply moveperturb() to PKEEP and PINSERT since are computing xnew
  // not to PENTRY,PEXIT since are just re-computing xnew of sender
  // set xnew[2] to linear move for axisymmetry, will be remapped later
  // let pflag = PEXIT persist to check during axisymmetric cell crossing

  if (DIM < 3) xnew[2] = 0.0;
  if (pflag == PKEEP) {
    dtremain = dt;
    xnew[0] = x[0] + dtremain*v[0];
    xnew[1] = x[1] + dtremain*v[1];
    if (DIM != 2) xnew[2] = x[2] + dtremain*v[2];
    if (fstyle == CFIELD) {
      if (DIM == 3) field3d(dtremain,xnew,v);
      else if (DIM == 2) field2d(dtremain,xnew,v);
    } else if (fstyle == PFIELD) field_per_particle(i,particle_i.icell,dtremain,xnew,v);
    else if (fstyle == GFIELD) field_per_grid(i,particle_i.icell,dtremain,xnew,v);
  } else if (pflag == PINSERT) {
    dtremain = particle_i.dtremain;
    xnew[0] = x[0] + dtremain*v[0];
    xnew[1] = x[1] + dtremain*v[1];
    if (DIM != 2) xnew[2] = x[2] + dtremain*v[2];
    if (fstyle == CFIELD) {
      if (DIM == 3) field3d(dtremain,xnew,v);
      else if (DIM == 2) field2d(dtremain,xnew,v);
    } else if (fstyle == PFIELD) field_per_particle(i,particle_i.icell,dtremain,xnew,v);
    else if (fstyle == GFIELD) field_per_grid(i,particle_i.icell,dtremain,xnew,v);
  } else if (pflag == PENTRY) {
    icell = particle_i.icell;
    if (d_cells[icell].nsplit > 1) {
      if (DIM == 3 && SURF) icell = split3d(icell,x);
      if (DIM < 3 && SURF) icell = split2d(icell,x);
      particle_i.icell = icell;
    }
    dtremain = particle_i.dtremain;
    xnew[0] = x[0] + dtremain*v[0];
    xnew[1] = x[1] + dtremain*v[1];
    if (DIM != 2) xnew[2] = x[2] + dtremain*v[2];
  } else if (pflag == PEXIT) {
    dtremain = particle_i.dtremain;
    xnew[0] = x[0] + dtremain*v[0];
    xnew[1] = x[1] + dtremain*v[1];
    if (DIM != 2) xnew[2] = x[2] + dtremain*v[2];
  } else if (pflag >= PSURF) {
    dtremain = particle_i.dtremain;
    xnew[0] = x[0] + dtremain*v[0];
    xnew[1] = x[1] + dtremain*v[1];
    if (DIM != 2) xnew[2] = x[2] + dtremain*v[2];
    if (pflag > PSURF) exclude = pflag - PSURF - 1;
  }

  // optimized move

  if (OPT) {
    int optmove = 1;

    if (xnew[0] < xlo || xnew[0] > xhi)
      optmove = 0;

    if (xnew[1] < ylo || xnew[1] > yhi)
      optmove = 0;

    if (DIM == 3) {
      if (xnew[2] < zlo || xnew[2] > zhi)
        optmove = 0;
    }

    if (optmove) {

      const int ip = static_cast<int>((xnew[0] - xlo)/dx);
      const int jp = static_cast<int>((xnew[1] - ylo)/dy);
      int kp = 0;
      if (DIM == 3) kp = static_cast<int>((xnew[2] - zlo)/dz);

      int cellIdx = (kp*ncy + jp)*ncx + ip + 1;
      GridKokkos::size_type h_index = hash_kk.find(static_cast<GridKokkos::key_type>(cellIdx));
      int idx = static_cast<int>(hash_kk.value_at(h_index));

      // particle moving outside ghost halo will be flagged for standard move

      if (idx != 0) {

        // reset particle cell and coordinates

        int icell = idx - 1;
        particle_i.icell = icell;
        particle_i.flag = PKEEP;
        x[0] = xnew[0];
        x[1] = xnew[1];
        x[2] = xnew[2];

        if (d_cells[icell].proc != me) {
          int indx;
          if (ATOMIC_REDUCTION == 0) {
            indx = d_nmigrate();
            d_nmigrate()++;
          } else {
            indx = Kokkos::atomic_fetch_add(&d_nmigrate(),1);
          }
          k_mlist.d_view[indx] = i;
        }

        return;
      }
    }
  }

  particle_i.flag = PKEEP;
  icell = particle_i.icell;
  double* lo = d_cells[icell].lo;
  double* hi = d_cells[icell].hi;
  cellint* neigh = d_cells[icell].neigh;
  int nmask = d_cells[icell].nmask;
  stuck_iterate = 0;
  if (ATOMIC_REDUCTION == 1)
    Kokkos::atomic_increment(&d_ntouch_one());
  else if (ATOMIC_REDUCTION == 0)
    d_ntouch_one()++;
  else
    reduce.ntouch_one++;

  // advect one particle from cell to cell and thru surf collides til done

  while (1) {

#ifdef MOVE_DEBUG
    if (DIM == 3) {
      if (ntimestep == MOVE_DEBUG_STEP &&
          (MOVE_DEBUG_ID == d_particles[i].id ||
           (me == MOVE_DEBUG_PROC && i == MOVE_DEBUG_INDEX)))
        printf("PARTICLE %d %ld: %d %d: %d: x %g %g %g: xnew %g %g %g: %d "
               CELLINT_FORMAT ": lo %g %g %g: hi %g %g %g: DTR %g\n",
               me,ntimestep,i,d_particles[i].id,
               d_cells[icell].nsurf,
               x[0],x[1],x[2],xnew[0],xnew[1],xnew[2],
               icell,d_cells[icell].id,
               lo[0],lo[1],lo[2],hi[0],hi[1],hi[2],dtremain);
    }
    if (DIM == 2) {
      if (ntimestep == MOVE_DEBUG_STEP &&
          (MOVE_DEBUG_ID == d_particles[i].id ||
           (me == MOVE_DEBUG_PROC && i == MOVE_DEBUG_INDEX)))
        printf("PARTICLE %d %ld: %d %d: %d: x %g %g: xnew %g %g: %d "
               CELLINT_FORMAT ": lo %g %g: hi %g %g: DTR: %g\n",
               me,ntimestep,i,d_particles[i].id,
               d_cells[icell].nsurf,
               x[0],x[1],xnew[0],xnew[1],
               icell,d_cells[icell].id,
               lo[0],lo[1],hi[0],hi[1],dtremain);
    }
    if (DIM == 1) {
      if (ntimestep == MOVE_DEBUG_STEP &&
          (MOVE_DEBUG_ID == d_particles[i].id ||
           (me == MOVE_DEBUG_PROC && i == MOVE_DEBUG_INDEX)))
        printf("PARTICLE %d %ld: %d %d: %d: x %g %g: xnew %g %g: %d "
               CELLINT_FORMAT ": lo %g %g: hi %g %g: DTR: %g\n",
               me,ntimestep,i,d_particles[i].id,
               d_cells[icell].nsurf,
               x[0],x[1],xnew[0],sqrt(xnew[1]*xnew[1]+xnew[2]*xnew[2]),
               icell,d_cells[icell].id,
               lo[0],lo[1],hi[0],hi[1],dtremain);
    }
#endif

    // check if particle crosses any cell face
    // frac = fraction of move completed before hitting cell face
    // this section should be as efficient as possible,
    //   since most particles won't do anything else
    // axisymmetric cell face crossings:
    //   use linear xnew to check vertical faces
    //   must always check move against curved lower y face of cell
    //   use remapped rnew to check horizontal lines
    //   for y faces, if pflag = PEXIT, particle was just received
    //     from another proc and is exiting this cell from face:
    //       axi_horizontal_line() will not detect correct crossing,
    //       so set frac and outface directly to move into adjacent cell,
    //       then unset pflag so not checked again for this particle

    outface = INTERIOR;
    frac = 1.0;

    if (xnew[0] < lo[0]) {
      frac = (lo[0]-x[0]) / (xnew[0]-x[0]);
      outface = XLO;
    } else if (xnew[0] >= hi[0]) {
      frac = (hi[0]-x[0]) / (xnew[0]-x[0]);
      outface = XHI;
    }

    if (DIM != 1) {
      if (xnew[1] < lo[1]) {
        newfrac = (lo[1]-x[1]) / (xnew[1]-x[1]);
        if (newfrac < frac) {
          frac = newfrac;
          outface = YLO;
        }
      } else if (xnew[1] >= hi[1]) {
        newfrac = (hi[1]-x[1]) / (xnew[1]-x[1]);
        if (newfrac < frac) {
          frac = newfrac;
          outface = YHI;
        }
      }
    }

    if (DIM == 1) {
      if (x[1] == lo[1] && (pflag == PEXIT || v[1] < 0.0)) {
        frac = 0.0;
        outface = YLO;
      } else if (GeometryKokkos::
                 axi_horizontal_line(dtremain,x,v,lo[1],itmp,tc,tmp)) {
        newfrac = tc/dtremain;
        if (newfrac < frac) {
          frac = newfrac;
          outface = YLO;
        }
      }

      if (x[1] == hi[1] && (pflag == PEXIT || v[1] > 0.0)) {
        frac = 0.0;
        outface = YHI;
      } else {
        rnew = sqrt(xnew[1]*xnew[1] + xnew[2]*xnew[2]);
        if (rnew >= hi[1]) {
          if (GeometryKokkos::
              axi_horizontal_line(dtremain,x,v,hi[1],itmp,tc,tmp)) {
            newfrac = tc/dtremain;
            if (newfrac < frac) {
              frac = newfrac;
              outface = YHI;
            }
          }
        }
      }

      pflag = 0;
    }

    if (DIM == 3) {
      if (xnew[2] < lo[2]) {
        newfrac = (lo[2]-x[2]) / (xnew[2]-x[2]);
        if (newfrac < frac) {
          frac = newfrac;
          outface = ZLO;
        }
      } else if (xnew[2] >= hi[2]) {
        newfrac = (hi[2]-x[2]) / (xnew[2]-x[2]);
        if (newfrac < frac) {
          frac = newfrac;
          outface = ZHI;
        }
      }
    }

#ifdef MOVE_DEBUG
    if (ntimestep == MOVE_DEBUG_STEP &&
        (MOVE_DEBUG_ID == d_particles[i].id ||
         (me == MOVE_DEBUG_PROC && i == MOVE_DEBUG_INDEX))) {
      if (outface != INTERIOR)
        printf("  OUTFACE %d out: %d %d, frac %g\n",
               outface,grid_kk_copy.obj.neigh_decode(nmask,outface),
               neigh[outface],frac);
      else
        printf("  INTERIOR %d %d\n",outface,INTERIOR);
    }
#endif

    // START of code specific to surfaces

    if (SURF) {

      // skip surf checks if particle flagged as EXITing this cell
      // then unset pflag so not checked again for this particle

      nsurf = d_cells[icell].nsurf;
      if (pflag == PEXIT) {
        nsurf = 0;
        pflag = 0;
      }

      if (ATOMIC_REDUCTION == 1)
        Kokkos::atomic_add(&d_nscheck_one(),nsurf);
      else if (ATOMIC_REDUCTION == 0)
        d_nscheck_one() += nsurf;
      else
        reduce.nscheck_one += nsurf;

      if (nsurf) {

        // particle crosses cell face, reset xnew exactly on face of cell
        // so surface check occurs only for particle path within grid cell
        // xhold = saved xnew so can restore below if no surf collision

        if (outface != INTERIOR) {
          xhold[0] = xnew[0];
          xhold[1] = xnew[1];
          if (DIM != 2) xhold[2] = xnew[2];

          xnew[0] = x[0] + frac*(xnew[0]-x[0]);
          xnew[1] = x[1] + frac*(xnew[1]-x[1]);
          if (DIM != 2) xnew[2] = x[2] + frac*(xnew[2]-x[2]);

          if (outface == XLO) xnew[0] = lo[0];
          else if (outface == XHI) xnew[0] = hi[0];
          else if (outface == YLO) xnew[1] = lo[1];
          else if (outface == YHI) xnew[1] = hi[1];
          else if (outface == ZLO) xnew[2] = lo[2];
          else if (outface == ZHI) xnew[2] = hi[2];
        }

        // for axisymmetric, dtsurf = time that particle stays in cell
        // used as arg to axi_line_intersect()

        if (DIM == 1) {
          if (outface == INTERIOR) dtsurf = dtremain;
          else dtsurf = dtremain * frac;
        }

        // check for collisions with triangles or lines in cell
        // find 1st surface hit via minparam
        // skip collisions with previous surf, but not for axisymmetric
        // not considered collision if 2 params are tied and one INSIDE surf
        // if collision occurs, perform collision with surface model
        // reset x,v,xnew,dtremain and continue single particle trajectory

        cflag = 0;
        minparam = 2.0;
        auto csurfs_begin = d_csurfs.row_map(icell);

        for (int m = 0; m < nsurf; m++) {
          isurf = d_csurfs.entries(csurfs_begin + m);

          if (DIM > 1) {
            if (isurf == exclude) continue;
          }
          if (DIM == 3) {
            tri = &d_tris[isurf];
            hitflag = GeometryKokkos::
              line_tri_intersect(x,xnew,
                                 tri->p1,tri->p2,
                                 tri->p3,tri->norm,xc,param,side);
          }
          if (DIM == 2) {
            line = &d_lines[isurf];
            hitflag = GeometryKokkos::
              line_line_intersect(x,xnew,
                                  line->p1,line->p2,
                                  line->norm,xc,param,side);
          }
          if (DIM == 1) {
            line = &d_lines[isurf];
            hitflag = GeometryKokkos::
              axi_line_intersect(dtsurf,x,v,outface,lo,hi,
                                 line->p1,line->p2,
                                 line->norm,exclude == isurf,
                                 xc,vc,param,side);
          }

#ifdef MOVE_DEBUG
          if (DIM == 3) {
            if (hitflag && ntimestep == MOVE_DEBUG_STEP &&
                (MOVE_DEBUG_ID == d_particles[i].id ||
                 (me == MOVE_DEBUG_PROC && i == MOVE_DEBUG_INDEX)))
              printf("SURF COLLIDE: %d %d %d %d: "
                     "P1 %g %g %g: P2 %g %g %g: "
                     "T1 %g %g %g: T2 %g %g %g: T3 %g %g %g: "
                     "TN %g %g %g: XC %g %g %g: "
                     "Param %g: Side %d\n",
                     MOVE_DEBUG_INDEX,icell,nsurf,isurf,
                     x[0],x[1],x[2],xnew[0],xnew[1],xnew[2],
                     tri->p1[0],tri->p1[1],tri->p1[2],
                     tri->p2[0],tri->p2[1],tri->p2[2],
                     tri->p3[0],tri->p3[1],tri->p3[2],
                     tri->norm[0],tri->norm[1],tri->norm[2],
                     xc[0],xc[1],xc[2],param,side);
          }
          if (DIM == 2) {
            if (hitflag && ntimestep == MOVE_DEBUG_STEP &&
                (MOVE_DEBUG_ID == d_particles[i].id ||
                 (me == MOVE_DEBUG_PROC && i == MOVE_DEBUG_INDEX)))
              printf("SURF COLLIDE: %d %d %d %d: P1 %g %g: P2 %g %g: "
                     "L1 %g %g: L2 %g %g: LN %g %g: XC %g %g: "
                     "Param %g: Side %d\n",
                     MOVE_DEBUG_INDEX,icell,nsurf,isurf,
                     x[0],x[1],xnew[0],xnew[1],
                     line->p1[0],line->p1[1],line->p2[0],line->p2[1],
                     line->norm[0],line->norm[1],
                     xc[0],xc[1],param,side);
          }
          if (DIM == 1) {
            if (hitflag && ntimestep == MOVE_DEBUG_STEP &&
                (MOVE_DEBUG_ID == d_particles[i].id ||
                 (me == MOVE_DEBUG_PROC && i == MOVE_DEBUG_INDEX)))
              printf("SURF COLLIDE %d %ld: %d %d %d %d: P1 %g %g: P2 %g %g: "
                     "L1 %g %g: L2 %g %g: LN %g %g: XC %g %g: "
                     "VC %g %g %g: Param %g: Side %d\n",
                     hitflag,ntimestep,MOVE_DEBUG_INDEX,icell,nsurf,isurf,
                     x[0],x[1],
                     xnew[0],sqrt(xnew[1]*xnew[1]+xnew[2]*xnew[2]),
                     line->p1[0],line->p1[1],line->p2[0],line->p2[1],
                     line->norm[0],line->norm[1],
                     xc[0],xc[1],vc[0],vc[1],vc[2],param,side);
            double edge1[3],edge2[3],xfinal[3],cross[3];
            MathExtra::sub3(line->p2,line->p1,edge1);
            MathExtra::sub3(x,line->p1,edge2);
            MathExtra::cross3(edge2,edge1,cross);
            if (hitflag && ntimestep == MOVE_DEBUG_STEP &&
                MOVE_DEBUG_ID == d_particles[i].id)
              printf("CROSSSTART %g %g %g\n",cross[0],cross[1],cross[2]);
            xfinal[0] = xnew[0];
            xfinal[1] = sqrt(xnew[1]*xnew[1]+xnew[2]*xnew[2]);
            xfinal[2] = 0.0;
            MathExtra::sub3(xfinal,line->p1,edge2);
            MathExtra::cross3(edge2,edge1,cross);
            if (hitflag && ntimestep == MOVE_DEBUG_STEP &&
                MOVE_DEBUG_ID == d_particles[i].id)
              printf("CROSSFINAL %g %g %g\n",cross[0],cross[1],cross[2]);
          }
#endif

          if (hitflag && param < minparam && side == OUTSIDE) {

            // NOTE: these were the old checks
            //       think it is now sufficient to test for particle
            //       in an INSIDE cell in fix grid/check

            //if (hitflag && side != ONSURF2OUT && param <= minparam)

            // this if test is to avoid case where particle
            // previously hit 1 of 2 (or more) touching angled surfs at
            // common edge/corner, on this iteration first surf
            // is excluded, but others may be hit on inside:
            // param will be epsilon and exclude must be set
            // skip the hits of other touching surfs

            //if (side == INSIDE && param < EPSPARAM && exclude >= 0)
            // continue;

            // this if test is to avoid case where particle
            // hits 2 touching angled surfs at common edge/corner
            // from far away:
            // param is same, but hits one on outside, one on inside
            // only keep surf hit on outside

            //if (param == minparam && side == INSIDE) continue;

            cflag = 1;
            minparam = param;
            // minside = side;
            minsurf = isurf;
            minxc[0] = xc[0];
            minxc[1] = xc[1];
            if (DIM == 3) minxc[2] = xc[2];
            if (DIM == 1) {
              minvc[1] = vc[1];
              minvc[2] = vc[2];
            }
          }

        } // END of for loop over surfs

        // tri/line = surf that particle hit first

        if (cflag) {
          if (DIM == 3) tri = &d_tris[minsurf];
          if (DIM != 3) line = &d_lines[minsurf];

          // set x to collision point
          // if axisymmetric, set v to remapped velocity at collision pt

          x[0] = minxc[0];
          x[1] = minxc[1];
          if (DIM == 3) x[2] = minxc[2];
          if (DIM == 1) {
            v[1] = minvc[1];
            v[2] = minvc[2];
          }

          // perform surface collision using surface collision model
          // surface chemistry may destroy particle or create new one
          // must update particle's icell to current icell so that
          //   if jpart is created, it will be added to correct cell
          // if jpart, add new particle to this iteration via pstop++
          // tally surface statistics if requested using iorig

          ipart = &particle_i;
          ipart->icell = icell;
          dtremain *= 1.0 - minparam*frac;

          if (nsurf_tally)
            iorig = particle_i;
          int n = DIM == 3 ? tri->isc : line->isc;
          int sc_type = sc_type_list[n];
          int m = sc_map[n];

          if (DIM == 3) {
            if (sc_type == 0) {
              jpart = sc_kk_specular_copy[m].obj.
                collide_kokkos(ipart,dtremain,minsurf,tri->norm,tri->isr,reaction);
            } else if (sc_type == 1) {
              jpart = sc_kk_diffuse_copy[m].obj.
                collide_kokkos(ipart,dtremain,minsurf,tri->norm,tri->isr,reaction);
            } else if (sc_type == 2) {
              jpart = sc_kk_vanish_copy[m].obj.
                collide_kokkos(ipart,dtremain,minsurf,tri->norm,tri->isr,reaction);
            } else if (sc_type == 3) {
              jpart = sc_kk_piston_copy[m].obj.
                collide_kokkos(ipart,dtremain,minsurf,tri->norm,tri->isr,reaction);
            } else if (sc_type == 4) {
              jpart = sc_kk_transparent_copy[m].obj.
                collide_kokkos(ipart,dtremain,minsurf,tri->norm,tri->isr,reaction);
            }
          }

          if (DIM != 3) {
            if (sc_type == 0) {
              jpart = sc_kk_specular_copy[m].obj.
                collide_kokkos(ipart,dtremain,minsurf,line->norm,line->isr,reaction);
            } else if (sc_type == 1) {
              jpart = sc_kk_diffuse_copy[m].obj.
                collide_kokkos(ipart,dtremain,minsurf,line->norm,line->isr,reaction);
            } else if (sc_type == 2) {
              jpart = sc_kk_vanish_copy[m].obj.
                collide_kokkos(ipart,dtremain,minsurf,line->norm,line->isr,reaction);
            } else if (sc_type == 3) {
              jpart = sc_kk_piston_copy[m].obj.
                collide_kokkos(ipart,dtremain,minsurf,line->norm,line->isr,reaction);
            } else if (sc_type == 4) {
              jpart = sc_kk_transparent_copy[m].obj.
                collide_kokkos(ipart,dtremain,minsurf,line->norm,line->isr,reaction);
            }
          }

          //Need to error out for now if surface reactions create (or destroy?) particles
          //if (jpart) {
          //  particles = particle->particles;
          //  x = particle_i.x;
          //  v = particle_i.v;
          //  jpart->flag = PSURF + 1 + minsurf;
          //  jpart->dtremain = dtremain;
          //  jpart->weight = particle_i.weight;
          //  pstop++;
          //}

          if (nsurf_tally)
            for (m = 0; m < nsurf_tally; m++)
              slist_active_copy[m].obj.
                    surf_tally_kk<ATOMIC_REDUCTION>(minsurf,icell,reaction,&iorig,ipart,jpart);

          // stuck_iterate = consecutive iterations particle is immobile

          if (minparam == 0.0) stuck_iterate++;
          else stuck_iterate = 0;

          // reset post-bounce xnew

          xnew[0] = x[0] + dtremain*v[0];
          xnew[1] = x[1] + dtremain*v[1];
          if (DIM != 2) xnew[2] = x[2] + dtremain*v[2];

          exclude = minsurf;
          if (ATOMIC_REDUCTION == 1)
            Kokkos::atomic_increment(&d_nscollide_one());
          else if (ATOMIC_REDUCTION == 0)
            d_nscollide_one()++;
          else
            reduce.nscollide_one++;

#ifdef MOVE_DEBUG
          if (DIM == 3) {
            if (ntimestep == MOVE_DEBUG_STEP &&
                (MOVE_DEBUG_ID == d_particles[i].id ||
                 (me == MOVE_DEBUG_PROC && i == MOVE_DEBUG_INDEX)))
              printf("POST COLLISION %d: %g %g %g: %g %g %g: %g %g %g\n",
                     MOVE_DEBUG_INDEX,
                     x[0],x[1],x[2],xnew[0],xnew[1],xnew[2],
                     minparam,frac,dtremain);
          }
          if (DIM == 2) {
            if (ntimestep == MOVE_DEBUG_STEP &&
                (MOVE_DEBUG_ID == d_particles[i].id ||
                 (me == MOVE_DEBUG_PROC && i == MOVE_DEBUG_INDEX)))
              printf("POST COLLISION %d: %g %g: %g %g: %g %g %g\n",
                     MOVE_DEBUG_INDEX,
                     x[0],x[1],xnew[0],xnew[1],
                     minparam,frac,dtremain);
          }
          if (DIM == 1) {
            if (ntimestep == MOVE_DEBUG_STEP &&
                (MOVE_DEBUG_ID == d_particles[i].id ||
                 (me == MOVE_DEBUG_PROC && i == MOVE_DEBUG_INDEX)))
              printf("POST COLLISION %d: %g %g: %g %g: vel %g %g %g: %g %g %g\n",
                     MOVE_DEBUG_INDEX,
                     x[0],x[1],
                     xnew[0],sqrt(xnew[1]*xnew[1]+xnew[2]*xnew[2]),
                     v[0],v[1],v[2],
                     minparam,frac,dtremain);
          }
#endif

          // if ipart = NULL, particle discarded due to surface chem
          // else if particle not stuck, continue advection while loop
          // if stuck, mark for DISCARD, and drop out of SURF code

          if (ipart == NULL) particle_i.flag = PDISCARD;
          else if (stuck_iterate < MAXSTUCK) continue;
          else {
            particle_i.flag = PDISCARD;
            if (ATOMIC_REDUCTION == 1)
              Kokkos::atomic_increment(&d_nstuck());
            else if (ATOMIC_REDUCTION == 0)
              d_nstuck()++;
            else
              reduce.nstuck++;
          }

        } // END of cflag if section that performed collision

        // no collision, so restore saved xnew if changed it above

        if (outface != INTERIOR) {
          xnew[0] = xhold[0];
          xnew[1] = xhold[1];
          if (DIM != 2) xnew[2] = xhold[2];
        }

      } // END of if test for any surfs in this cell
    } // END of code specific to surfaces

    // break from advection loop if discarding particle

    if (particle_i.flag == PDISCARD) break;

    // no cell crossing
    // set final particle position to xnew, then break from advection loop
    // for axisymmetry, must first remap linear xnew and v
    // for axisymmetry, check if final particle position is within cell
    //   can be rare epsilon round-off cases where particle ends up outside
    //     of final cell curved surf when move logic thinks it is inside
    //   example is when Geom::axi_horizontal_line() says no crossing of cell edge
    //     but axi_remap() puts particle outside the cell
    //   in this case, just DISCARD particle and tally it to naxibad
    // if migrating to another proc,
    //   flag as PDONE so new proc won't move it more on this step

    if (outface == INTERIOR) {
      if (DIM == 1) axi_remap(xnew,v);
      x[0] = xnew[0];
      x[1] = xnew[1];
      if (DIM == 3) x[2] = xnew[2];
      if (DIM == 1) {
        if (x[1] < lo[1] || x[1] > hi[1]) {
          particle_i.flag = PDISCARD;
          if (ATOMIC_REDUCTION == 1)
            Kokkos::atomic_increment(&d_naxibad());
          else if (ATOMIC_REDUCTION == 0)
            d_naxibad()++;
          else
            reduce.naxibad++;
          break;
        }
      }
      if (d_cells[icell].proc != me) particle_i.flag = PDONE;
      break;
    }

    // particle crosses cell face
    // decrement dtremain in case particle is passed to another proc
    // for axisymmetry, must then remap linear x and v
    // reset particle x to be exactly on cell face
    // for axisymmetry, must reset xnew for next iteration since v changed

    dtremain *= 1.0-frac;
    exclude = -1;

    x[0] += frac * (xnew[0]-x[0]);
    x[1] += frac * (xnew[1]-x[1]);
    if (DIM != 2) x[2] += frac * (xnew[2]-x[2]);
    if (DIM == 1) axi_remap(x,v);

    if (outface == XLO) x[0] = lo[0];
    else if (outface == XHI) x[0] = hi[0];
    else if (outface == YLO) x[1] = lo[1];
    else if (outface == YHI) x[1] = hi[1];
    else if (outface == ZLO) x[2] = lo[2];
    else if (outface == ZHI) x[2] = hi[2];

    if (DIM == 1) {
      xnew[0] = x[0] + dtremain*v[0];
      xnew[1] = x[1] + dtremain*v[1];
      xnew[2] = x[2] + dtremain*v[2];
    }

    // nflag = type of neighbor cell: child, parent, unknown, boundary
    // if parent, use id_find_child to identify child cell
    //   result can be -1 for unknown cell, occurs when:
    //   (a) particle hits face of ghost child cell
    //   (b) the ghost cell extends beyond ghost halo
    //   (c) cell on other side of face is a parent
    //   (d) its child, which the particle is in, is entirely beyond my halo
    // if new cell is child and surfs exist, check if a split cell

    nflag = grid_kk_copy.obj.neigh_decode(nmask,outface);
    icell_original = icell;

    if (nflag == NCHILD) {
      icell = neigh[outface];
      if (DIM == 3 && SURF) {
        if (d_cells[icell].nsplit > 1 && d_cells[icell].nsurf >= 0)
          icell = split3d(icell,x);
      }
      if (DIM < 3 && SURF) {
        if (d_cells[icell].nsplit > 1 && d_cells[icell].nsurf >= 0)
          icell = split2d(icell,x);
      }
    } else if (nflag == NPARENT) {
      auto pcell = &d_pcells[neigh[outface]];
      icell = grid_kk_copy.obj.id_find_child(pcell->id,d_cells[icell].level,
                                             pcell->lo,pcell->hi,x);
      if (icell >= 0) {
        if (DIM == 3 && SURF) {
          if (d_cells[icell].nsplit > 1 && d_cells[icell].nsurf >= 0)
            icell = split3d(icell,x);
        }
        if (DIM < 3 && SURF) {
          if (d_cells[icell].nsplit > 1 && d_cells[icell].nsurf >= 0)
            icell = split2d(icell,x);
        }
      }
    } else if (nflag == NUNKNOWN) icell = -1;

    // neighbor cell is global boundary
    // tally boundary stats if requested using iorig
    // collide() updates x,v,xnew as needed due to boundary interaction
    //   may also update dtremain (piston BC)
    // for axisymmetric, must recalculate xnew since v may have changed
    // surface chemistry may destroy particle or create new one
    // if jpart, add new particle to this iteration via pstop++
    // OUTFLOW: exit with particle flag = PDISCARD
    // PERIODIC: new cell via same logic as above for child/parent/unknown
    // OTHER = reflected particle stays in same grid cell

    else {
      ipart = &particle_i;

      Particle::OnePart iorig;
      if (nboundary_tally)
        memcpy(&iorig,&particle_i,sizeof(Particle::OnePart));

      // from Domain:

      Particle::OnePart* ipart = &particle_i;
      lo = d_cells[icell].lo;
      hi = d_cells[icell].hi;
      if (domain_kk_copy.obj.bflag[outface] == SURFACE) {
        // treat global boundary as a surface
        // particle velocity is changed by surface collision model
        // dtremain may be changed by collision model
        // reset all components of xnew, in case dtremain changed
        // if axisymmetric, caller will reset again, including xnew[2]

        int n = domain_kk_copy.obj.surf_collide[outface];
        int sc_type = sc_type_list[n];
        int m = sc_map[n];

        if (sc_type == 0)
          jpart = sc_kk_specular_copy[m].obj.
            collide_kokkos(ipart,dtremain,-(outface+1),domain_kk_copy.obj.norm[outface],domain_kk_copy.obj.surf_react[outface],reaction);
        else if (sc_type == 1)
          jpart = sc_kk_diffuse_copy[m].obj.
            collide_kokkos(ipart,dtremain,-(outface+1),domain_kk_copy.obj.norm[outface],domain_kk_copy.obj.surf_react[outface],reaction);
        else if (sc_type == 2)
          jpart = sc_kk_vanish_copy[m].obj.
            collide_kokkos(ipart,dtremain,-(outface+1),domain_kk_copy.obj.norm[outface],domain_kk_copy.obj.surf_react[outface],reaction);
        else if (sc_type == 3)
          jpart = sc_kk_piston_copy[m].obj.
            collide_kokkos(ipart,dtremain,-(outface+1),domain_kk_copy.obj.norm[outface],domain_kk_copy.obj.surf_react[outface],reaction);
        else if (sc_type == 4)
          jpart = sc_kk_transparent_copy[m].obj.
            collide_kokkos(ipart,dtremain,-(outface+1),domain_kk_copy.obj.norm[outface],domain_kk_copy.obj.surf_react[outface],reaction);

        if (ipart) {
          double *x = ipart->x;
          double *v = ipart->v;
          xnew[0] = x[0] + dtremain*v[0];
          xnew[1] = x[1] + dtremain*v[1];
          if (domain_kk_copy.obj.dimension == 3) xnew[2] = x[2] + dtremain*v[2];
        }
        bflag = SURFACE;
      } else {
        bflag = domain_kk_copy.obj.collide_kokkos(ipart,outface,lo,hi,xnew/*,dtremain*/,reaction);
      }

      //if (jpart) {
      //  particles = particle->particles;
      //  x = particle_i.x;
      //  v = particle_i.v;
      //}

      if (nboundary_tally)
        for (int m = 0; m < nboundary_tally; m++)
          blist_active_copy[m].obj.
            boundary_tally_kk<ATOMIC_REDUCTION>(outface,bflag,reaction,&iorig,ipart,jpart,domain_kk_copy.obj.norm[outface]);

      if (DIM == 1) {
        xnew[0] = x[0] + dtremain*v[0];
        xnew[1] = x[1] + dtremain*v[1];
        xnew[2] = x[2] + dtremain*v[2];
      }

      if (bflag == OUTFLOW) {
        particle_i.flag = PDISCARD;
        if (ATOMIC_REDUCTION == 1)
          Kokkos::atomic_increment(&d_nexit_one());
        else if (ATOMIC_REDUCTION == 0)
          d_nexit_one()++;
        else
          reduce.nexit_one++;
        break;
      } else if (bflag == PERIODIC) {
        if (nflag == NPBCHILD) {
          icell = neigh[outface];
          if (DIM == 3 && SURF) {
            if (d_cells[icell].nsplit > 1 && d_cells[icell].nsurf >= 0)
              icell = split3d(icell,x);
          }
          if (DIM < 3 && SURF) {
            if (d_cells[icell].nsplit > 1 && d_cells[icell].nsurf >= 0)
              icell = split2d(icell,x);
          }
        } else if (nflag == NPBPARENT) {
          auto pcell = &d_pcells[neigh[outface]];
          icell = grid_kk_copy.obj.id_find_child(pcell->id,d_cells[icell].level,
                                                 pcell->lo,pcell->hi,x);
          if (icell >= 0) {
            if (DIM == 3 && SURF) {
              if (d_cells[icell].nsplit > 1 && d_cells[icell].nsurf >= 0)
                icell = split3d(icell,x);
            }
            if (DIM < 3 && SURF) {
              if (d_cells[icell].nsplit > 1 && d_cells[icell].nsurf >= 0)
                icell = split2d(icell,x);
            }
          } else domain_kk_copy.obj.uncollide_kokkos(outface,x);
        } else if (nflag == NPBUNKNOWN) {
          icell = -1;
          domain_kk_copy.obj.uncollide_kokkos(outface,x);
        }

      } else if (bflag == SURFACE) {
        if (ipart == NULL) {
          particle_i.flag = PDISCARD;
          break;
        } else if (jpart) {
          //jpart->flag = PSURF;
          //jpart->dtremain = dtremain;
          //jpart->weight = particle_i.weight;
          //pstop++;
        }
        Kokkos::atomic_increment(&d_nboundary_one());
        Kokkos::atomic_decrement(&d_ntouch_one());    // decrement here since will increment below
      } else {
        if (ATOMIC_REDUCTION == 1) {
          Kokkos::atomic_increment(&d_nboundary_one());
          Kokkos::atomic_decrement(&d_ntouch_one());    // decrement here since will increment below
        } else if (ATOMIC_REDUCTION == 0) {
          d_nboundary_one()++;
          d_ntouch_one()--;    // decrement here since will increment below
        } else {
          reduce.nboundary_one++;
          reduce.ntouch_one--;    // decrement here since will increment below
        }
      }
    }

    // neighbor cell is unknown
    // reset icell to original icell which must be a ghost cell
    // exit with particle flag = PEXIT, so receiver can identify neighbor

    if (icell < 0) {
      icell = icell_original;
      particle_i.flag = PEXIT;
      particle_i.dtremain = dtremain;
      d_entryexit() = 1;
      break;
    }

    // if nsurf < 0, new cell is EMPTY ghost
    // exit with particle flag = PENTRY, so receiver can continue move

    if (d_cells[icell].nsurf < 0) {
      particle_i.flag = PENTRY;
      particle_i.dtremain = dtremain;
      d_entryexit() = 1;
      break;
    }

    // move particle into new grid cell for next stage of move

    lo = d_cells[icell].lo;
    hi = d_cells[icell].hi;
    neigh = d_cells[icell].neigh;
    nmask = d_cells[icell].nmask;
    if (ATOMIC_REDUCTION == 1)
      Kokkos::atomic_increment(&d_ntouch_one());
    else if (ATOMIC_REDUCTION == 0)
      d_ntouch_one()++;
    else
      reduce.ntouch_one++;
  }

  // END of while loop over advection of single particle

#ifdef MOVE_DEBUG
  if (ntimestep == MOVE_DEBUG_STEP &&
      (MOVE_DEBUG_ID == d_particles[i].id ||
       (me == MOVE_DEBUG_PROC && i == MOVE_DEBUG_INDEX)))
    printf("MOVE DONE %d %d %d: %g %g %g: DTR %g\n",
           MOVE_DEBUG_INDEX,d_particles[i].flag,icell,
           x[0],x[1],x[2],dtremain);
#endif

  // move is complete, or as much as can be done on this proc
  // update particle's grid cell
  // if particle flag set, add particle to migrate list
  // if discarding, migration will delete particle

  particle_i.icell = icell;

  if (particle_i.flag != PKEEP) {
    int index;
    if (ATOMIC_REDUCTION == 0) {
      index = d_nmigrate();
      d_nmigrate()++;
    } else {
      index = Kokkos::atomic_fetch_add(&d_nmigrate(),1);
    }
    k_mlist.d_view[index] = i;
    if (particle_i.flag != PDISCARD) {
      if (d_cells[icell].proc == me && !d_error_flag()) {
        d_error_flag() = 1;
        return;
      }
      if (ATOMIC_REDUCTION == 1)
        Kokkos::atomic_increment(&d_ncomm_one());
      else if (ATOMIC_REDUCTION == 0)
        d_ncomm_one()++;
      else
        reduce.ncomm_one++;
    }
  }
} // end of Kokkos parallel_reduce

/* ----------------------------------------------------------------------
   particle is entering split parent icell at x
   determine which split child cell it is in
   return index of sub-cell in ChildCell
------------------------------------------------------------------------- */

KOKKOS_INLINE_FUNCTION
int UpdateKokkos::split3d(int icell, double *x) const
{
  int m,cflag,isurf,hitflag,side,minsurfindex;
  double param,minparam;
  double xc[3];
  Surf::Tri *tri;

  // check for collisions with lines in cell
  // find 1st surface hit via minparam
  // only consider tris that are mapped via csplits to a split cell
  //   unmapped tris only touch cell surf at xnew
  //   another mapped tri should include same xnew
  // NOTE: these next 2 lines do not seem correct compared to code
  // not considered a collision if particles starts on surf, moving out
  // not considered a collision if 2 params are tied and one is INSIDE surf

  int nsurf = d_cells[icell].nsurf;
  int isplit = d_cells[icell].isplit;
  double *xnew = d_sinfo[isplit].xsplit;

  cflag = 0;
  minparam = 2.0;

  auto csplits_begin = d_csplits.row_map(isplit);
  auto csurfs_begin = d_csurfs.row_map(icell);
  for (m = 0; m < nsurf; m++) {
    if (d_csplits.entries(csplits_begin + m) < 0) continue;
    isurf = d_csurfs.entries(csurfs_begin + m);
    tri = &d_tris[isurf];
    hitflag = GeometryKokkos::
      line_tri_intersect(x,xnew,
                         tri->p1,tri->p2,tri->p3,
                         tri->norm,xc,param,side);

    if (hitflag && side != INSIDE && param < minparam) {
      cflag = 1;
      minparam = param;
      minsurfindex = m;
    }
  }

  auto csubs_begin = d_csubs.row_map(isplit);
  if (!cflag) return d_csubs.entries(csubs_begin + d_sinfo[isplit].xsub);
  int index = d_csplits.entries(csplits_begin + minsurfindex);
  return d_csubs.entries(csubs_begin + index);
}

/* ----------------------------------------------------------------------
   particle is entering split ICELL at X
   determine which split sub-cell it is in
   return index of sub-cell in ChildCell
------------------------------------------------------------------------- */

KOKKOS_INLINE_FUNCTION
int UpdateKokkos::split2d(int icell, double *x) const
{
  int m,cflag,isurf,hitflag,side,minsurfindex;
  double param,minparam;
  double xc[3];
  Surf::Line *line;

  // check for collisions with lines in cell
  // find 1st surface hit via minparam
  // only consider lines that are mapped via csplits to a split cell
  //   unmapped lines only touch cell surf at xnew
  //   another mapped line should include same xnew
  // NOTE: these next 2 lines do not seem correct compared to code
  // not considered a collision if particle starts on surf, moving out
  // not considered a collision if 2 params are tied and one is INSIDE surf

  int nsurf = d_cells[icell].nsurf;
  int isplit = d_cells[icell].isplit;
  double *xnew = d_sinfo[isplit].xsplit;

  cflag = 0;
  minparam = 2.0;
  auto csplits_begin = d_csplits.row_map(isplit);
  auto csurfs_begin = d_csurfs.row_map(icell);
  for (m = 0; m < nsurf; m++) {
    if (d_csplits.entries(csplits_begin + m) < 0) continue;
    isurf = d_csurfs.entries(csurfs_begin + m);
    line = &d_lines[isurf];
    hitflag = GeometryKokkos::
      line_line_intersect(x,xnew,
                          line->p1,line->p2,line->norm,
                          xc,param,side);

    if (hitflag && side != INSIDE && param < minparam) {
      cflag = 1;
      minparam = param;
      minsurfindex = m;
    }
  }

  auto csubs_begin = d_csubs.row_map(isplit);
  if (!cflag) return d_csubs.entries(csubs_begin + d_sinfo[isplit].xsub);
  int index = d_csplits.entries(csplits_begin + minsurfindex);
  return d_csubs.entries(csubs_begin + index);
}

/* ----------------------------------------------------------------------
   set bounce tally flags for current timestep
   nsurf_tally = # of computes needing bounce info on this step
   clear accumulators in computes that will be invoked this step
------------------------------------------------------------------------- */

void UpdateKokkos::bounce_set(bigint ntimestep)
{
  Update::bounce_set(ntimestep);

  int i;

  if (nboundary_tally > KOKKOS_MAX_BLIST)
    error->all(FLERR,"Kokkos currently only supports two instances of compute boundary");

  if (nboundary_tally) {
    for (i = 0; i < nboundary_tally; i++) {
      ComputeBoundaryKokkos* compute_boundary_kk = (ComputeBoundaryKokkos*)(blist_active[i]);
      compute_boundary_kk->pre_boundary_tally();
      blist_active_copy[i].copy(compute_boundary_kk);
    }
  }

  if (nsurf_tally > KOKKOS_MAX_SLIST)
    error->all(FLERR,"Kokkos currently only supports two instances of compute surface");

  if (nsurf_tally) {
    for (i = 0; i < nsurf_tally; i++) {
      if (strcmp(slist_active[i]->style,"isurf/grid") == 0)
        error->all(FLERR,"Kokkos doesn't yet support compute isurf/grid");
      ComputeSurfKokkos* compute_surf_kk = (ComputeSurfKokkos*)(slist_active[i]);
      compute_surf_kk->pre_surf_tally();
      slist_active_copy[i].copy(compute_surf_kk);
    }
  }
}<|MERGE_RESOLUTION|>--- conflicted
+++ resolved
@@ -418,10 +418,8 @@
 
   sparta->kokkos->auto_sync = 1;
   particle_kk->sync(Host,ALL_MASK);
-<<<<<<< HEAD
+
   return completed_time;
-=======
->>>>>>> eaf72193
 }
 
 /* ----------------------------------------------------------------------
