/* ----------------------------------------------------------------------
   SPARTA - Stochastic PArallel Rarefied-gas Time-accurate Analyzer
   http://sparta.github.io
   Steve Plimpton, sjplimp@gmail.com, Michael Gallis, magalli@sandia.gov
   Sandia National Laboratories

   Copyright (2014) Sandia Corporation.  Under the terms of Contract
   DE-AC04-94AL85000 with Sandia Corporation, the U.S. Government retains
   certain rights in this software.  This software is distributed under
   the GNU General Public License.

   See the README file in the top-level SPARTA directory.
------------------------------------------------------------------------- */

/* ----------------------------------------------------------------------
   Optimizations contributed by Matt Bettencourt (NVIDIA) are:
    Copyright (c) 2025 NVIDIA CORPORATION & AFFILIATES. All rights
    reserved.
------------------------------------------------------------------------- */

#include "spatype.h"
#include "mpi.h"
#include "math.h"
#include "stdlib.h"
#include "string.h"
#include "update_kokkos.h"
#include "math_const.h"
#include "particle_kokkos.h"
#include "modify.h"
#include "fix.h"
#include "compute.h"
#include "domain.h"
#include "comm_kokkos.h"
#include "collide.h"
#include "collide_vss_kokkos.h"
#include "grid_kokkos.h"
#include "surf_kokkos.h"
#include "surf_collide.h"
#include "surf_react.h"
#include "output.h"
#include "geometry_kokkos.h"
#include "random_mars.h"
#include "timer.h"
#include "math_extra.h"
#include "memory_kokkos.h"
#include "error.h"
#include <unistd.h>
#include "kokkos.h"
#include "sparta_masks.h"
#include "surf_collide_specular_kokkos.h"
#include "kokkos_base.h"

using namespace SPARTA_NS;

enum{XLO,XHI,YLO,YHI,ZLO,ZHI,INTERIOR};         // same as Domain
enum{PERIODIC,OUTFLOW,REFLECT,SURFACE,AXISYM};  // same as Domain
//enum{OUTSIDE,INSIDE,ONSURF2OUT,ONSURF2IN};      // several files
enum{PKEEP,PINSERT,PDONE,PDISCARD,PENTRY,PEXIT,PSURF};   // several files
enum{NCHILD,NPARENT,NUNKNOWN,NPBCHILD,NPBPARENT,NPBUNKNOWN,NBOUND};  // Grid
enum{TALLYAUTO,TALLYREDUCE,TALLYLOCAL};         // same as Surf
enum{PERAUTO,PERCELL,PERSURF};                  // several files
enum{NOFIELD,CFIELD,PFIELD,GFIELD};             // several files

#define MAXSTUCK 20
#define EPSPARAM 1.0e-7

// either set ID or PROC/INDEX, set other to -1

//#define MOVE_DEBUG 1              // un-comment to debug one particle
#define MOVE_DEBUG_ID 308143534  // particle ID
#define MOVE_DEBUG_PROC -1        // owning proc
#define MOVE_DEBUG_INDEX -1   // particle index on owning proc
#define MOVE_DEBUG_STEP 4107    // timestep

#define VAL_1(X) X
#define VAL_2(X) VAL_1(X), VAL_1(X)

/* ---------------------------------------------------------------------- */

UpdateKokkos::UpdateKokkos(SPARTA *sparta) : Update(sparta),
  grid_kk_copy(sparta),
  domain_kk_copy(sparta),
  // Virtual functions are not yet supported on the GPU, which leads to pain:
  sc_kk_specular_copy{VAL_2(KKCopy<SurfCollideSpecularKokkos>(sparta))},
  sc_kk_diffuse_copy{VAL_2(KKCopy<SurfCollideDiffuseKokkos>(sparta))},
  sc_kk_vanish_copy{VAL_2(KKCopy<SurfCollideVanishKokkos>(sparta))},
  sc_kk_piston_copy{VAL_2(KKCopy<SurfCollidePistonKokkos>(sparta))},
  sc_kk_transparent_copy{VAL_2(KKCopy<SurfCollideTransparentKokkos>(sparta))},
  blist_active_copy{VAL_2(KKCopy<ComputeBoundaryKokkos>(sparta))},
  slist_active_copy{VAL_2(KKCopy<ComputeSurfKokkos>(sparta))}
{

  // use 1D view for scalars to reduce GPU memory operations

  d_scalars = t_int_14("collide:scalars");
  h_scalars = t_host_int_14("collide:scalars_mirror");

  d_ncomm_one     = Kokkos::subview(d_scalars,0);
  d_nexit_one     = Kokkos::subview(d_scalars,1);
  d_nboundary_one = Kokkos::subview(d_scalars,2);
  d_nmigrate      = Kokkos::subview(d_scalars,3);
  d_entryexit     = Kokkos::subview(d_scalars,4);
  d_ntouch_one    = Kokkos::subview(d_scalars,5);
  d_nscheck_one   = Kokkos::subview(d_scalars,6);
  d_nscollide_one = Kokkos::subview(d_scalars,7);
  d_nreact_one    = Kokkos::subview(d_scalars,8);
  d_nstuck        = Kokkos::subview(d_scalars,9);
  d_naxibad       = Kokkos::subview(d_scalars,10);
  d_error_flag    = Kokkos::subview(d_scalars,11);
  d_retry         = Kokkos::subview(d_scalars,12);
  d_nlocal        = Kokkos::subview(d_scalars,13);

  h_ncomm_one     = Kokkos::subview(h_scalars,0);
  h_nexit_one     = Kokkos::subview(h_scalars,1);
  h_nboundary_one = Kokkos::subview(h_scalars,2);
  h_nmigrate      = Kokkos::subview(h_scalars,3);
  h_entryexit     = Kokkos::subview(h_scalars,4);
  h_ntouch_one    = Kokkos::subview(h_scalars,5);
  h_nscheck_one   = Kokkos::subview(h_scalars,6);
  h_nscollide_one = Kokkos::subview(h_scalars,7);
  h_nreact_one    = Kokkos::subview(h_scalars,8);
  h_nstuck        = Kokkos::subview(h_scalars,9);
  h_naxibad       = Kokkos::subview(h_scalars,10);
  h_error_flag    = Kokkos::subview(h_scalars,11);
  h_retry         = Kokkos::subview(h_scalars,12);
  h_nlocal        = Kokkos::subview(h_scalars,13);

  nboundary_tally = 0;
}

/* ---------------------------------------------------------------------- */

UpdateKokkos::~UpdateKokkos()
{
  if (copymode) return;

  memoryKK->destroy_kokkos(k_mlist,mlist);
  mlist = NULL;

  grid_kk_copy.uncopy();
  domain_kk_copy.uncopy();

  for (int i=0; i<KOKKOS_MAX_SURF_COLL_PER_TYPE; i++) {
    sc_kk_specular_copy[i].uncopy();
    sc_kk_diffuse_copy[i].uncopy();
    sc_kk_vanish_copy[i].uncopy();
    sc_kk_piston_copy[i].uncopy();
    sc_kk_transparent_copy[i].uncopy();
  }

  for (int i=0; i<KOKKOS_MAX_BLIST; i++) {
    blist_active_copy[i].uncopy();
  }

  for (int i=0; i<KOKKOS_MAX_SLIST; i++) {
    slist_active_copy[i].uncopy();
  }
}

/* ---------------------------------------------------------------------- */

void UpdateKokkos::init()
{
  // init the UpdateKokkos class if performing a run, else just return
  // only set first_update if a run is being performed

  if (runflag == 0) return;
  first_update = 1;

  if (optmove_flag) {
    if (!grid->uniform)
      error->all(FLERR,"Cannot use optimized move with non-uniform grid");
    else if (surf->exist)
      error->all(FLERR,"Cannot use optimized move when surfaces are defined");
    else {
      for (int ifix = 0; ifix < modify->nfix; ifix++) {
        if (strstr(modify->fix[ifix]->style,"adapt") != NULL)
          error->all(FLERR,"Cannot use optimized move with fix adapt");
      }
    }
  }

  // choose the appropriate move method

  if (domain->dimension == 3) {
    if (surf->exist) {
      if (surf->nsr) moveptr = &UpdateKokkos::move<3,1,1,0>;
      else moveptr = &UpdateKokkos::move<3,1,0,0>;
    } else {
      if (optmove_flag) moveptr = &UpdateKokkos::move<3,0,0,1>;
      else moveptr = &UpdateKokkos::move<3,0,0,0>;
    }
  } else if (domain->axisymmetric) {
    if (surf->exist) {
      if (surf->nsr) moveptr = &UpdateKokkos::move<1,1,1,0>;
      else moveptr = &UpdateKokkos::move<1,1,0,0>;
    } else {
      if (optmove_flag) moveptr = &UpdateKokkos::move<1,0,0,1>;
      else moveptr = &UpdateKokkos::move<1,0,0,0>;
    }
  } else if (domain->dimension == 2) {
    if (surf->exist) {
      if (surf->nsr) moveptr = &UpdateKokkos::move<2,1,1,0>;
      else moveptr = &UpdateKokkos::move<2,1,0,0>;
    } else {
      if (optmove_flag) moveptr = &UpdateKokkos::move<2,0,0,1>;
      else moveptr = &UpdateKokkos::move<2,0,0,0>;
    }
  }

  // checks on external field options

  if (fstyle == CFIELD) {
    if (domain->dimension == 2 && field[2] != 0.0)
      error->all(FLERR,"External field in z not allowed for 2d");
    if (domain->axisymmetric && field[1] != 0.0)
      error->all(FLERR,
                 "External field in y not allowed for axisymmetric model");
  } else if (fstyle == PFIELD) {
    ifieldfix = modify->find_fix(fieldID);
    if (ifieldfix < 0) error->all(FLERR,"External field fix ID not found");
    if (!modify->fix[ifieldfix]->per_particle_field)
      error->all(FLERR,"External field fix does not compute necessary field");
  } else if (fstyle == GFIELD) {
    ifieldfix = modify->find_fix(fieldID);
    if (ifieldfix < 0) error->all(FLERR,"External field fix ID not found");
    if (!modify->fix[ifieldfix]->per_grid_field)
      error->all(FLERR,"External field fix does not compute necessary field");
  }

  if (optmove_flag) {
    xlo = domain->boxlo[0];
    ylo = domain->boxlo[1];
    zlo = domain->boxlo[2];
    xhi = domain->boxhi[0];
    yhi = domain->boxhi[1];
    zhi = domain->boxhi[2];
    Lx = xhi-xlo;
    Ly = yhi-ylo;
    Lz = zhi-zlo;
    ncx = grid->unx;
    ncy = grid->uny;
    ncz = grid->unz;
    dx = Lx/ncx;
    dy = Ly/ncy;
    dz = Lz/ncz;
  }

  if (fstyle == PFIELD) {
    field_active[0] = modify->fix[ifieldfix]->field_active[0];
    field_active[1] = modify->fix[ifieldfix]->field_active[1];
    field_active[2] = modify->fix[ifieldfix]->field_active[2];
    KKBaseFieldFix = dynamic_cast<KokkosBase*>(modify->fix[ifieldfix]);
    if (!KKBaseFieldFix)
      error->all(FLERR,"External field fix is not Kokkos-enabled");
  } else if (fstyle == GFIELD) {
    field_active[0] = modify->fix[ifieldfix]->field_active[0];
    field_active[1] = modify->fix[ifieldfix]->field_active[1];
    field_active[2] = modify->fix[ifieldfix]->field_active[2];
    KKBaseFieldFix = dynamic_cast<KokkosBase*>(modify->fix[ifieldfix]);
    if (!KKBaseFieldFix)
      error->all(FLERR,"External field fix is not Kokkos-enabled");
  }
}

/* ---------------------------------------------------------------------- */

void UpdateKokkos::setup()
{
  ParticleKokkos* particle_kk = (ParticleKokkos*) particle;
  GridKokkos* grid_kk = (GridKokkos*) grid;
  SurfKokkos* surf_kk = (SurfKokkos*) surf;

  particle_kk->sync(Device,ALL_MASK);
  particle_kk->sorted_kk = 0;

  if (sparta->kokkos->prewrap) {

    // particle

    particle_kk->wrap_kokkos();

    // grid

    grid_kk->wrap_kokkos();
    grid_kk->update_hash();

    // surf

    if (surf->exist)
      surf_kk->wrap_kokkos();

    sparta->kokkos->prewrap = 0;
  } else {
    grid_kk->modify(Host,ALL_MASK);
    grid_kk->update_hash();

    if (surf->exist) {
      surf_kk->modify(Host,ALL_MASK);
      grid_kk->wrap_kokkos_graphs();
    }
  }
  hash_kk = grid_kk->hash_kk;

  Update::setup(); // must come after prewrap since computes are called by setup()

  // For MPI debugging
  //
  //  volatile int i = 0;
  //  char hostname[256];
  //  gethostname(hostname, sizeof(hostname));
  //  printf("PID %d on %s ready for attach, i = %i\n", getpid(), hostname, i);
  //  fflush(stdout);
  //  sleep(30);
  //  printf("Continuing...\n");
}

/* ---------------------------------------------------------------------- */

void UpdateKokkos::run(int nsteps)
{
  sparta->kokkos->auto_sync = 0;

  ParticleKokkos* particle_kk = (ParticleKokkos*) particle;

  int n_start_of_step = modify->n_start_of_step;
  int n_end_of_step = modify->n_end_of_step;

  // external per grid cell field
  // only evaluate once at beginning of run b/c time-independent
  // fix calculates field acting at center point of all grid cells

  if (fstyle == GFIELD && fieldfreq == 0) {
    modify->fix[ifieldfix]->compute_field();
    d_fieldfix_array_grid = KKBaseFieldFix->d_array_grid;
  }

  // cellweightflag = 1 if grid-based particle weighting is ON

  int cellweightflag = 0;
  if (grid->cellweightflag) cellweightflag = 1;

  // loop over timesteps

  for (int i = 0; i < nsteps; i++) {

    ntimestep++;

    if (collide_react) collide_react_reset();
    if (bounce_tally) bounce_set(ntimestep);

    timer->stamp();

    // dynamic parameter updates

    if (dynamic) dynamic_update();

    // start of step fixes

    if (n_start_of_step) {
      modify->start_of_step();
      timer->stamp(TIME_MODIFY);
    }

    // move particles

    if (cellweightflag) particle->pre_weight();
    (this->*moveptr)();
    timer->stamp(TIME_MOVE);

    // communicate particles

    if (nmigrate) {
      k_mlist_small = Kokkos::subview(k_mlist,std::make_pair(0,nmigrate));
      k_mlist_small.sync_host();
    }
    auto mlist_small = k_mlist_small.h_view.data();

    ((CommKokkos*)comm)->migrate_particles(nmigrate,mlist_small,k_mlist_small.d_view);
    if (cellweightflag) particle->post_weight();
    timer->stamp(TIME_COMM);

    const int reorder_flag = (update->reorder_period &&
        (update->ntimestep % update->reorder_period == 0));

    if (collide || reorder_flag) {
      particle_kk->sort_kokkos();
      timer->stamp(TIME_SORT);
    }

    if (collide) {
      collide->collisions();
      timer->stamp(TIME_COLLIDE);
    }

    if (collide_react) collide_react_update();

    // diagnostic fixes

    if (n_end_of_step) {
      modify->end_of_step();
      timer->stamp(TIME_MODIFY);
    }

    // all output

    if (ntimestep == output->next) {
      particle_kk->sync(Host,ALL_MASK);
      output->write(ntimestep);
      timer->stamp(TIME_OUTPUT);
    }
  }
  sparta->kokkos->auto_sync = 1;

  particle_kk->sync(Host,ALL_MASK);
}

/* ----------------------------------------------------------------------
   advect particles thru grid
   DIM = 2/3 for 2d/3d, 1 for 2d axisymmetric
   SURF = 0/1 for no surfs or surfs
   use multiple iterations of move/comm if necessary
------------------------------------------------------------------------- */

template < int DIM, int SURF, int REACT, int OPT > void UpdateKokkos::move()
{
  int pstart,pstop,entryexit,any_entryexit;
  int continue_loop_flag = 0;

  // extend migration list if necessary

  int maxlocal = particle->maxlocal;

  if (particle->nlocal > maxmigrate) {
    maxmigrate = maxlocal;
    memoryKK->destroy_kokkos(k_mlist,mlist);
    memoryKK->create_kokkos(k_mlist,mlist,maxmigrate,"particle:mlist");
  }

  // counters

  niterate = 0;
  ntouch_one = ncomm_one = 0;
  nboundary_one = nexit_one = 0;
  nscheck_one = nscollide_one = 0;
  surf->nreact_one = 0;

  if (!sparta->kokkos->need_atomics || sparta->kokkos->atomic_reduction) {
    h_ntouch_one() = 0;
    h_nexit_one() = 0;
    h_nboundary_one() = 0;
    h_ncomm_one() = 0;
    h_nscheck_one() = 0;
    h_nscollide_one() = 0;
    h_nreact_one() = 0;
  }

  h_error_flag() = 0;

  // move/migrate iterations

  dt = update->dt;

  ParticleKokkos* particle_kk = ((ParticleKokkos*)particle);

  // external per particle field
  // fix calculates field acting on all owned particles

  if (fstyle == PFIELD) {
    modify->fix[ifieldfix]->compute_field();
    d_fieldfix_array_particle = KKBaseFieldFix->d_array_particle;
  }

  // external per grid cell field
  // evaluate once every fieldfreq steps b/c time-dependent
  // fix calculates field acting at center point of all grid cells

  if (fstyle == GFIELD && fieldfreq && ((ntimestep-1) % fieldfreq == 0)) {
    modify->fix[ifieldfix]->compute_field();
    d_fieldfix_array_grid = KKBaseFieldFix->d_array_grid;
  }

  // one or more loops over particles
  // first iteration = all my particles
  // subsequent iterations = received particles

  while (1) {

    if (!continue_loop_flag)
      niterate++;

    d_particles = particle_kk->k_particles.d_view;

    GridKokkos* grid_kk = ((GridKokkos*)grid);
    d_cells = grid_kk->k_cells.d_view;
    d_sinfo = grid_kk->k_sinfo.d_view;
    d_pcells = grid_kk->k_pcells.d_view;

    d_csurfs = grid_kk->d_csurfs;
    d_csplits = grid_kk->d_csplits;
    d_csubs = grid_kk->d_csubs;

    if (surf->exist) {
      SurfKokkos* surf_kk = ((SurfKokkos*)surf);
      surf_kk->sync(Device,ALL_MASK);
      d_lines = surf_kk->k_lines.d_view;
      d_tris = surf_kk->k_tris.d_view;
    }

    if (surf->nsr) {
      double extra_factor = 1.0;
      if (!sparta->kokkos->react_retry_flag)
        extra_factor = sparta->kokkos->react_extra;

      int nlocal_extra = particle->nlocal*extra_factor;
      if (d_particles.extent(0) < nlocal_extra) {
        particle->grow(nlocal_extra - particle->nlocal); // this!
        d_particles = particle_kk->k_particles.d_view;
      }
    }

    particle_kk->sync(Device,PARTICLE_MASK);
    grid_kk->sync(Device,CELL_MASK|PCELL_MASK|SINFO_MASK|PLEVEL_MASK);

    // may be able to move this outside of the while loop
    grid_kk_copy.copy(grid_kk);
    domain_kk_copy.copy((DomainKokkos*)domain);

    if (surf->nsc > KOKKOS_MAX_TOT_SURF_COLL)
      error->all(FLERR,"Kokkos currently supports two instances of each surface collide method");

    if (surf->nsc > 0) {
      int nspec,ndiff,nvan,npist,ntrans;
      nspec = ndiff = nvan = npist = ntrans = 0;
      for (int n = 0; n < surf->nsc; n++) {
        if (!surf->sc[n]->kokkosable)
          error->all(FLERR,"Must use Kokkos-enabled surface collide method with Kokkos");
        if (strcmp(surf->sc[n]->style,"specular") == 0) {
          sc_kk_specular_copy[nspec].copy((SurfCollideSpecularKokkos*)(surf->sc[n]));
          sc_kk_specular_copy[nspec].obj.pre_collide();
          sc_type_list[n] = 0;
          sc_map[n] = nspec;
          nspec++;
        } else if (strcmp(surf->sc[n]->style,"diffuse") == 0) {
          sc_kk_diffuse_copy[ndiff].copy((SurfCollideDiffuseKokkos*)(surf->sc[n]));
          sc_kk_diffuse_copy[ndiff].obj.pre_collide();
          sc_type_list[n] = 1;
          sc_map[n] = ndiff;
          ndiff++;
        } else if (strcmp(surf->sc[n]->style,"vanish") == 0) {
          sc_kk_vanish_copy[nvan].copy((SurfCollideVanishKokkos*)(surf->sc[n]));
          sc_kk_vanish_copy[nvan].obj.pre_collide();
          sc_type_list[n] = 2;
          sc_map[n] = nvan;
          nvan++;
        } else if (strcmp(surf->sc[n]->style,"piston") == 0) {
          sc_kk_piston_copy[npist].copy((SurfCollidePistonKokkos*)(surf->sc[n]));
          sc_kk_piston_copy[npist].obj.pre_collide();
          sc_type_list[n] = 3;
          sc_map[n] = npist;
          npist++;
        } else if (strcmp(surf->sc[n]->style,"transparent") == 0) {
          sc_kk_transparent_copy[ntrans].copy((SurfCollideTransparentKokkos*)(surf->sc[n]));
          sc_kk_transparent_copy[ntrans].obj.pre_collide();
          sc_type_list[n] = 4;
          sc_map[n] = ntrans;
          ntrans++;
        } else {
          error->all(FLERR,"Unknown Kokkos surface collide method");
        }
      }
      if (nspec > KOKKOS_MAX_SURF_COLL_PER_TYPE || ndiff > KOKKOS_MAX_SURF_COLL_PER_TYPE ||
          nvan > KOKKOS_MAX_SURF_COLL_PER_TYPE || npist > KOKKOS_MAX_SURF_COLL_PER_TYPE ||
          ntrans > KOKKOS_MAX_SURF_COLL_PER_TYPE)
        error->all(FLERR,"Kokkos currently supports two instances of each surface collide method");
    }

    Kokkos::deep_copy(h_scalars,0);

    if (!continue_loop_flag) {
      nmigrate = 0;
      entryexit = 0;
    }

    if (niterate == 1 && !continue_loop_flag) {
      pstart = 0;
      pstop = particle->nlocal;
#if defined SPARTA_KOKKOS_GPU
      if ( fstyle == NOFIELD && not_updated.extent(0) < pstop ) {
        not_updated = Kokkos::View<int*>("not_updated",pstop*1.05);
        not_updated_cnt=Kokkos::View<int>("not_updated_cnt");
        h_not_updated_cnt=Kokkos::View<int,SPAHostType>("h_not_updated_cnt");
      }
#endif
    }

    UPDATE_REDUCE reduce;

    // Reactions may create or delete more particles than existing views can hold.
    //  Cannot grow a Kokkos view in a parallel loop, so
    //  if the capacity of the view is exceeded, break out of parallel loop,
    //  reallocate on the host, and then repeat the parallel loop again.
    //  Unfortunately this leads to really messy code.

    h_retry() = 1;

    while (h_retry()) {

      if (surf->nsr && sparta->kokkos->react_retry_flag)
        backup();

      h_retry() = 0;
      h_nlocal() = particle->nlocal;
      if (continue_loop_flag) h_nmigrate() = nmigrate;

      Kokkos::deep_copy(d_scalars,h_scalars);

      copymode = 1;

    /* ATOMIC_REDUCTION: 1 = use atomics
                         0 = don't need atomics
                        -1 = use parallel_reduce
    */
#if defined SPARTA_KOKKOS_GPU
<<<<<<< HEAD
    if (fstyle == NOFIELD && niterate == 1 && !continue_loop_flag) {

      // on the first pass, split the move on GPU

      Kokkos::deep_copy(not_updated_cnt,0);
      Kokkos::parallel_for(Kokkos::RangePolicy<DeviceType, TagUpdateMoveFirstPass<DIM> >(pstart,pstop),*this);
      Kokkos::deep_copy(h_not_updated_cnt,not_updated_cnt);
      int team_size = 128;
      int num_teams = (std::min<int>(DeviceType::concurrency(),h_not_updated_cnt())-1)/team_size+1;
      auto policy = Kokkos::TeamPolicy<DeviceType, TagUpdateMoveIndirect<DIM,SURF,REACT,OPT,-1> >(num_teams,team_size);
      Kokkos::parallel_reduce(policy,*this,reduce);
    } else
      Kokkos::parallel_reduce(Kokkos::RangePolicy<DeviceType, TagUpdateMove<DIM,SURF,REACT,OPT,-1> >(pstart,pstop),*this,reduce);
=======
  #if defined(KOKKOS_ARCH_AMD_GFX940) || defined(KOKKOS_ARCH_AMD_GFX942) || defined(KOKKOS_ARCH_AMD_GFX942_APU)
      Kokkos::parallel_reduce(Kokkos::RangePolicy<DeviceType, TagUpdateMove<DIM,SURF,REACT,OPT,-1> >(pstart,pstop),*this,reduce);
  #else
      Kokkos::parallel_for(Kokkos::RangePolicy<DeviceType, TagUpdateMove<DIM,SURF,REACT,OPT,1> >(pstart,pstop),*this);
  #endif
>>>>>>> 909a8655
#elif defined KOKKOS_ENABLE_SERIAL
      if constexpr(std::is_same<DeviceType,Kokkos::Serial>::value)
        Kokkos::parallel_for(Kokkos::RangePolicy<DeviceType, TagUpdateMove<DIM,SURF,REACT,OPT,0> >(pstart,pstop),*this);
      else {
        if (!sparta->kokkos->need_atomics)
          Kokkos::parallel_for(Kokkos::RangePolicy<DeviceType, TagUpdateMove<DIM,SURF,REACT,OPT,0> >(pstart,pstop),*this);
        else
          Kokkos::parallel_reduce(Kokkos::RangePolicy<DeviceType, TagUpdateMove<DIM,SURF,REACT,OPT,-1> >(pstart,pstop),*this,reduce);
      }
#else
      if (!sparta->kokkos->need_atomics)
        Kokkos::parallel_for(Kokkos::RangePolicy<DeviceType, TagUpdateMove<DIM,SURF,REACT,OPT,0> >(pstart,pstop),*this);
      else
        Kokkos::parallel_reduce(Kokkos::RangePolicy<DeviceType, TagUpdateMove<DIM,SURF,REACT,OPT,-1> >(pstart,pstop),*this,reduce);
#endif

      copymode = 0;

      Kokkos::deep_copy(h_scalars,d_scalars);

      if (h_retry()) {
        int nlocal_new = h_nlocal();

        if (!sparta->kokkos->react_retry_flag) {
          error->one(FLERR,"Ran out of space for Kokkos reactions, increase react/extra"
                           " or use react/retry");
        } else
          restore();

        //  reset counters

        Kokkos::deep_copy(h_scalars,0);
        reduce = UPDATE_REDUCE();
        h_retry() = 1;

        if (d_particles.extent(0) < nlocal_new) {
          particle->grow(nlocal_new - particle->nlocal);
          d_particles = particle_kk->k_particles.d_view;
        }
      }
    }

    particle_kk->modify(Device,PARTICLE_MASK);
    d_particles = t_particle_1d(); // destroy reference to reduce memory use

    k_mlist.modify_device();

    // END of pstart/pstop loop advecting all particles

    nmigrate = h_nmigrate();

    particle->nlocal = h_nlocal();

    int error_flag;

    if (!sparta->kokkos->need_atomics || sparta->kokkos->atomic_reduction) {
      ntouch_one += h_ntouch_one();
      nexit_one += h_nexit_one();
      nboundary_one += h_nboundary_one();
      ncomm_one += h_ncomm_one();
      nscheck_one += h_nscheck_one();
      nscollide_one += h_nscollide_one();
      surf->nreact_one += h_nreact_one();
      nstuck += h_nstuck();
      naxibad += h_naxibad();
    } else {
      ntouch_one       += reduce.ntouch_one   ;
      nexit_one        += reduce.nexit_one    ;
      nboundary_one    += reduce.nboundary_one;
      ncomm_one        += reduce.ncomm_one    ;
      nscheck_one      += reduce.nscheck_one  ;
      nscollide_one    += reduce.nscollide_one;
      surf->nreact_one += reduce.nreact_one   ;
      nstuck           += reduce.nstuck       ;
      naxibad          += reduce.naxibad      ;
    }

    entryexit += h_entryexit();

    error_flag = h_error_flag();

    if (error_flag) {
      char str[128];
      sprintf(str,
              "Particle being sent to self proc "
              "on step " BIGINT_FORMAT,
              update->ntimestep);
      error->one(FLERR,str);
    }

    if (surf->nsc > 0) {
      int nspec,ndiff,nvan,npist,ntrans;
      nspec = ndiff = nvan = npist = ntrans = 0;
      for (int n = 0; n < surf->nsc; n++) {
        if (strcmp(surf->sc[n]->style,"specular") == 0) {
          sc_kk_specular_copy[nspec].obj.post_collide();
          nspec++;
        } else if (strcmp(surf->sc[n]->style,"diffuse") == 0) {
          sc_kk_diffuse_copy[ndiff].obj.post_collide();
          ndiff++;
        } else if (strcmp(surf->sc[n]->style,"vanish") == 0) {
          sc_kk_vanish_copy[nvan].obj.post_collide();
          nvan++;
        } else if (strcmp(surf->sc[n]->style,"piston") == 0) {
          sc_kk_piston_copy[npist].obj.post_collide();
          npist++;
        } else if (strcmp(surf->sc[n]->style,"transparent") == 0) {
          sc_kk_transparent_copy[ntrans].obj.post_collide();
          ntrans++;
        }
      }
    }

    // move newly created particles from surface reactions

    continue_loop_flag = 0;

    if (surf->nsr && pstop < particle->nlocal) {
      pstart = pstop;
      pstop = particle->nlocal;
      continue_loop_flag = 1;
      continue;
    }

    // if gridcut >= 0.0, check if another iteration of move is required
    // only the case if some particle flag = PENTRY/PEXIT
    //   in which case perform particle migration
    // if not, move is done and final particle comm will occur in run()
    // if iterating, reset pstart/pstop and extend migration list if necessary

    if (grid->cutoff < 0.0) break;

    timer->stamp(TIME_MOVE);
    MPI_Allreduce(&entryexit,&any_entryexit,1,MPI_INT,MPI_MAX,world);
    timer->stamp();

    if (any_entryexit) {
      if (nmigrate) {
        k_mlist_small = Kokkos::subview(k_mlist,std::make_pair(0,nmigrate));
        k_mlist_small.sync_host();
      }
      auto mlist_small = k_mlist_small.h_view.data();
      timer->stamp(TIME_MOVE);
      pstart = ((CommKokkos*)comm)->migrate_particles(nmigrate,mlist_small,k_mlist_small.d_view);
      timer->stamp(TIME_COMM);
      pstop = particle->nlocal;
      if (pstop-pstart > maxmigrate) {
        maxmigrate = pstop-pstart;
        memoryKK->destroy_kokkos(k_mlist,mlist);
        memoryKK->create_kokkos(k_mlist,mlist,maxmigrate,"particle:mlist");
      }
    } else break;

    // END of single move/migrate iteration
  }

  // END of all move/migrate iterations

  particle->sorted = 0;
  particle_kk->sorted_kk = 0;

  // accumulate running totals

  niterate_running += niterate;
  nmove_running += particle->nlocal;
  ntouch_running += ntouch_one;
  ncomm_running += ncomm_one;
  nboundary_running += nboundary_one;
  nexit_running += nexit_one;
  nscheck_running += nscheck_one;
  nscollide_running += nscollide_one;
  surf->nreact_running += surf->nreact_one;

  if (nsurf_tally) {
    for (int m = 0; m < nsurf_tally; m++) {
      ComputeSurfKokkos* compute_surf_kk = (ComputeSurfKokkos*)(slist_active[m]);
      compute_surf_kk->post_surf_tally();
    }
  }

  if (nboundary_tally) {
    for (int m = 0; m < nboundary_tally; m++) {
      ComputeBoundaryKokkos* compute_boundary_kk = (ComputeBoundaryKokkos*)(blist_active[m]);
      compute_boundary_kk->post_boundary_tally();
    }
  }
}

/* ---------------------------------------------------------------------- */

template<int DIM, int SURF, int REACT, int OPT, int ATOMIC_REDUCTION>
KOKKOS_INLINE_FUNCTION
void UpdateKokkos::operator()(TagUpdateMove<DIM,SURF,REACT,OPT,ATOMIC_REDUCTION>, const int &i) const {
  UPDATE_REDUCE reduce;
  this->template operator()<DIM,SURF,REACT,OPT,ATOMIC_REDUCTION>(TagUpdateMove<DIM,SURF,REACT,OPT,ATOMIC_REDUCTION>(), i, reduce);
}

/*-----------------------------------------------------------------------------*/
template<int DIM>
KOKKOS_INLINE_FUNCTION
void UpdateKokkos::operator()(TagUpdateMoveFirstPass<DIM>, const int i) const {
  Particle::OnePart &particle_i = d_particles[i];

  int &pflag = particle_i.flag;
  if (pflag != PKEEP ) {
    if (pflag == PDONE)
      pflag = PKEEP;
    else{
      const int indx = Kokkos::atomic_fetch_add(&not_updated_cnt(),1);
      not_updated(indx) = i;
      return;
    }
  }

  const double* const v = particle_i.v;
  double* x = particle_i.x;
  double xnew[DIM];
  xnew[0] = x[0] + dt*v[0];
  if (DIM > 1) xnew[1] = x[1] + dt*v[1];
  if (DIM > 2) xnew[2] = x[2] + dt*v[2];

  int icell = particle_i.icell;
  int nsurf = d_cells[icell].nsurf;
  if (nsurf) {
    const int indx = Kokkos::atomic_fetch_add(&not_updated_cnt(),1);
    not_updated(indx) = i;
    return;
  }

  const double* const lo = d_cells[icell].lo;
  const double* const hi = d_cells[icell].hi;
  bool leave=false;
  if (xnew[0] < lo[0] || xnew[0] >= hi[0]) leave=true;
  if (DIM > 1 && (xnew[1] < lo[1] || xnew[1] >= hi[1])) leave = true;
  if (DIM > 2 && (xnew[2] < lo[2] || xnew[2] >= hi[2])) leave = true;

  if (leave) {
    const int indx = Kokkos::atomic_fetch_add(&not_updated_cnt(),1);
    not_updated(indx) = i;
    return;
  }

  x[0] = xnew[0];
  if (DIM > 1) x[1] = xnew[1];
  if (DIM > 2) x[2] = xnew[2];
  pflag = PKEEP;

}
/*-----------------------------------------------------------------------------*/

template<int DIM, int SURF, int REACT, int OPT, int ATOMIC_REDUCTION>
KOKKOS_INLINE_FUNCTION
void UpdateKokkos::operator()(TagUpdateMove<DIM,SURF,REACT,OPT,ATOMIC_REDUCTION>, const int &i, UPDATE_REDUCE &reduce) const {
  moveOne<DIM,SURF,REACT,OPT,ATOMIC_REDUCTION>(i,reduce);
}

/*-----------------------------------------------------------------------------*/

template<int DIM, int SURF, int REACT, int OPT, int ATOMIC_REDUCTION>
KOKKOS_INLINE_FUNCTION
void UpdateKokkos::operator()(TagUpdateMoveIndirect<DIM,SURF,REACT,OPT,ATOMIC_REDUCTION>,
     const typename Kokkos::TeamPolicy<DeviceType, TagUpdateMove<DIM,SURF,REACT,OPT,ATOMIC_REDUCTION>>::member_type &team,
     UPDATE_REDUCE &reduce) const {
  int i = team.team_rank() + team.team_size()*team.league_rank();
  for (; i < not_updated_cnt(); i += team.league_size()*team.team_size())
    moveOne<DIM,SURF,REACT,OPT,ATOMIC_REDUCTION>(not_updated(i),reduce);
}

template<int DIM, int SURF, int REACT, int OPT, int ATOMIC_REDUCTION>
KOKKOS_INLINE_FUNCTION
void UpdateKokkos::moveOne(const int &i, UPDATE_REDUCE &reduce) const{
  if (d_error_flag() || d_retry()) return;

  // int m;
  bool hitflag;
  int icell,icell_original,outface,bflag,nflag,pflag,itmp;
  int side,minsurf,nsurf,cflag,isurf,exclude,stuck_iterate;
  double dtremain,frac,newfrac,param,minparam,rnew,dtsurf,tc,tmp;
  double xnew[3],xhold[3],xc[3],vc[3],minxc[3],minvc[3];
  double *x,*v;
  Surf::Tri *tri;
  Surf::Line *line;
  int reaction;

  Particle::OnePart &particle_i = d_particles[i];
  pflag = particle_i.flag;

  Particle::OnePart iorig;
  Particle::OnePart *ipart,*jpart;
  jpart = NULL;

  // received from another proc and move is done
  // if first iteration, PDONE is from a previous step,
  //   set pflag to PKEEP so move the particle on this step
  // else do nothing

  if (pflag == PDONE) {
    pflag = particle_i.flag = PKEEP;
    if (niterate > 1) return;
  }

  x = particle_i.x;
  v = particle_i.v;
  exclude = -1;

  // for 2d and axisymmetry only
  // xnew,xc passed to geometry routines which use or set z component

  if (DIM < 3) xnew[2] = xc[2] = 0.0;

  // apply moveperturb() to PKEEP and PINSERT since are computing xnew
  // not to PENTRY,PEXIT since are just re-computing xnew of sender
  // set xnew[2] to linear move for axisymmetry, will be remapped later
  // let pflag = PEXIT persist to check during axisymmetric cell crossing

  if (DIM < 3) xnew[2] = 0.0;
  if (pflag == PKEEP) {
    dtremain = dt;
    xnew[0] = x[0] + dtremain*v[0];
    xnew[1] = x[1] + dtremain*v[1];
    if (DIM != 2) xnew[2] = x[2] + dtremain*v[2];
    if (fstyle == CFIELD) {
      if (DIM == 3) field3d(dtremain,xnew,v);
      else if (DIM == 2) field2d(dtremain,xnew,v);
    } else if (fstyle == PFIELD) field_per_particle(i,particle_i.icell,dtremain,xnew,v);
    else if (fstyle == GFIELD) field_per_grid(i,particle_i.icell,dtremain,xnew,v);
  } else if (pflag == PINSERT) {
    dtremain = particle_i.dtremain;
    xnew[0] = x[0] + dtremain*v[0];
    xnew[1] = x[1] + dtremain*v[1];
    if (DIM != 2) xnew[2] = x[2] + dtremain*v[2];
    if (fstyle == CFIELD) {
      if (DIM == 3) field3d(dtremain,xnew,v);
      else if (DIM == 2) field2d(dtremain,xnew,v);
    } else if (fstyle == PFIELD) field_per_particle(i,particle_i.icell,dtremain,xnew,v);
    else if (fstyle == GFIELD) field_per_grid(i,particle_i.icell,dtremain,xnew,v);
  } else if (pflag == PENTRY) {
    icell = particle_i.icell;
    if (d_cells[icell].nsplit > 1) {
      if (DIM == 3 && SURF) icell = split3d(icell,x);
      if (DIM < 3 && SURF) icell = split2d(icell,x);
      particle_i.icell = icell;
    }
    dtremain = particle_i.dtremain;
    xnew[0] = x[0] + dtremain*v[0];
    xnew[1] = x[1] + dtremain*v[1];
    if (DIM != 2) xnew[2] = x[2] + dtremain*v[2];
  } else if (pflag == PEXIT) {
    dtremain = particle_i.dtremain;
    xnew[0] = x[0] + dtremain*v[0];
    xnew[1] = x[1] + dtremain*v[1];
    if (DIM != 2) xnew[2] = x[2] + dtremain*v[2];
  } else if (pflag >= PSURF) {
    dtremain = particle_i.dtremain;
    xnew[0] = x[0] + dtremain*v[0];
    xnew[1] = x[1] + dtremain*v[1];
    if (DIM != 2) xnew[2] = x[2] + dtremain*v[2];
    if (pflag > PSURF) exclude = pflag - PSURF - 1;
  }

  // optimized move

  if (OPT) {
    int optmove = 1;

    if (xnew[0] < xlo || xnew[0] > xhi)
      optmove = 0;

    if (xnew[1] < ylo || xnew[1] > yhi)
      optmove = 0;

    if (DIM == 3) {
      if (xnew[2] < zlo || xnew[2] > zhi)
        optmove = 0;
    }

    if (optmove) {

      const int ip = static_cast<int>((xnew[0] - xlo)/dx);
      const int jp = static_cast<int>((xnew[1] - ylo)/dy);
      int kp = 0;
      if (DIM == 3) kp = static_cast<int>((xnew[2] - zlo)/dz);

      int cellIdx = (kp*ncy + jp)*ncx + ip + 1;
      auto index = hash_kk.find(static_cast<GridKokkos::key_type>(cellIdx));

      // particle moving outside ghost halo will be flagged for standard move

      if (hash_kk.valid_at(index)) {

        int icell = static_cast<int>(hash_kk.value_at(index));

        // reset particle cell and coordinates

        particle_i.icell = icell;
        particle_i.flag = PKEEP;
        x[0] = xnew[0];
        x[1] = xnew[1];
        x[2] = xnew[2];

        if (d_cells[icell].proc != me) {
          int indx;
          if (ATOMIC_REDUCTION == 0) {
            indx = d_nmigrate();
            d_nmigrate()++;
          } else {
            indx = Kokkos::atomic_fetch_add(&d_nmigrate(),1);
          }
          k_mlist.d_view[indx] = i;

          particle_i.flag = PDONE;

          if (ATOMIC_REDUCTION == 1)
            Kokkos::atomic_inc(&d_ncomm_one());
          else if (ATOMIC_REDUCTION == 0)
            d_ncomm_one()++;
          else
            reduce.ncomm_one++;
        }

        return;
      }
    }
  }

  particle_i.flag = PKEEP;
  icell = particle_i.icell;
  double* lo = d_cells[icell].lo;
  double* hi = d_cells[icell].hi;
  cellint* neigh = d_cells[icell].neigh;
  int nmask = d_cells[icell].nmask;
  stuck_iterate = 0;
  if (ATOMIC_REDUCTION == 1)
    Kokkos::atomic_inc(&d_ntouch_one());
  else if (ATOMIC_REDUCTION == 0)
    d_ntouch_one()++;
  else
    reduce.ntouch_one++;

  // advect one particle from cell to cell and thru surf collides til done

  while (1) {

#ifdef MOVE_DEBUG
    if (DIM == 3) {
      if (ntimestep == MOVE_DEBUG_STEP &&
          (MOVE_DEBUG_ID == d_particles[i].id ||
           (me == MOVE_DEBUG_PROC && i == MOVE_DEBUG_INDEX)))
        printf("PARTICLE %d %ld: %d %d: %d: x %g %g %g: xnew %g %g %g: %d "
               CELLINT_FORMAT ": lo %g %g %g: hi %g %g %g: DTR %g\n",
               me,ntimestep,i,d_particles[i].id,
               d_cells[icell].nsurf,
               x[0],x[1],x[2],xnew[0],xnew[1],xnew[2],
               icell,d_cells[icell].id,
               lo[0],lo[1],lo[2],hi[0],hi[1],hi[2],dtremain);
    }
    if (DIM == 2) {
      if (ntimestep == MOVE_DEBUG_STEP &&
          (MOVE_DEBUG_ID == d_particles[i].id ||
           (me == MOVE_DEBUG_PROC && i == MOVE_DEBUG_INDEX)))
        printf("PARTICLE %d %ld: %d %d: %d: x %g %g: xnew %g %g: %d "
               CELLINT_FORMAT ": lo %g %g: hi %g %g: DTR: %g\n",
               me,ntimestep,i,d_particles[i].id,
               d_cells[icell].nsurf,
               x[0],x[1],xnew[0],xnew[1],
               icell,d_cells[icell].id,
               lo[0],lo[1],hi[0],hi[1],dtremain);
    }
    if (DIM == 1) {
      if (ntimestep == MOVE_DEBUG_STEP &&
          (MOVE_DEBUG_ID == d_particles[i].id ||
           (me == MOVE_DEBUG_PROC && i == MOVE_DEBUG_INDEX)))
        printf("PARTICLE %d %ld: %d %d: %d: x %g %g: xnew %g %g: %d "
               CELLINT_FORMAT ": lo %g %g: hi %g %g: DTR: %g\n",
               me,ntimestep,i,d_particles[i].id,
               d_cells[icell].nsurf,
               x[0],x[1],xnew[0],sqrt(xnew[1]*xnew[1]+xnew[2]*xnew[2]),
               icell,d_cells[icell].id,
               lo[0],lo[1],hi[0],hi[1],dtremain);
    }
#endif

    // check if particle crosses any cell face
    // frac = fraction of move completed before hitting cell face
    // this section should be as efficient as possible,
    //   since most particles won't do anything else
    // axisymmetric cell face crossings:
    //   use linear xnew to check vertical faces
    //   must always check move against curved lower y face of cell
    //   use remapped rnew to check horizontal lines
    //   for y faces, if pflag = PEXIT, particle was just received
    //     from another proc and is exiting this cell from face:
    //       axi_horizontal_line() will not detect correct crossing,
    //       so set frac and outface directly to move into adjacent cell,
    //       then unset pflag so not checked again for this particle

    outface = INTERIOR;
    frac = 1.0;

    if (xnew[0] < lo[0]) {
      frac = (lo[0]-x[0]) / (xnew[0]-x[0]);
      outface = XLO;
    } else if (xnew[0] >= hi[0]) {
      frac = (hi[0]-x[0]) / (xnew[0]-x[0]);
      outface = XHI;
    }

    if (DIM != 1) {
      if (xnew[1] < lo[1]) {
        newfrac = (lo[1]-x[1]) / (xnew[1]-x[1]);
        if (newfrac < frac) {
          frac = newfrac;
          outface = YLO;
        }
      } else if (xnew[1] >= hi[1]) {
        newfrac = (hi[1]-x[1]) / (xnew[1]-x[1]);
        if (newfrac < frac) {
          frac = newfrac;
          outface = YHI;
        }
      }
    }

    if (DIM == 1) {
      if (x[1] == lo[1] && (pflag == PEXIT || v[1] < 0.0)) {
        frac = 0.0;
        outface = YLO;
      } else if (GeometryKokkos::
                 axi_horizontal_line(dtremain,x,v,lo[1],itmp,tc,tmp)) {
        newfrac = tc/dtremain;
        if (newfrac < frac) {
          frac = newfrac;
          outface = YLO;
        }
      }

      if (x[1] == hi[1] && (pflag == PEXIT || v[1] > 0.0)) {
        frac = 0.0;
        outface = YHI;
      } else {
        rnew = sqrt(xnew[1]*xnew[1] + xnew[2]*xnew[2]);
        if (rnew >= hi[1]) {
          if (GeometryKokkos::
              axi_horizontal_line(dtremain,x,v,hi[1],itmp,tc,tmp)) {
            newfrac = tc/dtremain;
            if (newfrac < frac) {
              frac = newfrac;
              outface = YHI;
            }
          }
        }
      }

      pflag = 0;
    }

    if (DIM == 3) {
      if (xnew[2] < lo[2]) {
        newfrac = (lo[2]-x[2]) / (xnew[2]-x[2]);
        if (newfrac < frac) {
          frac = newfrac;
          outface = ZLO;
        }
      } else if (xnew[2] >= hi[2]) {
        newfrac = (hi[2]-x[2]) / (xnew[2]-x[2]);
        if (newfrac < frac) {
          frac = newfrac;
          outface = ZHI;
        }
      }
    }

#ifdef MOVE_DEBUG
    if (ntimestep == MOVE_DEBUG_STEP &&
        (MOVE_DEBUG_ID == d_particles[i].id ||
         (me == MOVE_DEBUG_PROC && i == MOVE_DEBUG_INDEX))) {
      if (outface != INTERIOR)
        printf("  OUTFACE %d out: %d %d, frac %g\n",
               outface,grid_kk_copy.obj.neigh_decode(nmask,outface),
               neigh[outface],frac);
      else
        printf("  INTERIOR %d %d\n",outface,INTERIOR);
    }
#endif

    // START of code specific to surfaces

    if (SURF) {

      // skip surf checks if particle flagged as EXITing this cell
      // then unset pflag so not checked again for this particle

      nsurf = d_cells[icell].nsurf;
      if (pflag == PEXIT) {
        nsurf = 0;
        pflag = 0;
      }

      if (ATOMIC_REDUCTION == 1)
        Kokkos::atomic_add(&d_nscheck_one(),nsurf);
      else if (ATOMIC_REDUCTION == 0)
        d_nscheck_one() += nsurf;
      else
        reduce.nscheck_one += nsurf;

      if (nsurf) {

        // particle crosses cell face, reset xnew exactly on face of cell
        // so surface check occurs only for particle path within grid cell
        // xhold = saved xnew so can restore below if no surf collision

        if (outface != INTERIOR) {
          xhold[0] = xnew[0];
          xhold[1] = xnew[1];
          if (DIM != 2) xhold[2] = xnew[2];

          xnew[0] = x[0] + frac*(xnew[0]-x[0]);
          xnew[1] = x[1] + frac*(xnew[1]-x[1]);
          if (DIM != 2) xnew[2] = x[2] + frac*(xnew[2]-x[2]);

          if (outface == XLO) xnew[0] = lo[0];
          else if (outface == XHI) xnew[0] = hi[0];
          else if (outface == YLO) xnew[1] = lo[1];
          else if (outface == YHI) xnew[1] = hi[1];
          else if (outface == ZLO) xnew[2] = lo[2];
          else if (outface == ZHI) xnew[2] = hi[2];
        }

        // for axisymmetric, dtsurf = time that particle stays in cell
        // used as arg to axi_line_intersect()

        if (DIM == 1) {
          if (outface == INTERIOR) dtsurf = dtremain;
          else dtsurf = dtremain * frac;
        }

        // check for collisions with triangles or lines in cell
        // find 1st surface hit via minparam
        // skip collisions with previous surf, but not for axisymmetric
        // not considered collision if 2 params are tied and one INSIDE surf
        // if collision occurs, perform collision with surface model
        // reset x,v,xnew,dtremain and continue single particle trajectory

        cflag = 0;
        minparam = 2.0;
        auto csurfs_begin = d_csurfs.row_map(icell);

        for (int m = 0; m < nsurf; m++) {
          isurf = d_csurfs.entries(csurfs_begin + m);

          if (DIM > 1) {
            if (isurf == exclude) continue;
          }
          if (DIM == 3) {
            tri = &d_tris[isurf];
            hitflag = GeometryKokkos::
              line_tri_intersect(x,xnew,
                                 tri->p1,tri->p2,
                                 tri->p3,tri->norm,xc,param,side);
          }
          if (DIM == 2) {
            line = &d_lines[isurf];
            hitflag = GeometryKokkos::
              line_line_intersect(x,xnew,
                                  line->p1,line->p2,
                                  line->norm,xc,param,side);
          }
          if (DIM == 1) {
            line = &d_lines[isurf];
            hitflag = GeometryKokkos::
              axi_line_intersect(dtsurf,x,v,outface,lo,hi,
                                 line->p1,line->p2,
                                 line->norm,exclude == isurf,
                                 xc,vc,param,side);
          }

#ifdef MOVE_DEBUG
          if (DIM == 3) {
            if (hitflag && ntimestep == MOVE_DEBUG_STEP &&
                (MOVE_DEBUG_ID == d_particles[i].id ||
                 (me == MOVE_DEBUG_PROC && i == MOVE_DEBUG_INDEX)))
              printf("SURF COLLIDE: %d %d %d %d: "
                     "P1 %g %g %g: P2 %g %g %g: "
                     "T1 %g %g %g: T2 %g %g %g: T3 %g %g %g: "
                     "TN %g %g %g: XC %g %g %g: "
                     "Param %g: Side %d\n",
                     MOVE_DEBUG_INDEX,icell,nsurf,isurf,
                     x[0],x[1],x[2],xnew[0],xnew[1],xnew[2],
                     tri->p1[0],tri->p1[1],tri->p1[2],
                     tri->p2[0],tri->p2[1],tri->p2[2],
                     tri->p3[0],tri->p3[1],tri->p3[2],
                     tri->norm[0],tri->norm[1],tri->norm[2],
                     xc[0],xc[1],xc[2],param,side);
          }
          if (DIM == 2) {
            if (hitflag && ntimestep == MOVE_DEBUG_STEP &&
                (MOVE_DEBUG_ID == d_particles[i].id ||
                 (me == MOVE_DEBUG_PROC && i == MOVE_DEBUG_INDEX)))
              printf("SURF COLLIDE: %d %d %d %d: P1 %g %g: P2 %g %g: "
                     "L1 %g %g: L2 %g %g: LN %g %g: XC %g %g: "
                     "Param %g: Side %d\n",
                     MOVE_DEBUG_INDEX,icell,nsurf,isurf,
                     x[0],x[1],xnew[0],xnew[1],
                     line->p1[0],line->p1[1],line->p2[0],line->p2[1],
                     line->norm[0],line->norm[1],
                     xc[0],xc[1],param,side);
          }
          if (DIM == 1) {
            if (hitflag && ntimestep == MOVE_DEBUG_STEP &&
                (MOVE_DEBUG_ID == d_particles[i].id ||
                 (me == MOVE_DEBUG_PROC && i == MOVE_DEBUG_INDEX)))
              printf("SURF COLLIDE %d %ld: %d %d %d %d: P1 %g %g: P2 %g %g: "
                     "L1 %g %g: L2 %g %g: LN %g %g: XC %g %g: "
                     "VC %g %g %g: Param %g: Side %d\n",
                     hitflag,ntimestep,MOVE_DEBUG_INDEX,icell,nsurf,isurf,
                     x[0],x[1],
                     xnew[0],sqrt(xnew[1]*xnew[1]+xnew[2]*xnew[2]),
                     line->p1[0],line->p1[1],line->p2[0],line->p2[1],
                     line->norm[0],line->norm[1],
                     xc[0],xc[1],vc[0],vc[1],vc[2],param,side);
            double edge1[3],edge2[3],xfinal[3],cross[3];
            MathExtraKokkos::sub3(line->p2,line->p1,edge1);
            MathExtraKokkos::sub3(x,line->p1,edge2);
            MathExtraKokkos::cross3(edge2,edge1,cross);
            if (hitflag && ntimestep == MOVE_DEBUG_STEP &&
                MOVE_DEBUG_ID == d_particles[i].id)
              printf("CROSSSTART %g %g %g\n",cross[0],cross[1],cross[2]);
            xfinal[0] = xnew[0];
            xfinal[1] = sqrt(xnew[1]*xnew[1]+xnew[2]*xnew[2]);
            xfinal[2] = 0.0;
            MathExtraKokkos::sub3(xfinal,line->p1,edge2);
            MathExtraKokkos::cross3(edge2,edge1,cross);
            if (hitflag && ntimestep == MOVE_DEBUG_STEP &&
                MOVE_DEBUG_ID == d_particles[i].id)
              printf("CROSSFINAL %g %g %g\n",cross[0],cross[1],cross[2]);
          }
#endif

          if (hitflag && param < minparam && side == OUTSIDE) {

            // NOTE: these were the old checks
            //       think it is now sufficient to test for particle
            //       in an INSIDE cell in fix grid/check

          //if (hitflag && side != ONSURF2OUT && param <= minparam)

            // this if test is to avoid case where particle
            // previously hit 1 of 2 (or more) touching angled surfs at
            // common edge/corner, on this iteration first surf
            // is excluded, but others may be hit on inside:
            // param will be epsilon and exclude must be set
            // skip the hits of other touching surfs

            //if (side == INSIDE && param < EPSPARAM && exclude >= 0)
            // continue;

            // this if test is to avoid case where particle
            // hits 2 touching angled surfs at common edge/corner
            // from far away:
            // param is same, but hits one on outside, one on inside
            // only keep surf hit on outside

            //if (param == minparam && side == INSIDE) continue;

            cflag = 1;
            minparam = param;
            // minside = side;
            minsurf = isurf;
            minxc[0] = xc[0];
            minxc[1] = xc[1];
            if (DIM == 3) minxc[2] = xc[2];
            if (DIM == 1) {
              minvc[1] = vc[1];
              minvc[2] = vc[2];
            }
          }

        } // END of for loop over surfs

        // tri/line = surf that particle hit first

        if (cflag) {
          if (DIM == 3) tri = &d_tris[minsurf];
          if (DIM != 3) line = &d_lines[minsurf];

          // set x to collision point
          // if axisymmetric, set v to remapped velocity at collision pt

          x[0] = minxc[0];
          x[1] = minxc[1];
          if (DIM == 3) x[2] = minxc[2];
          if (DIM == 1) {
            v[1] = minvc[1];
            v[2] = minvc[2];
          }

          // perform surface collision using surface collision model
          // surface chemistry may destroy particle or create new one
          // must update particle's icell to current icell so that
          //   if jpart is created, it will be added to correct cell
          // if jpart, add new particle to this iteration via pstop++
          // tally surface statistics if requested using iorig

          ipart = &particle_i;
          ipart->icell = icell;
          dtremain *= 1.0 - minparam*frac;

          if (nsurf_tally)
            iorig = particle_i;
          int n = DIM == 3 ? tri->isc : line->isc;
          int sc_type = sc_type_list[n];
          int m = sc_map[n];

          if (DIM == 3) {
            if (sc_type == 0) {
              jpart = sc_kk_specular_copy[m].obj.
                collide_kokkos<REACT,ATOMIC_REDUCTION>(ipart,dtremain,minsurf,tri->norm,tri->isr,reaction,d_retry,d_nlocal);
            } else if (sc_type == 1) {
              jpart = sc_kk_diffuse_copy[m].obj.
                collide_kokkos<REACT,ATOMIC_REDUCTION>(ipart,dtremain,minsurf,tri->norm,tri->isr,reaction,d_retry,d_nlocal);
            } else if (sc_type == 2) {
              jpart = sc_kk_vanish_copy[m].obj.
                collide_kokkos<REACT,ATOMIC_REDUCTION>(ipart,dtremain,minsurf,tri->norm,tri->isr,reaction,d_retry,d_nlocal);
            } else if (sc_type == 3) {
              jpart = sc_kk_piston_copy[m].obj.
                collide_kokkos<REACT,ATOMIC_REDUCTION>(ipart,dtremain,minsurf,tri->norm,tri->isr,reaction,d_retry,d_nlocal);
            } else if (sc_type == 4) {
              jpart = sc_kk_transparent_copy[m].obj.
                collide_kokkos<REACT,ATOMIC_REDUCTION>(ipart,dtremain,minsurf,tri->norm,tri->isr,reaction,d_retry,d_nlocal);
            }
          }

          if (DIM != 3) {
            if (sc_type == 0) {
              jpart = sc_kk_specular_copy[m].obj.
                collide_kokkos<REACT,ATOMIC_REDUCTION>(ipart,dtremain,minsurf,line->norm,line->isr,reaction,d_retry,d_nlocal);
            } else if (sc_type == 1) {
              jpart = sc_kk_diffuse_copy[m].obj.
                collide_kokkos<REACT,ATOMIC_REDUCTION>(ipart,dtremain,minsurf,line->norm,line->isr,reaction,d_retry,d_nlocal);
            } else if (sc_type == 2) {
              jpart = sc_kk_vanish_copy[m].obj.
                collide_kokkos<REACT,ATOMIC_REDUCTION>(ipart,dtremain,minsurf,line->norm,line->isr,reaction,d_retry,d_nlocal);
            } else if (sc_type == 3) {
              jpart = sc_kk_piston_copy[m].obj.
                collide_kokkos<REACT,ATOMIC_REDUCTION>(ipart,dtremain,minsurf,line->norm,line->isr,reaction,d_retry,d_nlocal);
            } else if (sc_type == 4) {
              jpart = sc_kk_transparent_copy[m].obj.
                collide_kokkos<REACT,ATOMIC_REDUCTION>(ipart,dtremain,minsurf,line->norm,line->isr,reaction,d_retry,d_nlocal);
            }
          }

          if (jpart) {
            x = particle_i.x;
            v = particle_i.v;
            jpart->flag = PSURF + 1 + minsurf;
            jpart->dtremain = dtremain;
            jpart->weight = particle_i.weight;
          }

          if (nsurf_tally)
            for (m = 0; m < nsurf_tally; m++)
              slist_active_copy[m].obj.
                    surf_tally_kk<ATOMIC_REDUCTION>(minsurf,icell,reaction,&iorig,ipart,jpart);

          // stuck_iterate = consecutive iterations particle is immobile

          if (minparam == 0.0) stuck_iterate++;
          else stuck_iterate = 0;

          // reset post-bounce xnew

          xnew[0] = x[0] + dtremain*v[0];
          xnew[1] = x[1] + dtremain*v[1];
          if (DIM != 2) xnew[2] = x[2] + dtremain*v[2];

          exclude = minsurf;
          if (ATOMIC_REDUCTION == 1)
            Kokkos::atomic_inc(&d_nscollide_one());
          else if (ATOMIC_REDUCTION == 0)
            d_nscollide_one()++;
          else
            reduce.nscollide_one++;

#ifdef MOVE_DEBUG
          if (DIM == 3) {
            if (ntimestep == MOVE_DEBUG_STEP &&
                (MOVE_DEBUG_ID == d_particles[i].id ||
                 (me == MOVE_DEBUG_PROC && i == MOVE_DEBUG_INDEX)))
              printf("POST COLLISION %d: %g %g %g: %g %g %g: %g %g %g\n",
                     MOVE_DEBUG_INDEX,
                     x[0],x[1],x[2],xnew[0],xnew[1],xnew[2],
                     minparam,frac,dtremain);
          }
          if (DIM == 2) {
            if (ntimestep == MOVE_DEBUG_STEP &&
                (MOVE_DEBUG_ID == d_particles[i].id ||
                 (me == MOVE_DEBUG_PROC && i == MOVE_DEBUG_INDEX)))
              printf("POST COLLISION %d: %g %g: %g %g: %g %g %g\n",
                     MOVE_DEBUG_INDEX,
                     x[0],x[1],xnew[0],xnew[1],
                     minparam,frac,dtremain);
          }
          if (DIM == 1) {
            if (ntimestep == MOVE_DEBUG_STEP &&
                (MOVE_DEBUG_ID == d_particles[i].id ||
                 (me == MOVE_DEBUG_PROC && i == MOVE_DEBUG_INDEX)))
              printf("POST COLLISION %d: %g %g: %g %g: vel %g %g %g: %g %g %g\n",
                     MOVE_DEBUG_INDEX,
                     x[0],x[1],
                     xnew[0],sqrt(xnew[1]*xnew[1]+xnew[2]*xnew[2]),
                     v[0],v[1],v[2],
                     minparam,frac,dtremain);
          }
#endif

          // if ipart = NULL, particle discarded due to surface chem
          // else if particle not stuck, continue advection while loop
          // if stuck, mark for DISCARD, and drop out of SURF code

          if (ipart == NULL) particle_i.flag = PDISCARD;
          else if (stuck_iterate < MAXSTUCK) continue;
          else {
            particle_i.flag = PDISCARD;
            if (ATOMIC_REDUCTION == 1)
              Kokkos::atomic_inc(&d_nstuck());
            else if (ATOMIC_REDUCTION == 0)
              d_nstuck()++;
            else
              reduce.nstuck++;
          }

        } // END of cflag if section that performed collision

        // no collision, so restore saved xnew if changed it above

        if (outface != INTERIOR) {
          xnew[0] = xhold[0];
          xnew[1] = xhold[1];
          if (DIM != 2) xnew[2] = xhold[2];
        }

      } // END of if test for any surfs in this cell
    } // END of code specific to surfaces

    // break from advection loop if discarding particle

    if (particle_i.flag == PDISCARD) break;

    // no cell crossing
    // set final particle position to xnew, then break from advection loop
    // for axisymmetry, must first remap linear xnew and v
    // for axisymmetry, check if final particle position is within cell
    //   can be rare epsilon round-off cases where particle ends up outside
    //     of final cell curved surf when move logic thinks it is inside
    //   example is when Geom::axi_horizontal_line() says no crossing of cell edge
    //     but axi_remap() puts particle outside the cell
    //   in this case, just DISCARD particle and tally it to naxibad
    // if migrating to another proc,
    //   flag as PDONE so new proc won't move it more on this step

    if (outface == INTERIOR) {
      if (DIM == 1) axi_remap(xnew,v);
      x[0] = xnew[0];
      x[1] = xnew[1];
      if (DIM == 3) x[2] = xnew[2];
      if (DIM == 1) {
        if (x[1] < lo[1] || x[1] > hi[1]) {
          particle_i.flag = PDISCARD;
          if (ATOMIC_REDUCTION == 1)
            Kokkos::atomic_inc(&d_naxibad());
          else if (ATOMIC_REDUCTION == 0)
            d_naxibad()++;
          else
            reduce.naxibad++;
          break;
        }
      }
      if (d_cells[icell].proc != me) particle_i.flag = PDONE;
      break;
    }

    // particle crosses cell face
    // decrement dtremain in case particle is passed to another proc
    // for axisymmetry, must then remap linear x and v
    // reset particle x to be exactly on cell face
    // for axisymmetry, must reset xnew for next iteration since v changed

    dtremain *= 1.0-frac;
    exclude = -1;

    x[0] += frac * (xnew[0]-x[0]);
    x[1] += frac * (xnew[1]-x[1]);
    if (DIM != 2) x[2] += frac * (xnew[2]-x[2]);
    if (DIM == 1) axi_remap(x,v);

    if (outface == XLO) x[0] = lo[0];
    else if (outface == XHI) x[0] = hi[0];
    else if (outface == YLO) x[1] = lo[1];
    else if (outface == YHI) x[1] = hi[1];
    else if (outface == ZLO) x[2] = lo[2];
    else if (outface == ZHI) x[2] = hi[2];

    if (DIM == 1) {
      xnew[0] = x[0] + dtremain*v[0];
      xnew[1] = x[1] + dtremain*v[1];
      xnew[2] = x[2] + dtremain*v[2];
    }

    // nflag = type of neighbor cell: child, parent, unknown, boundary
    // if parent, use id_find_child to identify child cell
    //   result can be -1 for unknown cell, occurs when:
    //   (a) particle hits face of ghost child cell
    //   (b) the ghost cell extends beyond ghost halo
    //   (c) cell on other side of face is a parent
    //   (d) its child, which the particle is in, is entirely beyond my halo
    // if new cell is child and surfs exist, check if a split cell

    nflag = grid_kk_copy.obj.neigh_decode(nmask,outface);
    icell_original = icell;

    if (nflag == NCHILD) {
      icell = neigh[outface];
      if (DIM == 3 && SURF) {
        if (d_cells[icell].nsplit > 1 && d_cells[icell].nsurf >= 0)
          icell = split3d(icell,x);
      }
      if (DIM < 3 && SURF) {
        if (d_cells[icell].nsplit > 1 && d_cells[icell].nsurf >= 0)
          icell = split2d(icell,x);
      }
    } else if (nflag == NPARENT) {
      auto pcell = &d_pcells[neigh[outface]];
      icell = grid_kk_copy.obj.id_find_child(pcell->id,d_cells[icell].level,
                                             pcell->lo,pcell->hi,x);
      if (icell >= 0) {
        if (DIM == 3 && SURF) {
          if (d_cells[icell].nsplit > 1 && d_cells[icell].nsurf >= 0)
            icell = split3d(icell,x);
        }
        if (DIM < 3 && SURF) {
          if (d_cells[icell].nsplit > 1 && d_cells[icell].nsurf >= 0)
            icell = split2d(icell,x);
        }
      }
    } else if (nflag == NUNKNOWN) icell = -1;

    // neighbor cell is global boundary
    // tally boundary stats if requested using iorig
    // collide() updates x,v,xnew as needed due to boundary interaction
    //   may also update dtremain (piston BC)
    // for axisymmetric, must recalculate xnew since v may have changed
    // surface chemistry may destroy particle or create new one
    // if jpart, add new particle to this iteration via pstop++
    // OUTFLOW: exit with particle flag = PDISCARD
    // PERIODIC: new cell via same logic as above for child/parent/unknown
    // OTHER = reflected particle stays in same grid cell

    else {
      ipart = &particle_i;

      Particle::OnePart iorig;
      if (nboundary_tally)
        memcpy(&iorig,&particle_i,sizeof(Particle::OnePart));

      // from Domain:

      Particle::OnePart* ipart = &particle_i;
      lo = d_cells[icell].lo;
      hi = d_cells[icell].hi;
      if (domain_kk_copy.obj.bflag[outface] == SURFACE) {
        // treat global boundary as a surface
        // particle velocity is changed by surface collision model
        // dtremain may be changed by collision model
        // reset all components of xnew, in case dtremain changed
        // if axisymmetric, caller will reset again, including xnew[2]

        int n = domain_kk_copy.obj.surf_collide[outface];
        int sc_type = sc_type_list[n];
        int m = sc_map[n];

        if (sc_type == 0)
          jpart = sc_kk_specular_copy[m].obj.
            collide_kokkos<REACT,ATOMIC_REDUCTION>(ipart,dtremain,-(outface+1),domain_kk_copy.obj.norm[outface],domain_kk_copy.obj.surf_react[outface],reaction,d_retry,d_nlocal);
        else if (sc_type == 1)
          jpart = sc_kk_diffuse_copy[m].obj.
            collide_kokkos<REACT,ATOMIC_REDUCTION>(ipart,dtremain,-(outface+1),domain_kk_copy.obj.norm[outface],domain_kk_copy.obj.surf_react[outface],reaction,d_retry,d_nlocal);
        else if (sc_type == 2)
          jpart = sc_kk_vanish_copy[m].obj.
            collide_kokkos<REACT,ATOMIC_REDUCTION>(ipart,dtremain,-(outface+1),domain_kk_copy.obj.norm[outface],domain_kk_copy.obj.surf_react[outface],reaction,d_retry,d_nlocal);
        else if (sc_type == 3)
          jpart = sc_kk_piston_copy[m].obj.
            collide_kokkos<REACT,ATOMIC_REDUCTION>(ipart,dtremain,-(outface+1),domain_kk_copy.obj.norm[outface],domain_kk_copy.obj.surf_react[outface],reaction,d_retry,d_nlocal);
        else if (sc_type == 4)
          jpart = sc_kk_transparent_copy[m].obj.
            collide_kokkos<REACT,ATOMIC_REDUCTION>(ipart,dtremain,-(outface+1),domain_kk_copy.obj.norm[outface],domain_kk_copy.obj.surf_react[outface],reaction,d_retry,d_nlocal);

        if (ipart) {
          double *x = ipart->x;
          double *v = ipart->v;
          xnew[0] = x[0] + dtremain*v[0];
          xnew[1] = x[1] + dtremain*v[1];
          if (domain_kk_copy.obj.dimension == 3) xnew[2] = x[2] + dtremain*v[2];
        }
        bflag = SURFACE;
      } else {
        bflag = domain_kk_copy.obj.collide_kokkos(ipart,outface,lo,hi,xnew/*,dtremain*/,reaction);
      }

      if (jpart) {
        x = particle_i.x;
        v = particle_i.v;
      }

      if (nboundary_tally)
        for (int m = 0; m < nboundary_tally; m++)
          blist_active_copy[m].obj.
            boundary_tally_kk<ATOMIC_REDUCTION>(outface,bflag,reaction,&iorig,ipart,jpart,domain_kk_copy.obj.norm[outface]);

      if (DIM == 1) {
        xnew[0] = x[0] + dtremain*v[0];
        xnew[1] = x[1] + dtremain*v[1];
        xnew[2] = x[2] + dtremain*v[2];
      }

      if (bflag == OUTFLOW) {
        particle_i.flag = PDISCARD;
        if (ATOMIC_REDUCTION == 1)
          Kokkos::atomic_inc(&d_nexit_one());
        else if (ATOMIC_REDUCTION == 0)
          d_nexit_one()++;
        else
          reduce.nexit_one++;
        break;
      } else if (bflag == PERIODIC) {
        if (nflag == NPBCHILD) {
          icell = neigh[outface];
          if (DIM == 3 && SURF) {
            if (d_cells[icell].nsplit > 1 && d_cells[icell].nsurf >= 0)
              icell = split3d(icell,x);
          }
          if (DIM < 3 && SURF) {
            if (d_cells[icell].nsplit > 1 && d_cells[icell].nsurf >= 0)
              icell = split2d(icell,x);
          }
        } else if (nflag == NPBPARENT) {
          auto pcell = &d_pcells[neigh[outface]];
          icell = grid_kk_copy.obj.id_find_child(pcell->id,d_cells[icell].level,
                                                 pcell->lo,pcell->hi,x);
          if (icell >= 0) {
            if (DIM == 3 && SURF) {
              if (d_cells[icell].nsplit > 1 && d_cells[icell].nsurf >= 0)
                icell = split3d(icell,x);
            }
            if (DIM < 3 && SURF) {
              if (d_cells[icell].nsplit > 1 && d_cells[icell].nsurf >= 0)
                icell = split2d(icell,x);
            }
          } else domain_kk_copy.obj.uncollide_kokkos(outface,x);
        } else if (nflag == NPBUNKNOWN) {
          icell = -1;
          domain_kk_copy.obj.uncollide_kokkos(outface,x);
        }

      } else if (bflag == SURFACE) {
        if (ipart == NULL) {
          particle_i.flag = PDISCARD;
          break;
        } else if (jpart) {
          jpart->flag = PSURF;
          jpart->dtremain = dtremain;
          jpart->weight = particle_i.weight;
        }

        if (ATOMIC_REDUCTION == 1) {
          Kokkos::atomic_inc(&d_nboundary_one());
          Kokkos::atomic_decrement(&d_ntouch_one());    // decrement here since will increment below
        } else if (ATOMIC_REDUCTION == 0) {
          d_nboundary_one()++;
          d_ntouch_one()--;    // decrement here since will increment below
        } else {
          reduce.nboundary_one++;
          reduce.ntouch_one--;    // decrement here since will increment below
        }

      } else {
        if (ATOMIC_REDUCTION == 1) {
          Kokkos::atomic_inc(&d_nboundary_one());
          Kokkos::atomic_decrement(&d_ntouch_one());    // decrement here since will increment below
        } else if (ATOMIC_REDUCTION == 0) {
          d_nboundary_one()++;
          d_ntouch_one()--;    // decrement here since will increment below
        } else {
          reduce.nboundary_one++;
          reduce.ntouch_one--;    // decrement here since will increment below
        }
      }
    }

    // neighbor cell is unknown
    // reset icell to original icell which must be a ghost cell
    // exit with particle flag = PEXIT, so receiver can identify neighbor

    if (icell < 0) {
      icell = icell_original;
      particle_i.flag = PEXIT;
      particle_i.dtremain = dtremain;
      d_entryexit() = 1;
      break;
    }

    // if nsurf < 0, new cell is EMPTY ghost
    // exit with particle flag = PENTRY, so receiver can continue move

    if (d_cells[icell].nsurf < 0) {
      particle_i.flag = PENTRY;
      particle_i.dtremain = dtremain;
      d_entryexit() = 1;
      break;
    }

    // move particle into new grid cell for next stage of move

    lo = d_cells[icell].lo;
    hi = d_cells[icell].hi;
    neigh = d_cells[icell].neigh;
    nmask = d_cells[icell].nmask;
    if (ATOMIC_REDUCTION == 1)
      Kokkos::atomic_inc(&d_ntouch_one());
    else if (ATOMIC_REDUCTION == 0)
      d_ntouch_one()++;
    else
      reduce.ntouch_one++;
  }

  // END of while loop over advection of single particle

#ifdef MOVE_DEBUG
  if (ntimestep == MOVE_DEBUG_STEP &&
      (MOVE_DEBUG_ID == d_particles[i].id ||
       (me == MOVE_DEBUG_PROC && i == MOVE_DEBUG_INDEX)))
    printf("MOVE DONE %d %d %d: %g %g %g: DTR %g\n",
           MOVE_DEBUG_INDEX,d_particles[i].flag,icell,
           x[0],x[1],x[2],dtremain);
#endif

  // move is complete, or as much as can be done on this proc
  // update particle's grid cell
  // if particle flag set, add particle to migrate list
  // if discarding, migration will delete particle

  particle_i.icell = icell;

  if (particle_i.flag != PKEEP) {
    int index;
    if (ATOMIC_REDUCTION == 0) {
      index = d_nmigrate();
      d_nmigrate()++;
    } else {
      index = Kokkos::atomic_fetch_add(&d_nmigrate(),1);
    }
    k_mlist.d_view[index] = i;
    if (particle_i.flag != PDISCARD) {
      if (d_cells[icell].proc == me && !d_error_flag()) {
        d_error_flag() = 1;
        return;
      }
      if (ATOMIC_REDUCTION == 1)
        Kokkos::atomic_inc(&d_ncomm_one());
      else if (ATOMIC_REDUCTION == 0)
        d_ncomm_one()++;
      else
        reduce.ncomm_one++;
    }
  }
} // end of Kokkos parallel_reduce

/* ----------------------------------------------------------------------
   particle is entering split parent icell at x
   determine which split child cell it is in
   return index of sub-cell in ChildCell
------------------------------------------------------------------------- */

KOKKOS_INLINE_FUNCTION
int UpdateKokkos::split3d(int icell, double *x) const
{
  int m,cflag,isurf,hitflag,side,minsurfindex;
  double param,minparam;
  double xc[3];
  Surf::Tri *tri;

  // check for collisions with lines in cell
  // find 1st surface hit via minparam
  // only consider tris that are mapped via csplits to a split cell
  //   unmapped tris only touch cell surf at xnew
  //   another mapped tri should include same xnew
  // NOTE: these next 2 lines do not seem correct compared to code
  // not considered a collision if particles starts on surf, moving out
  // not considered a collision if 2 params are tied and one is INSIDE surf

  int nsurf = d_cells[icell].nsurf;
  int isplit = d_cells[icell].isplit;
  double *xnew = d_sinfo[isplit].xsplit;

  cflag = 0;
  minparam = 2.0;

  auto csplits_begin = d_csplits.row_map(isplit);
  auto csurfs_begin = d_csurfs.row_map(icell);
  for (m = 0; m < nsurf; m++) {
    if (d_csplits.entries(csplits_begin + m) < 0) continue;
    isurf = d_csurfs.entries(csurfs_begin + m);
    tri = &d_tris[isurf];
    hitflag = GeometryKokkos::
      line_tri_intersect(x,xnew,
                         tri->p1,tri->p2,tri->p3,
                         tri->norm,xc,param,side);

    if (hitflag && side != INSIDE && param < minparam) {
      cflag = 1;
      minparam = param;
      minsurfindex = m;
    }
  }

  auto csubs_begin = d_csubs.row_map(isplit);
  if (!cflag) return d_csubs.entries(csubs_begin + d_sinfo[isplit].xsub);
  int index = d_csplits.entries(csplits_begin + minsurfindex);
  return d_csubs.entries(csubs_begin + index);
}

/* ----------------------------------------------------------------------
   particle is entering split ICELL at X
   determine which split sub-cell it is in
   return index of sub-cell in ChildCell
------------------------------------------------------------------------- */

KOKKOS_INLINE_FUNCTION
int UpdateKokkos::split2d(int icell, double *x) const
{
  int m,cflag,isurf,hitflag,side,minsurfindex;
  double param,minparam;
  double xc[3];
  Surf::Line *line;

  // check for collisions with lines in cell
  // find 1st surface hit via minparam
  // only consider lines that are mapped via csplits to a split cell
  //   unmapped lines only touch cell surf at xnew
  //   another mapped line should include same xnew
  // NOTE: these next 2 lines do not seem correct compared to code
  // not considered a collision if particle starts on surf, moving out
  // not considered a collision if 2 params are tied and one is INSIDE surf

  int nsurf = d_cells[icell].nsurf;
  int isplit = d_cells[icell].isplit;
  double *xnew = d_sinfo[isplit].xsplit;

  cflag = 0;
  minparam = 2.0;
  auto csplits_begin = d_csplits.row_map(isplit);
  auto csurfs_begin = d_csurfs.row_map(icell);
  for (m = 0; m < nsurf; m++) {
    if (d_csplits.entries(csplits_begin + m) < 0) continue;
    isurf = d_csurfs.entries(csurfs_begin + m);
    line = &d_lines[isurf];
    hitflag = GeometryKokkos::
      line_line_intersect(x,xnew,
                          line->p1,line->p2,line->norm,
                          xc,param,side);

    if (hitflag && side != INSIDE && param < minparam) {
      cflag = 1;
      minparam = param;
      minsurfindex = m;
    }
  }

  auto csubs_begin = d_csubs.row_map(isplit);
  if (!cflag) return d_csubs.entries(csubs_begin + d_sinfo[isplit].xsub);
  int index = d_csplits.entries(csplits_begin + minsurfindex);
  return d_csubs.entries(csubs_begin + index);
}

/* ----------------------------------------------------------------------
   set bounce tally flags for current timestep
   nsurf_tally = # of computes needing bounce info on this step
   clear accumulators in computes that will be invoked this step
------------------------------------------------------------------------- */

void UpdateKokkos::bounce_set(bigint ntimestep)
{
  Update::bounce_set(ntimestep);

  int i;

  if (nboundary_tally > KOKKOS_MAX_BLIST)
    error->all(FLERR,"Kokkos currently only supports two instances of compute boundary");

  if (nboundary_tally) {
    for (i = 0; i < nboundary_tally; i++) {
      ComputeBoundaryKokkos* compute_boundary_kk = (ComputeBoundaryKokkos*)(blist_active[i]);
      compute_boundary_kk->pre_boundary_tally();
      blist_active_copy[i].copy(compute_boundary_kk);
    }
  }

  if (nsurf_tally > KOKKOS_MAX_SLIST)
    error->all(FLERR,"Kokkos currently only supports two instances of compute surface");

  if (nsurf_tally) {
    for (i = 0; i < nsurf_tally; i++) {
      if (strcmp(slist_active[i]->style,"isurf/grid") == 0)
        error->all(FLERR,"Kokkos doesn't yet support compute isurf/grid");
      ComputeSurfKokkos* compute_surf_kk = (ComputeSurfKokkos*)(slist_active[i]);
      compute_surf_kk->pre_surf_tally();
      slist_active_copy[i].copy(compute_surf_kk);
    }
  }
}

/* ---------------------------------------------------------------------- */

void UpdateKokkos::backup()
{
  ParticleKokkos* particle_kk = (ParticleKokkos*) particle;
  d_particles = particle_kk->k_particles.d_view;
  d_particles_backup = decltype(d_particles)(Kokkos::view_alloc("update:particles_backup",Kokkos::WithoutInitializing),d_particles.extent(0));

  Kokkos::deep_copy(d_particles_backup,d_particles);

  if (surf->nsc > 0) {
    int nspec,ndiff,npist;
    nspec = ndiff = npist = 0;
    for (int n = 0; n < surf->nsc; n++) {
      if (strcmp(surf->sc[n]->style,"specular") == 0) {
        sc_kk_specular_copy[nspec].obj.backup();
        nspec++;
      } else if (strcmp(surf->sc[n]->style,"diffuse") == 0) {
        sc_kk_diffuse_copy[ndiff].obj.backup();
        ndiff++;
      } else if (strcmp(surf->sc[n]->style,"piston") == 0) {
        sc_kk_piston_copy[npist].obj.backup();
        npist++;
      }
    }
  }
}

/* ---------------------------------------------------------------------- */

void UpdateKokkos::restore()
{
  ParticleKokkos* particle_kk = (ParticleKokkos*) particle;
  Kokkos::deep_copy(particle_kk->k_particles.d_view,d_particles_backup);
  d_particles = particle_kk->k_particles.d_view;

  if (surf->nsc > 0) {
    int nspec,ndiff,npist;
    nspec = ndiff = npist = 0;
    for (int n = 0; n < surf->nsc; n++) {
      if (strcmp(surf->sc[n]->style,"specular") == 0) {
        sc_kk_specular_copy[nspec].obj.restore();
        nspec++;
      } else if (strcmp(surf->sc[n]->style,"diffuse") == 0) {
        sc_kk_diffuse_copy[ndiff].obj.restore();
        ndiff++;
      } else if (strcmp(surf->sc[n]->style,"piston") == 0) {
        sc_kk_piston_copy[npist].obj.restore();
        npist++;
      }
    }
  }

  // deallocate references to reduce memory use

  d_particles_backup = {};
}<|MERGE_RESOLUTION|>--- conflicted
+++ resolved
@@ -622,7 +622,6 @@
                         -1 = use parallel_reduce
     */
 #if defined SPARTA_KOKKOS_GPU
-<<<<<<< HEAD
     if (fstyle == NOFIELD && niterate == 1 && !continue_loop_flag) {
 
       // on the first pass, split the move on GPU
@@ -636,13 +635,6 @@
       Kokkos::parallel_reduce(policy,*this,reduce);
     } else
       Kokkos::parallel_reduce(Kokkos::RangePolicy<DeviceType, TagUpdateMove<DIM,SURF,REACT,OPT,-1> >(pstart,pstop),*this,reduce);
-=======
-  #if defined(KOKKOS_ARCH_AMD_GFX940) || defined(KOKKOS_ARCH_AMD_GFX942) || defined(KOKKOS_ARCH_AMD_GFX942_APU)
-      Kokkos::parallel_reduce(Kokkos::RangePolicy<DeviceType, TagUpdateMove<DIM,SURF,REACT,OPT,-1> >(pstart,pstop),*this,reduce);
-  #else
-      Kokkos::parallel_for(Kokkos::RangePolicy<DeviceType, TagUpdateMove<DIM,SURF,REACT,OPT,1> >(pstart,pstop),*this);
-  #endif
->>>>>>> 909a8655
 #elif defined KOKKOS_ENABLE_SERIAL
       if constexpr(std::is_same<DeviceType,Kokkos::Serial>::value)
         Kokkos::parallel_for(Kokkos::RangePolicy<DeviceType, TagUpdateMove<DIM,SURF,REACT,OPT,0> >(pstart,pstop),*this);
