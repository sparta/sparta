--- conflicted
+++ resolved
@@ -63,12 +63,7 @@
 {
   if (!uncopy) return;
 
-<<<<<<< HEAD
-  fix_ambi_kk_copy.uncopy(1);
-=======
   fix_ambi_kk_copy.uncopy();
-  fix_vibmode_kk_copy.uncopy();
->>>>>>> 0723ba8e
 
   for (int i = 0; i < KOKKOS_MAX_SURF_REACT_PER_TYPE; i++) {
     sr_kk_global_copy[i].uncopy();
