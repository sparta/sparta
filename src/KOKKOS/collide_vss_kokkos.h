/* ----------------------------------------------------------------------
   SPARTA - Stochastic PArallel Rarefied-gas Time-accurate Analyzer
   http://sparta.github.io
   Steve Plimpton, sjplimp@gmail.com, Michael Gallis, magalli@sandia.gov
   Sandia National Laboratories

   Copyright (2014) Sandia Corporation.  Under the terms of Contract
   DE-AC04-94AL85000 with Sandia Corporation, the U.S. Government retains
   certain rights in this software.  This software is distributed under
   the GNU General Public License.

   See the README file in the top-level SPARTA directory.
------------------------------------------------------------------------- */

/* ----------------------------------------------------------------------
   Optimizations contributed by Matt Bettencourt (NVIDIA) are:
    Copyright (c) 2025 NVIDIA CORPORATION & AFFILIATES. All rights
    reserved.
------------------------------------------------------------------------- */

#ifdef COLLIDE_CLASS

CollideStyle(vss/kk,CollideVSSKokkos)

#else

#ifndef SPARTA_COLLIDE_VSS_KOKKOS_H
#define SPARTA_COLLIDE_VSS_KOKKOS_H

#include "collide_vss.h"
#include "collide_vss_kokkos.h"
#include "particle_kokkos.h"
#include "grid_kokkos.h"
#include "react_tce_kokkos.h"
#include "kokkos_type.h"
#include "Kokkos_Random.hpp"
#include "rand_pool_wrap.h"
#include "kokkos_copy.h"

namespace SPARTA_NS {

struct s_COLLIDE_REDUCE {
  int nattempt_one,ncollide_one,nreact_one;
  KOKKOS_INLINE_FUNCTION
  s_COLLIDE_REDUCE() {
    nattempt_one = 0;
    ncollide_one = 0;
    nreact_one = 0;
  }

  KOKKOS_INLINE_FUNCTION
  void operator+=(const s_COLLIDE_REDUCE &rhs) {
    nattempt_one += rhs.nattempt_one;
    ncollide_one += rhs.ncollide_one;
    nreact_one += rhs.nreact_one;
  }
};
typedef struct s_COLLIDE_REDUCE COLLIDE_REDUCE;

struct TagCollideResetVremax{};
struct TagCollideZeroNN{};

template < int NEARCP, int ATOMIC_REDUCTION >
struct TagCollideCollisionsOne{};

template < int ATOMIC_REDUCTION >
struct TagCollideCollisionsOneAmbipolar{};

struct TagCountAttempts{};

class CollideVSSKokkos : public CollideVSS {
 public:
  typedef COLLIDE_REDUCE value_type;

  CollideVSSKokkos(class SPARTA *, int, char **);
  ~CollideVSSKokkos();
  void init();
  void reset_vremax();
  void collisions();
  void sync(ExecutionSpace, unsigned int);
  void modified(ExecutionSpace, unsigned int);

#ifndef SPARTA_KOKKOS_EXACT
  Kokkos::Random_XorShift64_Pool<DeviceType> rand_pool;
  typedef typename Kokkos::Random_XorShift64_Pool<DeviceType>::generator_type rand_type;

  //Kokkos::Random_XorShift1024_Pool<DeviceType> rand_pool;
  //typedef typename Kokkos::Random_XorShift1024_Pool<DeviceType>::generator_type rand_type;
#else
  RandPoolWrap rand_pool;
  typedef RandWrap rand_type;
#endif

  KOKKOS_INLINE_FUNCTION
  double attempt_collision_kokkos(int, int, double, rand_type &) const;
  KOKKOS_INLINE_FUNCTION
  int test_collision_kokkos(int, int, int, Particle::OnePart *, Particle::OnePart *, struct State &, rand_type &) const;
  KOKKOS_INLINE_FUNCTION
  void setup_collision_kokkos(Particle::OnePart *, Particle::OnePart *, struct State &, struct State &) const;
  KOKKOS_INLINE_FUNCTION
  int perform_collision_kokkos(Particle::OnePart *&, Particle::OnePart *&,
                        Particle::OnePart *&, struct State &, struct State &, rand_type &,
                        Particle::OnePart *&, int &, double &,
                        int &) const;

  KOKKOS_INLINE_FUNCTION
  void operator()(TagCollideResetVremax, const int&) const;

  KOKKOS_INLINE_FUNCTION
  void operator()(TagCollideZeroNN, const int&) const;

  template < int NEARCP, int ATOMIC_REDUCTION >
  KOKKOS_INLINE_FUNCTION
  void operator()(TagCollideCollisionsOne< NEARCP, ATOMIC_REDUCTION >, const int&) const;

  template < int NEARCP, int ATOMIC_REDUCTION >
  KOKKOS_INLINE_FUNCTION
  void operator()(TagCollideCollisionsOne< NEARCP, ATOMIC_REDUCTION >, const int&, COLLIDE_REDUCE&) const;

  template < int ATOMIC_REDUCTION >
  KOKKOS_INLINE_FUNCTION
  void operator()(TagCollideCollisionsOneAmbipolar< ATOMIC_REDUCTION >, const int&) const;

  template < int ATOMIC_REDUCTION >
  KOKKOS_INLINE_FUNCTION
  void operator()(TagCollideCollisionsOneAmbipolar< ATOMIC_REDUCTION >, const int&, COLLIDE_REDUCE&) const;

<<<<<<< HEAD
  KOKKOS_INLINE_FUNCTION
  void operator()(TagCountAttempts, const int) const;
=======
  typedef Kokkos::
    DualView<Params**, Kokkos::LayoutRight, DeviceType> tdual_params_2d;
  typedef tdual_params_2d::t_dev t_params_2d;
  typedef tdual_params_2d::t_dev_const t_params_2d_const;
  t_params_2d_const d_params_const;
>>>>>>> 909a8655

 private:
  KOKKOS_INLINE_FUNCTION
  void ambi_reset_kokkos(int, int, int, int,
                         Particle::OnePart *, Particle::OnePart *,
                         Particle::OnePart *, const DAT::t_int_1d &) const;
  int pack_grid_one(int, char *, int);
  int unpack_grid_one(int, char *);
  void copy_grid_one(int, int);
  void reset_grid_count(int);
  void add_grid_one();
  void adapt_grid();
  void grow_percell(int);

  KKCopy<GridKokkos> grid_kk_copy;
  KKCopy<ReactTCEKokkos> react_kk_copy;

  Kokkos::View<short*> d_nattempt;
  Kokkos::View<int*> d_active_cells;
  Kokkos::View<int> num_active_cells;
  t_particle_1d d_particles;
  t_species_1d_const d_species;
  DAT::t_int_2d_lr d_plist;

  DAT::t_int_1d d_ewhich;
  tdual_struct_tdual_int_1d_1d k_eivec;
  tdual_struct_tdual_int_2d_1d k_eiarray;
  tdual_struct_tdual_float_2d_1d k_edarray;
  DAT::t_int_1d d_ionambi;
  DAT::t_float_2d_lr d_velambi;
  t_particle_2d d_elist;

  DAT::tdual_float_2d k_vremax_initial;
  DAT::t_float_2d d_vremax_initial;
  DAT::tdual_float_3d k_vremax;
  DAT::t_float_3d d_vremax;
  DAT::tdual_float_3d k_remain;
  DAT::t_float_3d d_remain;

  typedef Kokkos::DualView<int[11], DeviceType::array_layout, DeviceType> tdual_int_11;
  typedef tdual_int_11::t_dev t_int_11;
  typedef tdual_int_11::t_host t_host_int_11;
  t_int_11 d_scalars;
  t_host_int_11 h_scalars;

  DAT::t_int_scalar d_nattempt_one;
  HAT::t_int_scalar h_nattempt_one;

  DAT::t_int_scalar d_ncollide_one;
  HAT::t_int_scalar h_ncollide_one;

  DAT::t_int_scalar d_nreact_one;
  HAT::t_int_scalar h_nreact_one;

  DAT::t_int_scalar d_error_flag;
  HAT::t_int_scalar h_error_flag;

  DAT::t_int_scalar d_retry;
  HAT::t_int_scalar h_retry;

  DAT::t_int_scalar d_maxdelete;
  HAT::t_int_scalar h_maxdelete;

  DAT::t_int_scalar d_maxcellcount;
  HAT::t_int_scalar h_maxcellcount;

  DAT::t_int_scalar d_part_grow;
  HAT::t_int_scalar h_part_grow;

  DAT::t_int_scalar d_ndelete;
  HAT::t_int_scalar h_ndelete;

  DAT::t_int_scalar d_nlocal;
  HAT::t_int_scalar h_nlocal;

  DAT::t_int_scalar d_maxelectron;
  HAT::t_int_scalar h_maxelectron;

  DAT::tdual_int_1d k_dellist;
  DAT::t_int_1d d_dellist;

  DAT::t_float_2d d_recomb_ijflag;

  DAT::t_int_2d_lr d_nn_last_partner;

  template < int NEARCP > void collisions_one(COLLIDE_REDUCE&);
  void collisions_one_ambipolar(COLLIDE_REDUCE&);

  // VSS specific

  DAT::tdual_float_2d k_prefactor;
  DAT::t_float_2d d_prefactor;

  tdual_params_2d k_params;
  t_params_2d d_params;

  double dt,fnum,boltz;
  int maxcellcount,react_defined;

  KOKKOS_INLINE_FUNCTION
  void SCATTER_TwoBodyScattering(Particle::OnePart *,
                                 Particle::OnePart *,
                                 struct State &, struct State &, rand_type &) const;
  KOKKOS_INLINE_FUNCTION
  void EEXCHANGE_NonReactingEDisposal(Particle::OnePart *,
                                      Particle::OnePart *,
                                      struct State &, struct State &, rand_type &) const;

  KOKKOS_INLINE_FUNCTION
  void SCATTER_ThreeBodyScattering(Particle::OnePart *,
                                   Particle::OnePart *,
                                   Particle::OnePart *,
                                   struct State &, struct State &, rand_type &) const;
  KOKKOS_INLINE_FUNCTION
  void EEXCHANGE_ReactingEDisposal(Particle::OnePart *,
                                   Particle::OnePart *,
                                   Particle::OnePart *,
                                   struct State &, struct State &, rand_type &) const;

  KOKKOS_INLINE_FUNCTION
  double sample_bl(rand_type &, double, double) const;
  KOKKOS_INLINE_FUNCTION
  double rotrel (int, double) const;
  KOKKOS_INLINE_FUNCTION
  double vibrel (int, double) const;

  KOKKOS_INLINE_FUNCTION
  int set_nn(int, int) const;
  KOKKOS_INLINE_FUNCTION
  int find_nn(rand_type &, int, int, int) const;

  void backup();
  void restore();

  t_particle_1d d_particles_backup;
  DAT::t_int_2d_lr d_plist_backup;
  DAT::t_float_3d d_vremax_backup;
  DAT::t_float_3d d_remain_backup;
  DAT::t_int_2d_lr d_nn_last_partner_backup;
  DAT::t_int_1d d_ionambi_backup;
  DAT::t_float_2d_lr d_velambi_backup;
  RanKnuth* random_backup;
};

}

#endif
#endif

/* ERROR/WARNING messages:

*/<|MERGE_RESOLUTION|>--- conflicted
+++ resolved
@@ -125,16 +125,14 @@
   KOKKOS_INLINE_FUNCTION
   void operator()(TagCollideCollisionsOneAmbipolar< ATOMIC_REDUCTION >, const int&, COLLIDE_REDUCE&) const;
 
-<<<<<<< HEAD
   KOKKOS_INLINE_FUNCTION
   void operator()(TagCountAttempts, const int) const;
-=======
+
   typedef Kokkos::
     DualView<Params**, Kokkos::LayoutRight, DeviceType> tdual_params_2d;
   typedef tdual_params_2d::t_dev t_params_2d;
   typedef tdual_params_2d::t_dev_const t_params_2d_const;
   t_params_2d_const d_params_const;
->>>>>>> 909a8655
 
  private:
   KOKKOS_INLINE_FUNCTION
