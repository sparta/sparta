/* ----------------------------------------------------------------------
   SPARTA - Stochastic PArallel Rarefied-gas Time-accurate Analyzer
   http://sparta.github.io
   Steve Plimpton, sjplimp@gmail.com, Michael Gallis, magalli@sandia.gov
   Sandia National Laboratories

   Copyright (2014) Sandia Corporation.  Under the terms of Contract
   DE-AC04-94AL85000 with Sandia Corporation, the U.S. Government retains
   certain rights in this software.  This software is distributed under
   the GNU General Public License.

   See the README file in the top-level SPARTA directory.
------------------------------------------------------------------------- */

#include "stdio.h"
#include "string.h"
#include "stdlib.h"
#include "ctype.h"
#include "signal.h"
#include "kokkos.h"
#include "sparta.h"
#include "error.h"
#include "memory_kokkos.h"

using namespace SPARTA_NS;

/* ---------------------------------------------------------------------- */

KokkosSPARTA::KokkosSPARTA(SPARTA *sparta, int narg, char **arg) : Pointers(sparta)
{
  kokkos_exists = 1;
  sparta->kokkos = this;

  delete memory;
  memory = new MemoryKokkos(sparta);
  memoryKK = (MemoryKokkos*) memory;

  int me = 0;
  MPI_Comm_rank(world,&me);
  if (me == 0) error->message(FLERR,"KOKKOS mode is enabled");

  // process any command-line args that invoke Kokkos settings

  ngpus = 0;
  int device = 0;
  nthreads = 1;

  int iarg = 0;
  while (iarg < narg) {
    if (strcmp(arg[iarg],"d") == 0 || strcmp(arg[iarg],"device") == 0) {
      if (iarg+2 > narg) error->all(FLERR,"Invalid Kokkos command-line args");
      device = atoi(arg[iarg+1]);
      iarg += 2;

    } else if (strcmp(arg[iarg],"g") == 0 ||
               strcmp(arg[iarg],"gpus") == 0) {
#ifndef SPARTA_KOKKOS_GPU
      error->all(FLERR,"GPUs are requested but Kokkos has not been compiled with a GPU-enabled backend");
#endif
      if (iarg+2 > narg) error->all(FLERR,"Invalid Kokkos command-line args");
      ngpus = atoi(arg[iarg+1]);

      int skip_gpu = 9999;
      if (iarg+2 < narg && isdigit(arg[iarg+2][0])) {
        skip_gpu = atoi(arg[iarg+2]);
        iarg++;
      }
      iarg += 2;

      int set_flag = 0;
      char *str;
      if ((str = getenv("SLURM_LOCALID"))) {
        int local_rank = atoi(str);
        device = local_rank % ngpus;
        if (device >= skip_gpu) device++;
        set_flag = 1;
      }
      if ((str = getenv("FLUX_TASK_LOCAL_ID"))) {
        int local_rank = atoi(str);
        device = local_rank % ngpus;
        if (device >= skip_gpu) device++;
        set_flag = 1;
      }
      if ((str = getenv("MPT_LRANK"))) {
        int local_rank = atoi(str);
        device = local_rank % ngpus;
        if (device >= skip_gpu) device++;
        set_flag = 1;
      }
      if ((str = getenv("MV2_COMM_WORLD_LOCAL_RANK"))) {
        int local_rank = atoi(str);
        device = local_rank % ngpus;
        if (device >= skip_gpu) device++;
        set_flag = 1;
      }
      if ((str = getenv("OMPI_COMM_WORLD_LOCAL_RANK"))) {
        int local_rank = atoi(str);
        device = local_rank % ngpus;
        if (device >= skip_gpu) device++;
        set_flag = 1;
      }
      if ((str = getenv("PMI_LOCAL_RANK"))) {
        int local_rank = atoi(str);
        device = local_rank % ngpus;
        if (device >= skip_gpu) device++;
        set_flag = 1;
      }

      if (ngpus > 1 && !set_flag)
        error->all(FLERR,"Could not determine local MPI rank for multiple "
                           "GPUs with because MPI library not recognized");

    } else if (strcmp(arg[iarg],"t") == 0 ||
               strcmp(arg[iarg],"threads") == 0) {
      nthreads = atoi(arg[iarg+1]);
      iarg += 2;

    } else error->all(FLERR,"Invalid Kokkos command-line args");
  }

  // initialize Kokkos

  if (me == 0) {
    if (screen) fprintf(screen,"  requested %d GPU(s) per node\n",ngpus);
    if (logfile) fprintf(logfile,"  requested %d GPU(s) per node\n",ngpus);

    if (screen) fprintf(screen,"  requested %d thread(s) per MPI task\n",nthreads);
    if (logfile) fprintf(logfile,"  requested %d thread(s) per MPI task\n",nthreads);
  }

#ifdef SPARTA_KOKKOS_GPU
  if (ngpus <= 0)
    error->all(FLERR,"Kokkos has been compiled with a GPU-enabled backend but no GPUs are requested");
#endif

#ifndef KOKKOS_ENABLE_SERIAL
  if (nthreads == 1 && me == 0)
    error->warning(FLERR,"When using a single thread, the Kokkos Serial backend "
                         "(i.e. Makefile.kokkos_mpi_only) gives better performance "
                         "than the OpenMP backend");
#endif

  Kokkos::InitializationSettings args;
  args.set_num_threads(nthreads);
  args.set_device_id(device);

  Kokkos::initialize(args);

  // default settings for package kokkos command

  prewrap = 1;
  auto_sync = 1;
  gpu_aware_flag = 1;
  atomic_reduction = 0;

  if (ngpus > 0)
    comm_serial = 0;
<<<<<<< HEAD
  else
=======
#ifdef KOKKOS_ARCH_AMD_GFX942
    atomic_reduction = 0;
#else
    atomic_reduction = 1;
#endif
  } else {
>>>>>>> 909a8655
    comm_serial = 1;

  need_atomics = 1;
  if (nthreads == 1 && ngpus == 0)
    need_atomics = 0;

  react_retry_flag = 0;
  react_extra = 1.1;

  // finalize Kokkos on abort

  signal(SIGABRT, my_signal_handler);
}

/* ---------------------------------------------------------------------- */

KokkosSPARTA::~KokkosSPARTA()
{
  // finalize Kokkos

  Kokkos::finalize();
}

/* ----------------------------------------------------------------------
   invoked by package kokkos command
------------------------------------------------------------------------- */

void KokkosSPARTA::accelerator(int narg, char **arg)
{
  int iarg = 0;
  while (iarg < narg) {
    if (strcmp(arg[iarg],"comm") == 0) {
      if (iarg+2 > narg) error->all(FLERR,"Illegal package kokkos command");
      if (strcmp(arg[iarg+1],"serial") == 0) {
        comm_serial = 1;
      } else if (strcmp(arg[iarg+1],"classic") == 0) { // deprecated
        comm_serial = 1;
      } else if (strcmp(arg[iarg+1],"threaded") == 0) {
        comm_serial = 0;
      } else error->all(FLERR,"Illegal package kokkos command");
      iarg += 2;
    } else if (strcmp(arg[iarg],"react/retry") == 0) {
      if (iarg+2 > narg) error->all(FLERR,"Illegal package kokkos command");
      if (strcmp(arg[iarg+1],"yes") == 0) {
        react_retry_flag = 1;
      } else if (strcmp(arg[iarg+1],"no") == 0) {
        react_retry_flag = 0;
      } else error->all(FLERR,"Illegal package kokkos command");
      iarg += 2;
    } else if (strcmp(arg[iarg],"react/extra") == 0) {
      if (iarg+2 > narg) error->all(FLERR,"Illegal package kokkos command");
      react_extra = atof(arg[iarg+1]);
      iarg += 2;
    } else if ((strcmp(arg[iarg],"gpu/aware") == 0)
               || (strcmp(arg[iarg],"gpu/direct") == 0)) { // gpu/direct is deprecated
      if (iarg+2 > narg) error->all(FLERR,"Illegal package kokkos command");
      if (strcmp(arg[iarg+1],"yes") == 0) {
        gpu_aware_flag = 1;
      } else if (strcmp(arg[iarg+1],"no") == 0) {
        gpu_aware_flag = 0;
      } else error->all(FLERR,"Illegal package kokkos command");
      iarg += 2;
    } else error->all(FLERR,"Illegal package kokkos command");
  }
}

void KokkosSPARTA::my_signal_handler(int sig)
{
  if (sig == SIGABRT) Kokkos::finalize();
}<|MERGE_RESOLUTION|>--- conflicted
+++ resolved
@@ -155,16 +155,7 @@
 
   if (ngpus > 0)
     comm_serial = 0;
-<<<<<<< HEAD
   else
-=======
-#ifdef KOKKOS_ARCH_AMD_GFX942
-    atomic_reduction = 0;
-#else
-    atomic_reduction = 1;
-#endif
-  } else {
->>>>>>> 909a8655
     comm_serial = 1;
 
   need_atomics = 1;
